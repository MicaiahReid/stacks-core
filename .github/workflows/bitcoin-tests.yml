--- conflicted
+++ resolved
@@ -77,13 +77,9 @@
           - tests::nakamoto_integrations::block_proposal_api_endpoint
           - tests::nakamoto_integrations::miner_writes_proposed_block_to_stackerdb
           - tests::nakamoto_integrations::correct_burn_outs
-<<<<<<< HEAD
           - tests::nakamoto_integrations::vote_for_aggregate_key_burn_op
-          - tests::signer::stackerdb_dkg_sign
-=======
           - tests::signer::stackerdb_dkg
           - tests::signer::stackerdb_sign
->>>>>>> db49c703
           - tests::signer::stackerdb_block_proposal
           - tests::signer::stackerdb_filter_bad_transactions
           - tests::signer::stackerdb_mine_2_nakamoto_reward_cycles
