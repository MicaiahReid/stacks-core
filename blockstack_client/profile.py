#!/usr/bin/env python2
# -*- coding: utf-8 -*-
"""
    Blockstack-client
    ~~~~~
    copyright: (c) 2014-2015 by Halfmoon Labs, Inc.
    copyright: (c) 2016 by Blockstack.org

    This file is part of Blockstack-client.

    Blockstack-client is free software: you can redistribute it and/or modify
    it under the terms of the GNU General Public License as published by
    the Free Software Foundation, either version 3 of the License, or
    (at your option) any later version.

    Blockstack-client is distributed in the hope that it will be useful,
    but WITHOUT ANY WARRANTY; without even the implied warranty of
    MERCHANTABILITY or FITNESS FOR A PARTICULAR PURPOSE.  See the
    GNU General Public License for more details.
    You should have received a copy of the GNU General Public License
    along with Blockstack-client. If not, see <http://www.gnu.org/licenses/>.
"""

import json
import time
import copy
import blockstack_profiles
import httplib
import virtualchain
import jsonschema
import virtualchain
from virtualchain.lib.ecdsalib import get_pubkey_hex
import keylib

<<<<<<< HEAD
from proxy import *
from blockstack_client import storage
=======
from .proxy import (
    json_is_error, get_name_blockchain_history, get_name_blockchain_record,
    get_default_proxy)

from blockstack_client import storage, subdomains
>>>>>>> 486c35b3
from blockstack_client import user as user_db

from logger import get_logger
from constants import USER_ZONEFILE_TTL, CONFIG_PATH, BLOCKSTACK_TEST, BLOCKSTACK_DEBUG

<<<<<<< HEAD
from zonefile import get_name_zonefile
from keys import get_data_privkey_info
from schemas import *
from config import get_config
from constants import BLOCKSTACK_REQUIRED_STORAGE_DRIVERS_WRITE
=======
from .zonefile import get_name_zonefile
from .keys import get_data_privkey_info
from .schemas import PROFILE_ACCOUNT_SCHEMA
from .config import get_config
from .constants import BLOCKSTACK_REQUIRED_STORAGE_DRIVERS_WRITE
>>>>>>> 486c35b3

log = get_logger()


def set_profile_timestamp(profile, now=None):
    """
    Set the profile's timestamp to now
    """
    now = time.time() if now is None else now
    profile['timestamp'] = now

    return profile


def get_profile_timestamp(profile):
    """
    Get profile timestamp
    """
    return profile['timestamp']


def load_legacy_user_profile(name, expected_hash):
    """
    Load a legacy user profile, and convert it into
    the new zonefile-esque profile format that can
    be serialized into a JWT.

    Verify that the profile hashses to the above expected hash
    """

    # fetch...
    storage_host = 'onename.com'
    assert name.endswith('.id')

    name_without_namespace = '.'.join(name.split('.')[:-1])
    storage_path = '/{}.json'.format(name_without_namespace)

    try:
        req = httplib.HTTPConnection(storage_host)
        resp = req.request('GET', storage_path)
        data = resp.read()
    except Exception as e:
        log.error('Failed to fetch http://{}/{}: {}'.format(storage_host, storage_path, e))
        return None

    try:
        data_json = json.loads(data)
    except Exception as e:
        log.error('Unparseable profile data')
        return None

    data_hash = storage.get_blockchain_compat_hash(data_json)
    if expected_hash != data_hash:
        log.error('Hash mismatch: expected {}, got {}'.format(expected_hash, data_hash))
        return None

    assert blockstack_profiles.is_profile_in_legacy_format(data_json)
    new_profile = blockstack_profiles.get_person_from_legacy_format(data_json)
    return new_profile



def put_profile(name, new_profile, blockchain_id=None, user_data_privkey=None, user_zonefile=None,
                   proxy=None, wallet_keys=None, required_drivers=None, config_path=CONFIG_PATH):
    """
    Set the new profile data.  CLIENTS SHOULD NOT CALL THIS METHOD DIRECTLY.

    if user_data_privkey is given, then wallet_keys does not need to be given.

    Return {'status: True} on success
    Return {'error': ...} on failure.
    """

    ret = {}

    proxy = get_default_proxy() if proxy is None else proxy
    config = proxy.conf
    
    # deduce storage drivers
    required_storage_drivers = None
    if required_drivers is not None:
        required_storage_drivers = required_drivers
    else:
        required_storage_drivers = config.get('storage_drivers_required_write', None)
        if required_storage_drivers is not None:
            required_storage_drivers = required_storage_drivers.split(',')
        else:
            required_storage_drivers = config.get('storage_drivers', '').split(',')

    # deduce private key
    if user_data_privkey is None:
        user_data_privkey = get_data_privkey_info(user_zonefile, wallet_keys=wallet_keys, config_path=config_path)
        if json_is_error(user_data_privkey):
            log.error("Failed to get data private key: {}".format(user_data_privkey['error']))
            return {'error': 'No data key defined'}

    profile_payload = copy.deepcopy(new_profile)
    profile_payload = set_profile_timestamp(profile_payload)

    if BLOCKSTACK_DEBUG:
        # NOTE: don't calculate this string unless we're actually debugging...
        log.debug('Save updated profile for "{}" to {} at {} by {}'.format(
            name, ','.join(required_storage_drivers), get_profile_timestamp(profile_payload), get_pubkey_hex(user_data_privkey))
        )

    storage_res = storage.put_mutable_data(
        name, profile_payload, data_privkey=user_data_privkey,
        required=required_storage_drivers,
        profile=True, blockchain_id=blockchain_id
    )

    if 'error' in storage_res:
        ret['error'] = 'Failed to update profile'

    else:
        ret['status'] = True

    return ret


def delete_profile(blockchain_id, user_data_privkey=None, user_zonefile=None,
                   proxy=None, wallet_keys=None):
    """
    Delete profile data.  CLIENTS SHOULD NOT CALL THIS DIRECTLY
    Return {'status: True} on success
    Return {'error': ...} on failure.
    """

    ret = {}

    proxy = get_default_proxy() if proxy is None else proxy
    config = proxy.conf
    
    # deduce private key
    if user_data_privkey is None:
        user_data_privkey = get_data_privkey_info(user_zonefile, wallet_keys=wallet_keys, config_path=proxy.conf['path'])
        if json_is_error(user_data_privkey):
            log.error("Failed to get data private key: {}".format(user_data_privkey['error']))
            return {'error': 'No data key defined'}

    rc = storage.delete_mutable_data(blockchain_id, user_data_privkey)
    if rc:
        ret['status'] = True
    else:
        ret['error'] = 'Failed to update profile'

    return ret


def get_profile(name, zonefile_storage_drivers=None, profile_storage_drivers=None,
                proxy=None, user_zonefile=None, name_record=None,
                include_name_record=False, include_raw_zonefile=False, use_zonefile_urls=True,
                use_legacy=False, use_legacy_zonefile=True, decode_profile=True):
    """
    Given a name, look up an associated profile.
    Do so by first looking up the zonefile the name points to,
    and then loading the profile from that zonefile's public key.

    Notes on backwards compatibility (activated if use_legacy=True and use_legacy_zonefile=True):

    * (use_legacy=True) If the user's zonefile is really a legacy profile from Onename, then
    the profile returned will be the converted legacy profile.  The returned zonefile will still
    be a legacy profile, however.
    The caller can check this and perform the conversion automatically.

    * (use_legacy_zonefile=True) If the name points to a current zonefile that does not have a
    data public key, then the owner address of the name will be used to verify
    the profile's authenticity.

    Returns {'status': True, 'profile': profile, 'zonefile': zonefile} on success.
    * If include_name_record is True, then include 'name_record': name_record with the user's blockchain information
    * If include_raw_zonefile is True, then include 'raw_zonefile': raw_zonefile with unparsed zone file

    Returns {'error': ...} on error
    """

    proxy = get_default_proxy() if proxy is None else proxy

    res = subdomains.is_address_subdomain(str(name))
    if res:
        subdomain, domain = res[1]
        try:
            return subdomains.resolve_subdomain(subdomain, domain)
        except subdomains.SubdomainNotFound as e:
            log.exception(e)
            return {'error' : "Failed to find name {}.{}".format(subdomain, domain)}

    raw_zonefile = None
    if user_zonefile is None:
        user_zonefile = get_name_zonefile(
            name, proxy=proxy,
            name_record=name_record, include_name_record=True,
            storage_drivers=zonefile_storage_drivers,
            include_raw_zonefile=include_raw_zonefile,
            allow_legacy=True
        )

        if 'error' in user_zonefile:
            return user_zonefile

        raw_zonefile = None
        if include_raw_zonefile:
            raw_zonefile = user_zonefile.pop('raw_zonefile')

        user_zonefile = user_zonefile['zonefile']

    # is this really a legacy profile?
    if blockstack_profiles.is_profile_in_legacy_format(user_zonefile):
        if not use_legacy:
            return {'error': 'Profile is in legacy format'}

        # convert it
        log.debug('Converting legacy profile to modern profile')
        user_profile = blockstack_profiles.get_person_from_legacy_format(user_zonefile)

    elif not user_db.is_user_zonefile(user_zonefile):
        if not use_legacy:
            return {'error': 'Name zonefile is non-standard'}

        # not a legacy profile, but a custom profile
        log.debug('Using custom legacy profile')
        user_profile = copy.deepcopy(user_zonefile)

    else:
        # get user's data public key
        data_address, owner_address = None, None

        try:
            user_data_pubkey = user_db.user_zonefile_data_pubkey(user_zonefile)
            if user_data_pubkey is not None:
                user_data_pubkey = str(user_data_pubkey)
                data_address = keylib.ECPublicKey(user_data_pubkey).address()

        except ValueError:
            # multiple keys defined; we don't know which one to use
            user_data_pubkey = None

        if not use_legacy_zonefile and user_data_pubkey is None:
            # legacy zonefile without a data public key 
            return {'error': 'Name zonefile is missing a public key'}

        # find owner address
        if name_record is None:
            name_record = get_name_blockchain_record(name, proxy=proxy)
            if name_record is None or 'error' in name_record:
                log.error('Failed to look up name record for "{}"'.format(name))
                return {'error': 'Failed to look up name record'}

        assert 'address' in name_record.keys(), json.dumps(name_record, indent=4, sort_keys=True)
        owner_address = name_record['address']

        # get user's data public key from the zonefile
        urls = None
        if use_zonefile_urls and user_zonefile is not None:
            urls = user_db.user_zonefile_urls(user_zonefile)

        user_profile = storage.get_mutable_data(
            name, [user_data_pubkey], blockchain_id=name,
            data_addresses=[data_address, owner_address],
            urls=urls, drivers=profile_storage_drivers, decode=decode_profile,
        )

        if user_profile is None or json_is_error(user_profile):
            if user_profile is None:
                log.error('no user profile for {}'.format(name))
            else:
                log.error('failed to load profile for {}: {}'.format(name, user_profile['error']))

            return {'error': 'Failed to load user profile'}

    # finally, if the caller asked for the name record, and we didn't get a chance to look it up,
    # then go get it.
    ret = {
        'status': True,
        'profile': user_profile,
        'zonefile': user_zonefile
    }

    if include_name_record:
        if name_record is None:
            name_record = get_name_blockchain_record(name, proxy=proxy)

        if name_record is None or 'error' in name_record:
            log.error('Failed to look up name record for "{}"'.format(name))
            return {'error': 'Failed to look up name record'}

        ret['name_record'] = name_record

    if include_raw_zonefile:
        if raw_zonefile is not None:
            ret['raw_zonefile'] = raw_zonefile

    return ret


def _get_person_profile(name, proxy=None):
    """
    Get the person's zonefile and profile.
    Handle legacy zonefiles, but not legacy profiles.
    Return {'profile': ..., 'zonefile': ..., 'person': ...} on success
    Return {'error': ...} on error
    """

    res = get_profile(name, proxy=proxy, use_legacy_zonefile=True)
    if 'error' in res:
        return {'error': 'Failed to load zonefile: {}'.format(res['error'])}

    profile = res.pop('profile')
    zonefile = res.pop('zonefile')

    if blockstack_profiles.is_profile_in_legacy_format(profile):
        return {'error': 'Legacy profile'}

    person = None
    try:
        person = blockstack_profiles.Person(profile)
    except Exception as e:
        log.exception(e)
        return {'error': 'Failed to parse profile data into a Person record'}
    
    return {'profile': profile, 'zonefile': zonefile, 'person': person}


def _save_person_profile(name, zonefile, profile, wallet_keys, user_data_privkey=None, blockchain_id=None, proxy=None, config_path=CONFIG_PATH):
    """
    Save a person's profile, given information fetched with _get_person_profile.
    Return {'status': True} on success
    Return {'error': ...} on error
    """
    conf = get_config(config_path)
    assert conf

    required_storage_drivers = conf.get(
        'storage_drivers_required_write',
        BLOCKSTACK_REQUIRED_STORAGE_DRIVERS_WRITE
    )
    required_storage_drivers = required_storage_drivers.split()

    res = put_profile(name, profile, user_zonefile=zonefile,
                       wallet_keys=wallet_keys, user_data_privkey=user_data_privkey, proxy=proxy,
                       required_drivers=required_storage_drivers, blockchain_id=name,
                       config_path=config_path )

    return res


def profile_list_accounts(name, proxy=None):
    """
    Get the list of accounts in a name's Person-formatted profile.
    Return {'accounts': ...} on success
    Return {'error': ...} on error
    """

    if proxy is None:
        proxy = get_default_proxy()

    name_info = _get_person_profile(name, proxy=proxy)
    if 'error' in name_info:
        return name_info

    profile = name_info.pop('profile')
    zonefile = name_info.pop('zonefile')
    person = name_info.pop('person')

    accounts = []
    if hasattr(person, 'account'):
        accounts = person.account

    output_accounts = []
    for acct in accounts:
        try:
            jsonschema.validate(acct, PROFILE_ACCOUNT_SCHEMA)
            output_accounts.append(acct)
        except jsonschema.ValidationError as e:
            log.exception(e)
            continue

    return {'accounts': output_accounts}


def profile_get_account(blockchain_id, service, identifier, config_path=CONFIG_PATH, proxy=None):
    """
    Get an account.  The first hit is returned.
    Return {'status': True, 'account': ...} on success
    Return {'error': ...} on error
    """

    account_info = profile_list_accounts(blockchain_id, proxy=proxy )
    if 'error' in account_info:
        return account_info

    accounts = account_info['accounts']
    for account in accounts:
        if account['service'] == service and account['identifier'] == identifier:
            return {'status': True, 'account': account}

    return {'error': 'No such account'}


def profile_find_accounts(cur_profile, service, identifier):
    """
    Given an profile, find accounts that match the service and identifier
    Returns a list of accounts on success
    """
    accounts = [] 
    for acct in cur_profile.get('account', []):
        try:
            jsonschema.validate(acct, PROFILE_ACCOUNT_SCHEMA)
            if acct['service'] == service and acct['identifier'] == identifier:
                accounts.append(acct)

        except jsonschema.ValidationError:
            continue

    return accounts


def profile_patch_account(cur_profile, service, identifier, content_url, extra_data):
    """
    Patch a given profile to add an account
    Return the new profile
    """
    profile = copy.deepcopy(cur_profile)

    # make data
    new_account = {
        'service': service,
        'identifier': identifier,
    }

    if content_url:
        new_account['contentUrl'] = content_url

    if extra_data:
        new_account.update(extra_data)

    if not profile.has_key('account'):
        profile['account'] = []

    # overwrite existing, if given 
    replaced = False
    for i in xrange(0, len(profile['account'])):

        account = profile['account'][i]

        try:
            jsonschema.validate(account, PROFILE_ACCOUNT_SCHEMA)
        except jsonschema.ValidationError:
            continue

        if account['service'] == service and account['identifier'] == identifier:
            profile['account'][i] = new_account
            replaced = True
            break

    if not replaced:
        profile['account'].append(new_account)

    return profile


def profile_put_account(blockchain_id, service, identifier, content_url, extra_data, wallet_keys, user_data_privkey=None, config_path=CONFIG_PATH, proxy=None):
    """
    Save a new account to a profile.
    Return {'status': True, 'replaced': True/False} on success
    Return {'error': ...} on failure
    """

    if proxy is None:
        proxy = get_default_proxy()

    person_info = _get_person_profile(blockchain_id, proxy=proxy)
    if 'error' in person_info:
        return person_info

    zonefile = person_info.pop('zonefile')
    profile = person_info.pop('profile')
    profile = profile_patch_account(profile, service, identifier, content_url, extra_data)

    # save
    result = _save_person_profile(blockchain_id, zonefile, profile, wallet_keys, user_data_privkey=user_data_privkey, blockchain_id=blockchain_id, proxy=proxy, config_path=config_path)
    if 'error' in result:
        return result

    return {'status': True}


def profile_delete_account(blockchain_id, service, identifier, wallet_keys, user_data_privkey=None, config_path=CONFIG_PATH, proxy=None):
    """
    Delete an account, given the blockchain ID, service, and identifier
    Return {'status': True} on success
    Return {'error': ...} on error
    """

    person_info = _get_person_profile(blockchain_id, proxy=proxy)
    if 'error' in person_info:
        return person_info

    zonefile = person_info['zonefile']
    profile = person_info['profile']
    if not profile.has_key('account'):
        # nothing to do
        return {'error': 'No such account'}

    found = False
    for i in xrange(0, len(profile['account'])):
        account = profile['account'][i]

        try:
            jsonschema.validate(account, PROFILE_ACCOUNT_SCHEMA)
        except jsonschema.ValidationError:
            continue

        if account['service'] == service and account['identifier'] == identifier:
            profile['account'].pop(i)
            found = True
            break

    if not found:
        return {'error': 'No such account'}

    result = _save_person_profile(blockchain_id, zonefile, profile, wallet_keys, user_data_privkey=user_data_privkey, blockchain_id=blockchain_id, proxy=proxy, config_path=config_path)
    if 'error' in result:
        return result

    return {'status': True}


def profile_list_device_ids( blockchain_id, proxy=None ):
    """
    Given a blockchain ID, identify the set of device IDs for it.

    Returns {'status': True, 'device_ids': ...} on success
    Returns {'error': ...} on error
    """
    raise NotImplementedError("Token file logic is not implemented yet")


def profile_add_device_id( blockchain_id, device_id, wallet_keys, config_path=CONFIG_PATH, proxy=None):
    """
    Add a device ID to a profile
    Return {'status': True} on success
    Return {'error': ...} on error
    """
    raise NotImplementedError("Token file logic is not implemented yet")
    

def profile_remove_device_id( blockchain_id, device_id, wallet_keys, config_path=CONFIG_PATH, proxy=None):
    """
    Remove a device ID from a profile
    Return {'status': True} on success
    Return {'error': ...} on error
    """
    raise NotImplementedError("Token file logic is not implemented yet")

<|MERGE_RESOLUTION|>--- conflicted
+++ resolved
@@ -32,34 +32,21 @@
 from virtualchain.lib.ecdsalib import get_pubkey_hex
 import keylib
 
-<<<<<<< HEAD
-from proxy import *
-from blockstack_client import storage
-=======
 from .proxy import (
     json_is_error, get_name_blockchain_history, get_name_blockchain_record,
     get_default_proxy)
 
 from blockstack_client import storage, subdomains
->>>>>>> 486c35b3
 from blockstack_client import user as user_db
 
 from logger import get_logger
 from constants import USER_ZONEFILE_TTL, CONFIG_PATH, BLOCKSTACK_TEST, BLOCKSTACK_DEBUG
 
-<<<<<<< HEAD
-from zonefile import get_name_zonefile
-from keys import get_data_privkey_info
-from schemas import *
-from config import get_config
-from constants import BLOCKSTACK_REQUIRED_STORAGE_DRIVERS_WRITE
-=======
 from .zonefile import get_name_zonefile
 from .keys import get_data_privkey_info
 from .schemas import PROFILE_ACCOUNT_SCHEMA
 from .config import get_config
 from .constants import BLOCKSTACK_REQUIRED_STORAGE_DRIVERS_WRITE
->>>>>>> 486c35b3
 
 log = get_logger()
 
