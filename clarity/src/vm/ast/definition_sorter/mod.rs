// Copyright (C) 2013-2020 Blockstack PBC, a public benefit corporation
// Copyright (C) 2020 Stacks Open Internet Foundation
//
// This program is free software: you can redistribute it and/or modify
// it under the terms of the GNU General Public License as published by
// the Free Software Foundation, either version 3 of the License, or
// (at your option) any later version.
//
// This program is distributed in the hope that it will be useful,
// but WITHOUT ANY WARRANTY; without even the implied warranty of
// MERCHANTABILITY or FITNESS FOR A PARTICULAR PURPOSE.  See the
// GNU General Public License for more details.
//
// You should have received a copy of the GNU General Public License
// along with this program.  If not, see <http://www.gnu.org/licenses/>.

use std::collections::{HashMap, HashSet};
use std::iter::FromIterator;

use crate::vm::ast::errors::{ParseError, ParseErrors, ParseResult};
use crate::vm::ast::types::{BuildASTPass, ContractAST};
use crate::vm::costs::cost_functions::ClarityCostFunction;
use crate::vm::costs::{cost_functions, runtime_cost, CostTracker, LimitedCostTracker};
use crate::vm::functions::define::DefineFunctions;
use crate::vm::functions::NativeFunctions;
use crate::vm::representations::PreSymbolicExpressionType::{
    Atom, AtomValue, Comment, FieldIdentifier, List, Placeholder, SugaredContractIdentifier,
    SugaredFieldIdentifier, TraitReference, Tuple,
};
use crate::vm::representations::{ClarityName, PreSymbolicExpression};
use crate::vm::types::Value;
use crate::vm::ClarityVersion;

#[cfg(test)]
mod tests;

pub struct DefinitionSorter {
    pub graph: Graph,
    top_level_expressions_map: HashMap<ClarityName, TopLevelExpressionIndex>,
}

<<<<<<< HEAD
impl DefinitionSorter {
    fn new() -> Self {
=======
impl<'a> DefinitionSorter {
    pub fn new() -> Self {
>>>>>>> 0f6ea201
        Self {
            top_level_expressions_map: HashMap::new(),
            graph: Graph::new(),
        }
    }

<<<<<<< HEAD
    /// Make `new()` public for testing
    #[cfg(any(test, feature = "testing"))]
    pub fn _new() -> Self {
        Self::new()
    }

    /// Access `self.graph` for testing
    #[cfg(any(test, feature = "testing"))]
    pub fn get_graph<'a>(&'a self) -> &'a Graph {
        &self.graph
=======
    pub fn clear_graph(&mut self) {
        self.graph = Graph::new();
>>>>>>> 0f6ea201
    }

    pub fn run_pass<T: CostTracker>(
        contract_ast: &mut ContractAST,
        accounting: &mut T,
        version: ClarityVersion,
    ) -> ParseResult<()> {
        let mut pass = DefinitionSorter::new();
        pass.run(contract_ast, accounting, version)?;
        Ok(())
    }

    pub fn run<T: CostTracker>(
        &mut self,
        contract_ast: &mut ContractAST,
        accounting: &mut T,
        version: ClarityVersion,
    ) -> ParseResult<()> {
        let exprs = contract_ast.pre_expressions[..].to_vec();
        for (expr_index, expr) in exprs.iter().enumerate() {
            self.graph.add_node(expr_index);

            if let Some((definition_name, atom_index, _)) = self.find_expression_definition(expr) {
                let tle = TopLevelExpressionIndex {
                    expr_index,
                    atom_index,
                };
                self.top_level_expressions_map.insert(definition_name, tle);
            }
        }

        for (expr_index, expr) in exprs.iter().enumerate() {
            self.probe_for_dependencies(expr, expr_index, version)?;
        }

        runtime_cost(
            ClarityCostFunction::AstCycleDetection,
            accounting,
            self.graph.edges_count()?,
        )?;

        let mut walker = GraphWalker::new();
        let sorted_indexes = walker.get_sorted_dependencies(&self.graph)?;

        if let Some(deps) = walker.get_cycling_dependencies(&self.graph, &sorted_indexes) {
            let mut deps_props = vec![];
            for i in deps.iter() {
                let exp = &contract_ast.pre_expressions[*i];
                if let Some(def) = self.find_expression_definition(exp) {
                    deps_props.push(def);
                }
            }
            let functions_names = deps_props.iter().map(|i| i.0.to_string()).collect();

            let error = ParseError::new(ParseErrors::CircularReference(functions_names));
            return Err(error);
        }

        contract_ast.top_level_expression_sorting = Some(sorted_indexes);
        Ok(())
    }

    fn probe_for_dependencies(
        &mut self,
        expr: &PreSymbolicExpression,
        tle_index: usize,
        version: ClarityVersion,
    ) -> ParseResult<()> {
        match expr.pre_expr {
            Atom(ref name) => {
                if let Some(dep) = self.top_level_expressions_map.get(name) {
                    if dep.atom_index != expr.id {
                        self.graph.add_directed_edge(tle_index, dep.expr_index);
                    }
                }
                Ok(())
            }
            TraitReference(ref name) => {
                if let Some(dep) = self.top_level_expressions_map.get(name) {
                    if dep.atom_index != expr.id {
                        self.graph.add_directed_edge(tle_index, dep.expr_index);
                    }
                }
                Ok(())
            }
            List(ref exprs) => {
                // Filter comments out of the list of expressions.
                let filtered_exprs: Vec<&PreSymbolicExpression> = exprs
                    .iter()
                    .filter(|expr| expr.match_comment().is_none())
                    .collect();

                // Avoid looking for dependencies in tuples
                // TODO: Eliminate special handling of tuples as it is a separate presymbolic expression type
                if let Some((function_name, rest)) = filtered_exprs.split_first() {
                    let function_args = rest.to_vec();
                    if let Some(function_name) = function_name.match_atom() {
                        if let Some(define_function) =
                            DefineFunctions::lookup_by_name(function_name)
                        {
                            match define_function {
                                DefineFunctions::PersistedVariable | DefineFunctions::Constant | DefineFunctions::ConstantBench => {
                                    // Args: [(define-name-and-types), ...]: ignore 1st arg
                                    if !function_args.is_empty() {
                                        for expr in function_args[1..function_args.len()].iter() {
                                            self.probe_for_dependencies(expr, tle_index, version)?;
                                        }
                                    }
                                    return Ok(());
                                }
                                DefineFunctions::PublicFunction
                                | DefineFunctions::PrivateFunction
                                | DefineFunctions::ReadOnlyFunction => {
                                    // Args: [(define-name-and-types), ...]
                                    if function_args.len() == 2 {
                                        self.probe_for_dependencies_in_define_args(
                                            function_args[0],
                                            tle_index,
                                            version,
                                        )?;
                                        self.probe_for_dependencies(
                                            function_args[1],
                                            tle_index,
                                            version,
                                        )?;
                                    }
                                    return Ok(());
                                }
                                DefineFunctions::Map => {
                                    // Args: [name, key, value]: with key value being potentialy tuples
                                    if function_args.len() == 3 {
                                        self.probe_for_dependencies(
                                            function_args[1],
                                            tle_index,
                                            version,
                                        )?;
                                        self.probe_for_dependencies(
                                            function_args[2],
                                            tle_index,
                                            version,
                                        )?;
                                    }
                                    return Ok(());
                                }
                                DefineFunctions::Trait => {
                                    if function_args.len() != 2 {
                                        return Ok(());
                                    }
                                    if let Some(trait_sig) = function_args[1].match_list() {
                                        for func_sig in trait_sig.iter() {
                                            if let Some(func_sig) = func_sig.match_list() {
                                                if func_sig.len() == 3 {
                                                    self.probe_for_dependencies(
                                                        &func_sig[1],
                                                        tle_index,
                                                        version,
                                                    )?;
                                                    self.probe_for_dependencies(
                                                        &func_sig[2],
                                                        tle_index,
                                                        version,
                                                    )?;
                                                }
                                            }
                                        }
                                    }
                                    return Ok(());
                                }
                                DefineFunctions::ImplTrait | DefineFunctions::UseTrait => {
                                    return Ok(())
                                }
                                DefineFunctions::NonFungibleToken => return Ok(()),
                                DefineFunctions::FungibleToken => {
                                    // probe_for_dependencies if the supply arg (optional) is being passed
                                    if function_args.len() == 2 {
                                        self.probe_for_dependencies(
                                            function_args[1],
                                            tle_index,
                                            version,
                                        )?;
                                    }
                                    return Ok(());
                                }
                            }
                        } else if let Some(native_function) =
                            NativeFunctions::lookup_by_name_at_version(function_name, &version)
                        {
                            match native_function {
                                NativeFunctions::ContractCall | NativeFunctions::ContractCallBench => {
                                    // Args: [contract-name, function-name, ...]: ignore contract-name, function-name, handle rest
                                    if function_args.len() > 2 {
                                        for expr in function_args[2..].iter() {
                                            self.probe_for_dependencies(expr, tle_index, version)?;
                                        }
                                    }
                                    return Ok(());
                                }
                                NativeFunctions::Let => {
                                    // Args: [((name-1 value-1) (name-2 value-2)), ...]: handle 1st arg as a tuple
                                    if function_args.len() > 1 {
                                        if let Some(bindings) = function_args[0].match_list() {
                                            self.probe_for_dependencies_in_list_of_wrapped_key_value_pairs(bindings.iter().collect(), tle_index, version)?;
                                        }
                                        for expr in function_args[1..function_args.len()].iter() {
                                            self.probe_for_dependencies(expr, tle_index, version)?;
                                        }
                                    }
                                    return Ok(());
                                }
                                NativeFunctions::TupleGet => {
                                    // Args: [key-name, expr]: ignore key-name
                                    if function_args.len() == 2 {
                                        self.probe_for_dependencies(
                                            function_args[1],
                                            tle_index,
                                            version,
                                        )?;
                                    }
                                    return Ok(());
                                }
                                NativeFunctions::TupleCons => {
                                    // Args: [(key-name A), (key-name-2 B), ...]: handle as a tuple
                                    self.probe_for_dependencies_in_list_of_wrapped_key_value_pairs(
                                        function_args,
                                        tle_index,
                                        version,
                                    )?;
                                    return Ok(());
                                }
                                _ => {}
                            }
                        }
                    }
                }
                for expr in filtered_exprs.into_iter() {
                    self.probe_for_dependencies(expr, tle_index, version)?;
                }
                Ok(())
            }
            Tuple(ref exprs) => {
                self.probe_for_dependencies_in_tuple(exprs, tle_index, version)?;
                Ok(())
            }
            AtomValue(_)
            | FieldIdentifier(_)
            | SugaredContractIdentifier(_)
            | SugaredFieldIdentifier(_, _)
            | Comment(_)
            | Placeholder(_) => Ok(()),
        }
    }

    /// accept a slice of expected-pairs, e.g., [ (a b) (c d) (e f) ], and
    ///   probe them for dependencies as if they were part of a tuple definition.
    fn probe_for_dependencies_in_tuple(
        &mut self,
        pairs: &[PreSymbolicExpression],
        tle_index: usize,
        version: ClarityVersion,
    ) -> ParseResult<()> {
        let pairs = pairs
            .chunks(2)
            .map(|pair| pair.to_vec().into_boxed_slice())
            .collect::<Vec<_>>();

        for pair in pairs.iter() {
            self.probe_for_dependencies_in_key_value_pair(pair, tle_index, version)?;
        }
        Ok(())
    }

    fn probe_for_dependencies_in_define_args(
        &mut self,
        expr: &PreSymbolicExpression,
        tle_index: usize,
        version: ClarityVersion,
    ) -> ParseResult<()> {
        if let Some(func_sig) = expr.match_list() {
            // Func definitions can look like:
            // 1. (define-public func_name body)
            // 2. (define-public (func_name (arg uint) ...) body)
            // The goal here is to traverse case 2, looking for trait references
            if let Some((_, pairs)) = func_sig.split_first() {
                let pairs_vec: Vec<&PreSymbolicExpression> = pairs.iter().collect();
                self.probe_for_dependencies_in_list_of_wrapped_key_value_pairs(
                    pairs_vec, tle_index, version,
                )?;
            }
        }
        Ok(())
    }

    fn probe_for_dependencies_in_list_of_wrapped_key_value_pairs(
        &mut self,
        pairs: Vec<&PreSymbolicExpression>,
        tle_index: usize,
        version: ClarityVersion,
    ) -> ParseResult<()> {
        for pair in pairs.iter() {
            self.probe_for_dependencies_in_wrapped_key_value_pairs(pair, tle_index, version)?;
        }
        Ok(())
    }

    fn probe_for_dependencies_in_wrapped_key_value_pairs(
        &mut self,
        expr: &PreSymbolicExpression,
        tle_index: usize,
        version: ClarityVersion,
    ) -> ParseResult<()> {
        if let Some(pair) = expr.match_list() {
            self.probe_for_dependencies_in_key_value_pair(pair, tle_index, version)?;
        }
        Ok(())
    }

    fn probe_for_dependencies_in_key_value_pair(
        &mut self,
        pair: &[PreSymbolicExpression],
        tle_index: usize,
        version: ClarityVersion,
    ) -> ParseResult<()> {
        if pair.len() == 2 {
            self.probe_for_dependencies(&pair[1], tle_index, version)?;
        }
        Ok(())
    }

    fn find_expression_definition<'b>(
        &mut self,
        exp: &'b PreSymbolicExpression,
    ) -> Option<(ClarityName, u64, &'b PreSymbolicExpression)> {
        let args = {
            let exp = exp.match_list()?;
            let (function_name, args) = exp.split_first()?;
            let function_name = function_name.match_atom()?;
            DefineFunctions::lookup_by_name(function_name)?;
            Some(args)
        }?;
        let defined_name = match args.get(0)?.match_list() {
            Some(list) => list.get(0)?,
            _ => &args[0],
        };
        let tle_name = defined_name.match_atom()?;
        Some((tle_name.clone(), defined_name.id, defined_name))
    }
}

pub struct TopLevelExpressionIndex {
    expr_index: usize,
    atom_index: u64,
}

pub struct Graph {
    adjacency_list: Vec<Vec<usize>>,
}

impl Graph {
    fn new() -> Self {
        Self {
            adjacency_list: Vec::new(),
        }
    }

    fn add_node(&mut self, _expr_index: usize) {
        self.adjacency_list.push(vec![]);
    }

    fn add_directed_edge(&mut self, src_expr_index: usize, dst_expr_index: usize) {
        let list = self.adjacency_list.get_mut(src_expr_index).unwrap();
        list.push(dst_expr_index);
    }

    fn get_node_descendants(&self, expr_index: usize) -> Vec<usize> {
        self.adjacency_list[expr_index].clone()
    }

    fn has_node_descendants(&self, expr_index: usize) -> bool {
        !self.adjacency_list[expr_index].is_empty()
    }

    fn nodes_count(&self) -> usize {
        self.adjacency_list.len()
    }

    pub fn edges_count(&self) -> ParseResult<u64> {
        let mut total: u64 = 0;
        for node in self.adjacency_list.iter() {
            total = total
                .checked_add(node.len() as u64)
                .ok_or(ParseErrors::CostOverflow)?;
        }
        Ok(total)
    }

    /// Make `edges_count()` public for testing
    #[cfg(any(test, feature = "testing"))]
    pub fn _edges_count(&self) -> ParseResult<u64> {
        self.edges_count()
    }
}

struct GraphWalker {
    seen: HashSet<usize>,
}

impl GraphWalker {
    fn new() -> Self {
        Self {
            seen: HashSet::new(),
        }
    }

    /// Depth-first search producing a post-order sort
    fn get_sorted_dependencies(&mut self, graph: &Graph) -> ParseResult<Vec<usize>> {
        let mut sorted_indexes = Vec::<usize>::new();
        for expr_index in 0..graph.nodes_count() {
            self.sort_dependencies_recursion(expr_index, graph, &mut sorted_indexes);
        }

        Ok(sorted_indexes)
    }

    fn sort_dependencies_recursion(
        &mut self,
        tle_index: usize,
        graph: &Graph,
        branch: &mut Vec<usize>,
    ) {
        if self.seen.contains(&tle_index) {
            return;
        }

        self.seen.insert(tle_index);
        if let Some(list) = graph.adjacency_list.get(tle_index) {
            for neighbor in list.iter() {
                self.sort_dependencies_recursion(*neighbor, graph, branch);
            }
        }
        branch.push(tle_index);
    }

    fn get_cycling_dependencies(
        &mut self,
        graph: &Graph,
        sorted_indexes: &Vec<usize>,
    ) -> Option<Vec<usize>> {
        let mut tainted: HashSet<usize> = HashSet::new();

        for node in sorted_indexes.iter() {
            let mut tainted_descendants_count = 0;
            let descendants = graph.get_node_descendants(*node);
            for descendant in descendants.iter() {
                if !graph.has_node_descendants(*descendant) || tainted.contains(descendant) {
                    tainted.insert(*descendant);
                    tainted_descendants_count += 1;
                }
            }
            if tainted_descendants_count == descendants.len() {
                tainted.insert(*node);
            }
        }

        if tainted.len() == sorted_indexes.len() {
            return None;
        }

        let nodes = HashSet::from_iter(sorted_indexes.iter().cloned());
        let deps = nodes.difference(&tainted).copied().collect();
        Some(deps)
    }
}<|MERGE_RESOLUTION|>--- conflicted
+++ resolved
@@ -39,34 +39,28 @@
     top_level_expressions_map: HashMap<ClarityName, TopLevelExpressionIndex>,
 }
 
-<<<<<<< HEAD
 impl DefinitionSorter {
     fn new() -> Self {
-=======
-impl<'a> DefinitionSorter {
-    pub fn new() -> Self {
->>>>>>> 0f6ea201
         Self {
             top_level_expressions_map: HashMap::new(),
             graph: Graph::new(),
         }
     }
 
-<<<<<<< HEAD
     /// Make `new()` public for testing
     #[cfg(any(test, feature = "testing"))]
     pub fn _new() -> Self {
         Self::new()
     }
 
-    /// Access `self.graph` for testing
     #[cfg(any(test, feature = "testing"))]
     pub fn get_graph<'a>(&'a self) -> &'a Graph {
         &self.graph
-=======
+    }
+
+    #[cfg(any(test, feature = "testing"))]
     pub fn clear_graph(&mut self) {
         self.graph = Graph::new();
->>>>>>> 0f6ea201
     }
 
     pub fn run_pass<T: CostTracker>(
@@ -168,7 +162,9 @@
                             DefineFunctions::lookup_by_name(function_name)
                         {
                             match define_function {
-                                DefineFunctions::PersistedVariable | DefineFunctions::Constant | DefineFunctions::ConstantBench => {
+                                DefineFunctions::PersistedVariable
+                                | DefineFunctions::Constant
+                                | DefineFunctions::ConstantBench => {
                                     // Args: [(define-name-and-types), ...]: ignore 1st arg
                                     if !function_args.is_empty() {
                                         for expr in function_args[1..function_args.len()].iter() {
@@ -255,7 +251,8 @@
                             NativeFunctions::lookup_by_name_at_version(function_name, &version)
                         {
                             match native_function {
-                                NativeFunctions::ContractCall | NativeFunctions::ContractCallBench => {
+                                NativeFunctions::ContractCall
+                                | NativeFunctions::ContractCallBench => {
                                     // Args: [contract-name, function-name, ...]: ignore contract-name, function-name, handle rest
                                     if function_args.len() > 2 {
                                         for expr in function_args[2..].iter() {
