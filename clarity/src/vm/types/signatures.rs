--- conflicted
+++ resolved
@@ -231,11 +231,8 @@
     ArithmeticUnary,
     ArithmeticBinary,
     ArithmeticComparison,
-<<<<<<< HEAD
     RandomVariadic,
-=======
     Binary(FunctionArgSignature, FunctionArgSignature, FunctionReturnsSignature),
->>>>>>> da9b8856
 }
 
 #[derive(Debug, Clone, PartialEq, Eq, Serialize, Deserialize)]
