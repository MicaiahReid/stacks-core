--- conflicted
+++ resolved
@@ -9,28 +9,6 @@
 path = "../../stackslib/src/chainstate/stacks/boot/bns.clar"
 depends_on = []
 
-<<<<<<< HEAD
-# pox-4 contains concat of boot/pox-4 and boot/pox-testnet
-# path = "../../stackslib/src/chainstate/stacks/boot/pox-4.clar"
-# path = "../../stackslib/src/chainstate/stacks/boot/pox-testnet.clar"
-[contracts.pox-4]
-path = "./contracts/pox/pox-4-testnet.clar"
-depends_on = []
-clarity = 2
-epoch = 2.4
-
-[contracts.pox-helper]
-path = "./contracts/pox/pox-helper.clar"
-depends_on = []
-clarity = 2
-epoch = 2.4
-
-[contract.pox-4-aggregated-public-key]
-path = "./contracts/pox/pox-4-aggregated-public-key.clar"
-depends_on = []
-clarity = 2
-epoch = 2.4
-=======
 [contracts.bns_test]
 path = "contracts/bns-tests/bns_test.clar"
 depends_on = []
@@ -38,4 +16,30 @@
 [contracts.bns_flow_test]
 path = "contracts/bns-tests/bns_flow_test.clar"
 depends_on = []
->>>>>>> 7abb3898
+
+# pox-4 contains concat of boot/pox-4 and boot/pox-testnet
+# path = "../../stackslib/src/chainstate/stacks/boot/pox-4.clar"
+# path = "../../stackslib/src/chainstate/stacks/boot/pox-testnet.clar"
+[contracts.pox-4]
+path = "contracts/pox/pox-4-testnet.clar"
+depends_on = []
+clarity = 2
+epoch = 2.4
+
+[contracts.pox-helper]
+path = "contracts/pox/pox-helper.clar"
+depends_on = []
+clarity = 2
+epoch = 2.4
+
+[contracts.pox-4-aggregated-public-key]
+path = "contracts/pox/pox-4-aggregated-public-key.clar"
+depends_on = []
+clarity = 2
+epoch = 2.4
+
+[contracts.pox-4-aggregated-public-key_test]
+path = "contracts/pox-tests/pox-4-aggregated-public-key_test.clar"
+depends_on = []
+clarity = 2
+epoch = 2.4