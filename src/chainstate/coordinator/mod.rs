// Copyright (C) 2013-2020 Blocstack PBC, a public benefit corporation
// Copyright (C) 2020 Stacks Open Internet Foundation
//
// This program is free software: you can redistribute it and/or modify
// it under the terms of the GNU General Public License as published by
// the Free Software Foundation, either version 3 of the License, or
// (at your option) any later version.
//
// This program is distributed in the hope that it will be useful,
// but WITHOUT ANY WARRANTY; without even the implied warranty of
// MERCHANTABILITY or FITNESS FOR A PARTICULAR PURPOSE.  See the
// GNU General Public License for more details.
//
// You should have received a copy of the GNU General Public License
// along with this program.  If not, see <http://www.gnu.org/licenses/>.

use std::collections::{HashMap, VecDeque};
use std::convert::{TryFrom, TryInto};
use std::time::Duration;

use burnchains::{
    db::{BurnchainBlockData, BurnchainDB},
    Address, Burnchain, BurnchainBlockHeader, BurnchainHeaderHash, Error as BurnchainError, Txid,
};
use chainstate::burn::{
    db::sortdb::{PoxId, SortitionDB, SortitionId},
    operations::leader_block_commit::RewardSetInfo,
    operations::BlockstackOperationType,
    BlockHeaderHash, BlockSnapshot, ConsensusHash,
};
use chainstate::stacks::{
<<<<<<< HEAD
    boot::STACKS_BOOT_CODE_CONTRACT_ADDRESS,
    db::{
        accounts::MinerReward, ChainStateBootData, ClarityTx, MinerRewardInfo, StacksChainState,
        StacksHeaderInfo,
    },
=======
    boot::STACKS_BOOT_CODE_CONTRACT_ADDRESS_STR,
    db::{accounts::MinerReward, ClarityTx, MinerRewardInfo, StacksChainState, StacksHeaderInfo},
>>>>>>> c0364bcf
    events::StacksTransactionReceipt,
    Error as ChainstateError, StacksAddress, StacksBlock, StacksBlockHeader, StacksBlockId,
};
use monitoring::increment_stx_blocks_processed_counter;
use util::db::Error as DBError;
use vm::{
    costs::ExecutionCost,
    types::{PrincipalData, QualifiedContractIdentifier},
    Value,
};

pub mod comm;
use chainstate::stacks::index::MarfTrieId;

#[cfg(test)]
pub mod tests;

pub use self::comm::CoordinatorCommunication;

use chainstate::coordinator::comm::{
    ArcCounterCoordinatorNotices, CoordinatorEvents, CoordinatorNotices, CoordinatorReceivers,
};

/// The 3 different states for the current
///  reward cycle's relationship to its PoX anchor
#[derive(Debug, PartialEq)]
pub enum PoxAnchorBlockStatus {
    SelectedAndKnown(BlockHeaderHash, Vec<StacksAddress>),
    SelectedAndUnknown(BlockHeaderHash),
    NotSelected,
}

#[derive(Debug, PartialEq)]
pub struct RewardCycleInfo {
    pub anchor_status: PoxAnchorBlockStatus,
}

impl RewardCycleInfo {
    pub fn selected_anchor_block(&self) -> Option<&BlockHeaderHash> {
        use self::PoxAnchorBlockStatus::*;
        match self.anchor_status {
            SelectedAndUnknown(ref block) | SelectedAndKnown(ref block, _) => Some(block),
            NotSelected => None,
        }
    }
    pub fn is_reward_info_known(&self) -> bool {
        use self::PoxAnchorBlockStatus::*;
        match self.anchor_status {
            SelectedAndUnknown(_) => false,
            SelectedAndKnown(_, _) | NotSelected => true,
        }
    }
    pub fn known_selected_anchor_block(&self) -> Option<&Vec<StacksAddress>> {
        use self::PoxAnchorBlockStatus::*;
        match self.anchor_status {
            SelectedAndUnknown(_) => None,
            SelectedAndKnown(_, ref reward_set) => Some(reward_set),
            NotSelected => None,
        }
    }
    pub fn known_selected_anchor_block_owned(self) -> Option<Vec<StacksAddress>> {
        use self::PoxAnchorBlockStatus::*;
        match self.anchor_status {
            SelectedAndUnknown(_) => None,
            SelectedAndKnown(_, reward_set) => Some(reward_set),
            NotSelected => None,
        }
    }
}

pub trait BlockEventDispatcher {
    fn announce_block(
        &self,
        block: StacksBlock,
        metadata: StacksHeaderInfo,
        receipts: Vec<StacksTransactionReceipt>,
        parent: &StacksBlockId,
        winner_txid: Txid,
        matured_rewards: Vec<MinerReward>,
        matured_rewards_info: Option<MinerRewardInfo>,
    );

    /// called whenever a burn block is about to be
    ///  processed for sortition. note, in the event
    ///  of PoX forks, this will be called _multiple_
    ///  times for the same burnchain header hash.
    fn announce_burn_block(
        &self,
        burn_block: &BurnchainHeaderHash,
        burn_block_height: u64,
        rewards: Vec<(StacksAddress, u64)>,
        burns: u64,
    );

    fn dispatch_boot_receipts(&mut self, receipts: Vec<StacksTransactionReceipt>);
}

pub struct ChainsCoordinator<
    'a,
    T: BlockEventDispatcher,
    N: CoordinatorNotices,
    R: RewardSetProvider,
> {
    canonical_sortition_tip: Option<SortitionId>,
    canonical_chain_tip: Option<StacksBlockId>,
    canonical_pox_id: Option<PoxId>,
    burnchain_blocks_db: BurnchainDB,
    chain_state_db: StacksChainState,
    sortition_db: SortitionDB,
    burnchain: Burnchain,
    dispatcher: Option<&'a T>,
    reward_set_provider: R,
    notifier: N,
}

#[derive(Debug)]
pub enum Error {
    BurnchainBlockAlreadyProcessed,
    BurnchainError(BurnchainError),
    ChainstateError(ChainstateError),
    NonContiguousBurnchainBlock(BurnchainError),
    NoSortitions,
    FailedToProcessSortition(BurnchainError),
    DBError(DBError),
    NotPrepareEndBlock,
}

impl From<BurnchainError> for Error {
    fn from(o: BurnchainError) -> Error {
        Error::BurnchainError(o)
    }
}

impl From<ChainstateError> for Error {
    fn from(o: ChainstateError) -> Error {
        Error::ChainstateError(o)
    }
}

impl From<DBError> for Error {
    fn from(o: DBError) -> Error {
        Error::DBError(o)
    }
}

pub trait RewardSetProvider {
    fn get_reward_set(
        &self,
        current_burn_height: u64,
        chainstate: &mut StacksChainState,
        burnchain: &Burnchain,
        sortdb: &SortitionDB,
        block_id: &StacksBlockId,
    ) -> Result<Vec<StacksAddress>, Error>;
}

pub struct OnChainRewardSetProvider();

impl RewardSetProvider for OnChainRewardSetProvider {
    fn get_reward_set(
        &self,
        current_burn_height: u64,
        chainstate: &mut StacksChainState,
        burnchain: &Burnchain,
        sortdb: &SortitionDB,
        block_id: &StacksBlockId,
    ) -> Result<Vec<StacksAddress>, Error> {
        let registered_addrs =
            chainstate.get_reward_addresses(burnchain, sortdb, current_burn_height, block_id)?;

        let liquid_ustx = StacksChainState::get_stacks_block_header_info_by_index_block_hash(
            chainstate.headers_db(),
            block_id,
        )?
        .expect("CORRUPTION: Failed to look up block header info for PoX anchor block")
        .total_liquid_ustx;

        let (threshold, participation) = StacksChainState::get_reward_threshold_and_participation(
            &burnchain.pox_constants,
            &registered_addrs,
            liquid_ustx,
        );

        if !burnchain
            .pox_constants
            .enough_participation(participation, liquid_ustx)
        {
            info!("PoX reward cycle did not have enough participation. Defaulting to burn. participation={}, liquid_ustx={}, burn_height={}",
                  participation, liquid_ustx, current_burn_height);
            return Ok(vec![]);
        }

        Ok(StacksChainState::make_reward_set(
            threshold,
            registered_addrs,
        ))
    }
}

impl<'a, T: BlockEventDispatcher>
    ChainsCoordinator<'a, T, ArcCounterCoordinatorNotices, OnChainRewardSetProvider>
{
    pub fn run(
        chain_state_path: &str,
        burnchain: Burnchain,
        stacks_mainnet: bool,
        stacks_chain_id: u32,
        block_limit: ExecutionCost,
        dispatcher: &mut T,
        comms: CoordinatorReceivers,
        boot_data: &mut ChainStateBootData,
    ) where
        T: BlockEventDispatcher,
    {
        let stacks_blocks_processed = comms.stacks_blocks_processed.clone();
        let sortitions_processed = comms.sortitions_processed.clone();

        let sortition_db = SortitionDB::open(&burnchain.get_db_path(), true).unwrap();
        let burnchain_blocks_db =
            BurnchainDB::open(&burnchain.get_burnchaindb_path(), false).unwrap();

        let first_block_height = burnchain.first_block_height as u128;
        let pox_prepare_length = burnchain.pox_constants.prepare_length as u128;
        let pox_reward_cycle_length = burnchain.pox_constants.reward_cycle_length as u128;
        let pox_rejection_fraction = burnchain.pox_constants.pox_rejection_fraction as u128;

        let boot_block = move |clarity_tx: &mut ClarityTx| {
            let contract = QualifiedContractIdentifier::parse(&format!(
                "{}.pox",
                STACKS_BOOT_CODE_CONTRACT_ADDRESS
            ))
            .expect("Failed to construct boot code contract address");
            let sender = PrincipalData::from(contract.clone());
            let params = vec![
                Value::UInt(first_block_height),
                Value::UInt(pox_prepare_length),
                Value::UInt(pox_reward_cycle_length),
                Value::UInt(pox_rejection_fraction),
            ];

            clarity_tx.connection().as_transaction(|conn| {
                conn.run_contract_call(
                    &sender,
                    &contract,
                    "set-burnchain-parameters",
                    &params,
                    |_, _| false,
                )
                .expect("Failed to set burnchain parameters in PoX contract");
            });
        };
        boot_data.preprend_post_flight_callback(Box::new(boot_block));

        let (chain_state_db, receipts) = StacksChainState::open_and_exec(
            stacks_mainnet,
            stacks_chain_id,
            chain_state_path,
<<<<<<< HEAD
            Some(boot_data),
=======
            initial_balances,
            |clarity_tx| {
                let burnchain = burnchain.clone();
                let contract = QualifiedContractIdentifier::parse(&format!(
                    "{}.pox",
                    STACKS_BOOT_CODE_CONTRACT_ADDRESS_STR
                ))
                .expect("Failed to construct boot code contract address");
                let sender = PrincipalData::from(contract.clone());

                clarity_tx.connection().as_transaction(|conn| {
                    conn.run_contract_call(
                        &sender,
                        &contract,
                        "set-burnchain-parameters",
                        &[
                            Value::UInt(burnchain.first_block_height as u128),
                            Value::UInt(burnchain.pox_constants.prepare_length as u128),
                            Value::UInt(burnchain.pox_constants.reward_cycle_length as u128),
                            Value::UInt(burnchain.pox_constants.pox_rejection_fraction as u128),
                        ],
                        |_, _| false,
                    )
                    .expect("Failed to set burnchain parameters in PoX contract");
                });
                boot_block_exec(clarity_tx)
            },
>>>>>>> c0364bcf
            block_limit,
        )
        .unwrap();
        dispatcher.dispatch_boot_receipts(receipts);

        let canonical_sortition_tip =
            SortitionDB::get_canonical_sortition_tip(sortition_db.conn()).unwrap();

        let arc_notices = ArcCounterCoordinatorNotices {
            stacks_blocks_processed,
            sortitions_processed,
        };

        let mut inst = ChainsCoordinator {
            canonical_chain_tip: None,
            canonical_sortition_tip: Some(canonical_sortition_tip),
            canonical_pox_id: None,
            burnchain_blocks_db,
            chain_state_db,
            sortition_db,
            burnchain,
            dispatcher: Some(dispatcher),
            notifier: arc_notices,
            reward_set_provider: OnChainRewardSetProvider(),
        };

        loop {
            // timeout so that we handle Ctrl-C a little gracefully
            match comms.wait_on() {
                CoordinatorEvents::NEW_STACKS_BLOCK => {
                    debug!("Received new stacks block notice");
                    if let Err(e) = inst.handle_new_stacks_block() {
                        warn!("Error processing new stacks block: {:?}", e);
                    }
                }
                CoordinatorEvents::NEW_BURN_BLOCK => {
                    debug!("Received new burn block notice");
                    if let Err(e) = inst.handle_new_burnchain_block() {
                        warn!("Error processing new burn block: {:?}", e);
                    }
                }
                CoordinatorEvents::STOP => {
                    debug!("Received stop notice");
                    return;
                }
                CoordinatorEvents::TIMEOUT => {}
            }
        }
    }
}

impl<'a, T: BlockEventDispatcher, U: RewardSetProvider> ChainsCoordinator<'a, T, (), U> {
    #[cfg(test)]
    pub fn test_new(
        burnchain: &Burnchain,
        path: &str,
        reward_set_provider: U,
    ) -> ChainsCoordinator<'a, T, (), U> {
        let burnchain = burnchain.clone();

        let mut boot_data = ChainStateBootData {
            initial_balances: vec![],
            post_flight_callback: None,
            first_burnchain_block_height: burnchain.first_block_height as u32,
            first_burnchain_block_hash: burnchain.first_block_hash,
            first_burnchain_block_timestamp: 0,
        };

        let sortition_db = SortitionDB::open(&burnchain.get_db_path(), true).unwrap();
        let burnchain_blocks_db =
            BurnchainDB::open(&burnchain.get_burnchaindb_path(), false).unwrap();
        let (chain_state_db, _) = StacksChainState::open_and_exec(
            false,
            0x80000000,
            &format!("{}/chainstate/", path),
            Some(&mut boot_data),
            ExecutionCost::max_value(),
        )
        .unwrap();
        let canonical_sortition_tip =
            SortitionDB::get_canonical_sortition_tip(sortition_db.conn()).unwrap();

        ChainsCoordinator {
            canonical_chain_tip: None,
            canonical_sortition_tip: Some(canonical_sortition_tip),
            canonical_pox_id: None,
            burnchain_blocks_db,
            chain_state_db,
            sortition_db,
            burnchain,
            dispatcher: None,
            reward_set_provider,
            notifier: (),
        }
    }
}

pub fn get_next_recipients<U: RewardSetProvider>(
    sortition_tip: &BlockSnapshot,
    chain_state: &mut StacksChainState,
    sort_db: &mut SortitionDB,
    burnchain: &Burnchain,
    provider: &U,
) -> Result<Option<RewardSetInfo>, Error> {
    let reward_cycle_info = get_reward_cycle_info(
        sortition_tip.block_height + 1,
        &sortition_tip.burn_header_hash,
        &sortition_tip.sortition_id,
        burnchain,
        chain_state,
        sort_db,
        provider,
    )?;
    sort_db
        .get_next_block_recipients(
            sortition_tip,
            reward_cycle_info.as_ref(),
            burnchain.pox_constants.sunset_end,
        )
        .map_err(|e| Error::from(e))
}

/// returns None if this burnchain block is _not_ the start of a reward cycle
///         otherwise, returns the required reward cycle info for this burnchain block
///                     in our current sortition view:
///           * PoX anchor block
///           * Was PoX anchor block known?
pub fn get_reward_cycle_info<U: RewardSetProvider>(
    burn_height: u64,
    parent_bhh: &BurnchainHeaderHash,
    sortition_tip: &SortitionId,
    burnchain: &Burnchain,
    chain_state: &mut StacksChainState,
    sort_db: &SortitionDB,
    provider: &U,
) -> Result<Option<RewardCycleInfo>, Error> {
    if burnchain.is_reward_cycle_start(burn_height) {
        if burn_height >= burnchain.pox_constants.sunset_end {
            return Ok(Some(RewardCycleInfo {
                anchor_status: PoxAnchorBlockStatus::NotSelected,
            }));
        }

        info!("Beginning reward cycle. block_height={}", burn_height);
        let reward_cycle_info = {
            let ic = sort_db.index_handle(sortition_tip);
            ic.get_chosen_pox_anchor(&parent_bhh, &burnchain.pox_constants)
        }?;
        if let Some((consensus_hash, stacks_block_hash)) = reward_cycle_info {
            info!("Anchor block selected: {}", stacks_block_hash);
            let anchor_block_known = StacksChainState::is_stacks_block_processed(
                &chain_state.headers_db(),
                &consensus_hash,
                &stacks_block_hash,
            )?;
            let anchor_status = if anchor_block_known {
                let block_id =
                    StacksBlockHeader::make_index_block_hash(&consensus_hash, &stacks_block_hash);
                let reward_set = provider.get_reward_set(
                    burn_height,
                    chain_state,
                    burnchain,
                    sort_db,
                    &block_id,
                )?;
                PoxAnchorBlockStatus::SelectedAndKnown(stacks_block_hash, reward_set)
            } else {
                PoxAnchorBlockStatus::SelectedAndUnknown(stacks_block_hash)
            };
            Ok(Some(RewardCycleInfo { anchor_status }))
        } else {
            Ok(Some(RewardCycleInfo {
                anchor_status: PoxAnchorBlockStatus::NotSelected,
            }))
        }
    } else {
        Ok(None)
    }
}

fn dispatcher_announce_burn_ops<T: BlockEventDispatcher>(
    dispatcher: &T,
    burn_header: &BurnchainBlockHeader,
    ops: &[BlockstackOperationType],
) {
    let mut reward_recipients: HashMap<_, u64> = HashMap::new();
    let mut burn_amt = 0;
    for op in ops.iter() {
        if let BlockstackOperationType::LeaderBlockCommit(commit) = op {
            let amt_per_address = commit.burn_fee / (commit.commit_outs.len() as u64);
            for addr in commit.commit_outs.iter() {
                if addr.is_burn() {
                    burn_amt += amt_per_address;
                } else {
                    if let Some(prior_amt) = reward_recipients.get_mut(addr) {
                        *prior_amt += amt_per_address;
                    } else {
                        reward_recipients.insert(addr.clone(), amt_per_address);
                    }
                }
            }
        }
    }
    let reward_recipients_vec = reward_recipients.into_iter().collect();
    dispatcher.announce_burn_block(
        &burn_header.block_hash,
        burn_header.block_height,
        reward_recipients_vec,
        burn_amt,
    );
}

impl<'a, T: BlockEventDispatcher, N: CoordinatorNotices, U: RewardSetProvider>
    ChainsCoordinator<'a, T, N, U>
{
    pub fn handle_new_stacks_block(&mut self) -> Result<(), Error> {
        if let Some(pox_anchor) = self.process_ready_blocks()? {
            self.process_new_pox_anchor(pox_anchor)
        } else {
            Ok(())
        }
    }

    pub fn handle_new_burnchain_block(&mut self) -> Result<(), Error> {
        // Retrieve canonical burnchain chain tip from the BurnchainBlocksDB
        let canonical_burnchain_tip = self.burnchain_blocks_db.get_canonical_chain_tip()?;

        // Retrieve canonical pox id (<=> reward cycle id)
        let mut canonical_sortition_tip = self
            .canonical_sortition_tip
            .clone()
            .expect("FAIL: no canonical sortition tip");

        // Retrieve all the direct ancestors of this block with an unprocessed sortition
        let mut cursor = canonical_burnchain_tip.block_hash.clone();
        let mut sortitions_to_process = VecDeque::new();

        // We halt the ancestry research as soon as we find a processed parent
        while !(self
            .sortition_db
            .is_sortition_processed(&cursor, &canonical_sortition_tip)?)
        {
            let current_block = self
                .burnchain_blocks_db
                .get_burnchain_block(&cursor)
                .map_err(|e| {
                    warn!(
                        "ChainsCoordinator: could not retrieve  block burnhash={}",
                        &cursor
                    );
                    Error::NonContiguousBurnchainBlock(e)
                })?;

            let parent = current_block.header.parent_block_hash.clone();
            sortitions_to_process.push_front(current_block);
            cursor = parent;
        }

        for unprocessed_block in sortitions_to_process.drain(..) {
            let BurnchainBlockData { header, ops } = unprocessed_block;

            if let Some(dispatcher) = self.dispatcher {
                dispatcher_announce_burn_ops(dispatcher, &header, &ops);
            }

            let sortition_tip_snapshot = SortitionDB::get_block_snapshot(
                self.sortition_db.conn(),
                &canonical_sortition_tip,
            )?
            .expect("BUG: no data for sortition");

            // at this point, we need to figure out if the sortition we are
            //  about to process is the first block in reward cycle.
            let reward_cycle_info = self.get_reward_cycle_info(&header)?;
            let next_snapshot = self
                .sortition_db
                .evaluate_sortition(
                    &header,
                    ops,
                    &self.burnchain,
                    &canonical_sortition_tip,
                    reward_cycle_info,
                )
                .map_err(|e| {
                    error!("ChainsCoordinator: unable to evaluate sortition {:?}", e);
                    Error::FailedToProcessSortition(e)
                })?
                .0;

            let sortition_id = next_snapshot.sortition_id;

            self.notifier.notify_sortition_processed();

            debug!(
                "Sortition processed: {} (tip {} height {})",
                &sortition_id, &next_snapshot.burn_header_hash, next_snapshot.block_height
            );

            if sortition_tip_snapshot.block_height < header.block_height {
                // bump canonical sortition...
                self.canonical_sortition_tip = Some(sortition_id.clone());
                canonical_sortition_tip = sortition_id;
            }

            if let Some(pox_anchor) = self.process_ready_blocks()? {
                return self.process_new_pox_anchor(pox_anchor);
            }
        }

        Ok(())
    }

    /// returns None if this burnchain block is _not_ the start of a reward cycle
    ///         otherwise, returns the required reward cycle info for this burnchain block
    ///                     in our current sortition view:
    ///           * PoX anchor block
    ///           * Was PoX anchor block known?
    pub fn get_reward_cycle_info(
        &mut self,
        burn_header: &BurnchainBlockHeader,
    ) -> Result<Option<RewardCycleInfo>, Error> {
        let sortition_tip = self
            .canonical_sortition_tip
            .as_ref()
            .expect("FATAL: Processing anchor block, but no known sortition tip");
        get_reward_cycle_info(
            burn_header.block_height,
            &burn_header.parent_block_hash,
            sortition_tip,
            &self.burnchain,
            &mut self.chain_state_db,
            &self.sortition_db,
            &self.reward_set_provider,
        )
    }

    ///
    /// Process any ready staging blocks until there are either:
    ///   * there are no more to process
    ///   * a PoX anchor block is processed which invalidates the current PoX fork
    ///
    /// Returns Some(StacksBlockId) if such an anchor block is discovered,
    ///   otherwise returns None
    ///
    fn process_ready_blocks(&mut self) -> Result<Option<BlockHeaderHash>, Error> {
        let canonical_sortition_tip = self.canonical_sortition_tip.as_ref().expect(
            "FAIL: processing a new Stacks block, but don't have a canonical sortition tip",
        );

        let sortdb_handle = self.sortition_db.tx_handle_begin(canonical_sortition_tip)?;
        let mut processed_blocks = self.chain_state_db.process_blocks(sortdb_handle, 1)?;

        while let Some(block_result) = processed_blocks.pop() {
            if let (Some(block_receipt), _) = block_result {
                // only bump the coordinator's state if the processed block
                //   is in our sortition fork
                //  TODO: we should update the staging block logic to prevent
                //    blocks like these from getting processed at all.
                let in_sortition_set = self.sortition_db.is_stacks_block_in_sortition_set(
                    canonical_sortition_tip,
                    &block_receipt.header.anchored_header.block_hash(),
                )?;
                if in_sortition_set {
                    let new_canonical_block_snapshot = SortitionDB::get_block_snapshot(
                        self.sortition_db.conn(),
                        canonical_sortition_tip,
                    )?
                    .expect(&format!(
                        "FAIL: could not find data for the canonical sortition {}",
                        canonical_sortition_tip
                    ));
                    let new_canonical_stacks_block =
                        new_canonical_block_snapshot.get_canonical_stacks_block_id();
                    self.canonical_chain_tip = Some(new_canonical_stacks_block);
                    debug!("Bump blocks processed");
                    self.notifier.notify_stacks_block_processed();
                    increment_stx_blocks_processed_counter();
                    let block_hash = block_receipt.header.anchored_header.block_hash();

                    if let Some(dispatcher) = self.dispatcher {
                        let metadata = &block_receipt.header;
                        let winner_txid = SortitionDB::get_block_snapshot_for_winning_stacks_block(
                            &self.sortition_db.index_conn(),
                            canonical_sortition_tip,
                            &block_hash,
                        )
                        .expect("FAIL: could not find block snapshot for winning block hash")
                        .expect("FAIL: could not find block snapshot for winning block hash")
                        .winning_block_txid;

                        let block: StacksBlock = {
                            let block_path = StacksChainState::get_block_path(
                                &self.chain_state_db.blocks_path,
                                &metadata.consensus_hash,
                                &block_hash,
                            )
                            .unwrap();
                            StacksChainState::consensus_load(&block_path).unwrap()
                        };
                        let stacks_block =
                            StacksBlockId::new(&metadata.consensus_hash, &block_hash);
                        let parent = self
                            .chain_state_db
                            .get_parent(&stacks_block)
                            .expect("BUG: failed to get parent for processed block");
                        dispatcher.announce_block(
                            block,
                            block_receipt.header,
                            block_receipt.tx_receipts,
                            &parent,
                            winner_txid,
                            block_receipt.matured_rewards,
                            block_receipt.matured_rewards_info,
                        );
                    }

                    // if, just after processing the block, we _know_ that this block is a pox anchor, that means
                    //   that sortitions have already begun processing that didn't know about this pox anchor.
                    //   we need to trigger an unwind
                    if let Some(pox_anchor) = self
                        .sortition_db
                        .is_stacks_block_pox_anchor(&block_hash, canonical_sortition_tip)?
                    {
                        info!("Discovered an old anchor block: {}", &pox_anchor);
                        return Ok(Some(pox_anchor));
                    }
                }
            }
            // TODO: do something with a poison result

            let sortdb_handle = self.sortition_db.tx_handle_begin(canonical_sortition_tip)?;
            processed_blocks = self.chain_state_db.process_blocks(sortdb_handle, 1)?;
        }

        Ok(None)
    }

    fn process_new_pox_anchor(&mut self, block_id: BlockHeaderHash) -> Result<(), Error> {
        // get the last sortition in the prepare phase that chose this anchor block
        //   that sortition is now the current canonical sortition,
        //   and now that we have process the anchor block for the corresponding reward phase,
        //   update the canonical pox bitvector.
        let sortition_id = self.canonical_sortition_tip.as_ref().expect(
            "FAIL: processing a new anchor block, but don't have a canonical sortition tip",
        );

        let mut prep_end = self
            .sortition_db
            .get_prepare_end_for(sortition_id, &block_id)?
            .expect(&format!(
                "FAIL: expected to get a sortition for a chosen anchor block {}, but not found.",
                &block_id
            ));

        // was this block a pox anchor for an even earlier reward cycle?
        while let Some(older_prep_end) = self
            .sortition_db
            .get_prepare_end_for(&prep_end.sortition_id, &block_id)?
        {
            prep_end = older_prep_end;
        }

        info!(
            "Reprocessing with anchor block information, starting at block height: {}",
            prep_end.block_height
        );
        let mut pox_id = self.sortition_db.get_pox_id(sortition_id)?;
        pox_id.extend_with_present_block();

        // invalidate all the sortitions > canonical_sortition_tip, in the same burnchain fork
        self.sortition_db
            .invalidate_descendants_of(&prep_end.burn_header_hash)?;

        // roll back to the state as of prep_end
        self.canonical_chain_tip = Some(StacksBlockId::new(
            &prep_end.consensus_hash,
            &prep_end.canonical_stacks_tip_hash,
        ));
        self.canonical_sortition_tip = Some(prep_end.sortition_id);
        self.canonical_pox_id = Some(pox_id);

        // Start processing from the beginning of the new PoX reward set
        self.handle_new_burnchain_block()
    }
}<|MERGE_RESOLUTION|>--- conflicted
+++ resolved
@@ -29,16 +29,8 @@
     BlockHeaderHash, BlockSnapshot, ConsensusHash,
 };
 use chainstate::stacks::{
-<<<<<<< HEAD
-    boot::STACKS_BOOT_CODE_CONTRACT_ADDRESS,
-    db::{
-        accounts::MinerReward, ChainStateBootData, ClarityTx, MinerRewardInfo, StacksChainState,
-        StacksHeaderInfo,
-    },
-=======
-    boot::STACKS_BOOT_CODE_CONTRACT_ADDRESS_STR,
-    db::{accounts::MinerReward, ClarityTx, MinerRewardInfo, StacksChainState, StacksHeaderInfo},
->>>>>>> c0364bcf
+    boot::{STACKS_BOOT_CODE_CONTRACT_ADDRESS_STR},
+    db::{accounts::MinerReward, ClarityTx, MinerRewardInfo, StacksChainState, StacksHeaderInfo, ChainStateBootData},
     events::StacksTransactionReceipt,
     Error as ChainstateError, StacksAddress, StacksBlock, StacksBlockHeader, StacksBlockId,
 };
@@ -268,7 +260,7 @@
         let boot_block = move |clarity_tx: &mut ClarityTx| {
             let contract = QualifiedContractIdentifier::parse(&format!(
                 "{}.pox",
-                STACKS_BOOT_CODE_CONTRACT_ADDRESS
+                STACKS_BOOT_CODE_CONTRACT_ADDRESS_STR
             ))
             .expect("Failed to construct boot code contract address");
             let sender = PrincipalData::from(contract.clone());
@@ -296,37 +288,7 @@
             stacks_mainnet,
             stacks_chain_id,
             chain_state_path,
-<<<<<<< HEAD
             Some(boot_data),
-=======
-            initial_balances,
-            |clarity_tx| {
-                let burnchain = burnchain.clone();
-                let contract = QualifiedContractIdentifier::parse(&format!(
-                    "{}.pox",
-                    STACKS_BOOT_CODE_CONTRACT_ADDRESS_STR
-                ))
-                .expect("Failed to construct boot code contract address");
-                let sender = PrincipalData::from(contract.clone());
-
-                clarity_tx.connection().as_transaction(|conn| {
-                    conn.run_contract_call(
-                        &sender,
-                        &contract,
-                        "set-burnchain-parameters",
-                        &[
-                            Value::UInt(burnchain.first_block_height as u128),
-                            Value::UInt(burnchain.pox_constants.prepare_length as u128),
-                            Value::UInt(burnchain.pox_constants.reward_cycle_length as u128),
-                            Value::UInt(burnchain.pox_constants.pox_rejection_fraction as u128),
-                        ],
-                        |_, _| false,
-                    )
-                    .expect("Failed to set burnchain parameters in PoX contract");
-                });
-                boot_block_exec(clarity_tx)
-            },
->>>>>>> c0364bcf
             block_limit,
         )
         .unwrap();
