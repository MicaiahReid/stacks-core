// Copyright (C) 2013-2020 Blockstack PBC, a public benefit corporation
// Copyright (C) 2020 Stacks Open Internet Foundation
//
// This program is free software: you can redistribute it and/or modify
// it under the terms of the GNU General Public License as published by
// the Free Software Foundation, either version 3 of the License, or
// (at your option) any later version.
//
// This program is distributed in the hope that it will be useful,
// but WITHOUT ANY WARRANTY; without even the implied warranty of
// MERCHANTABILITY or FITNESS FOR A PARTICULAR PURPOSE.  See the
// GNU General Public License for more details.
//
// You should have received a copy of the GNU General Public License
// along with this program.  If not, see <http://www.gnu.org/licenses/>.

use std::cmp;
use std::collections::{HashMap, HashSet};
use std::convert::From;
use std::fmt;
use std::fs;
use std::io;
use std::io::prelude::*;
use std::io::{Read, Seek, SeekFrom, Write};
use std::path::{Path, PathBuf};

use rand::thread_rng;
use rand::Rng;
use rand::RngCore;
use rusqlite::Connection;
use rusqlite::DatabaseName;
use rusqlite::{Error as sqlite_error, OptionalExtension};

use crate::codec::MAX_MESSAGE_LEN;
use crate::codec::{read_next, write_next};
use chainstate::burn::db::sortdb::*;
use chainstate::burn::operations::*;
use chainstate::burn::BlockSnapshot;
use chainstate::stacks::db::accounts::MinerReward;
use chainstate::stacks::db::transactions::TransactionNonceMismatch;
use chainstate::stacks::db::*;
use chainstate::stacks::index::MarfTrieId;
use chainstate::stacks::Error;
use chainstate::stacks::*;
use chainstate::stacks::{
    C32_ADDRESS_VERSION_MAINNET_MULTISIG, C32_ADDRESS_VERSION_MAINNET_SINGLESIG,
    C32_ADDRESS_VERSION_TESTNET_MULTISIG, C32_ADDRESS_VERSION_TESTNET_SINGLESIG,
};
use clarity_vm::clarity::{ClarityBlockConnection, ClarityConnection, ClarityInstance};
use core::mempool::MemPoolDB;
use core::mempool::MAXIMUM_MEMPOOL_TX_CHAINING;
use core::*;
use cost_estimates::EstimatorError;
use net::BlocksInvData;
use net::Error as net_error;
use net::ExtendedStacksHeader;
use util::get_epoch_time_ms;
use util::get_epoch_time_secs;
use util::hash::to_hex;
use util::retry::BoundReader;
use util_lib::db::u64_to_sql;
use util_lib::db::Error as db_error;
use util_lib::db::{
    query_count, query_int, query_row, query_row_columns, query_row_panic, query_rows,
    tx_busy_handler, DBConn, FromColumn, FromRow,
};
use util_lib::strings::StacksString;
pub use vm::analysis::errors::{CheckError, CheckErrors};
use vm::analysis::run_analysis;
use vm::ast::build_ast;
use vm::clarity::TransactionConnection;
use vm::contexts::AssetMap;
use vm::contracts::Contract;
use vm::costs::LimitedCostTracker;
use vm::database::{BurnStateDB, ClarityDatabase, NULL_BURN_STATE_DB};
use vm::types::{
    AssetIdentifier, PrincipalData, QualifiedContractIdentifier, SequenceData,
    StandardPrincipalData, TupleData, TypeSignature, Value,
};

use crate::{types, util};
use chainstate::stacks::address::StacksAddressExtensions;
use chainstate::stacks::StacksBlockHeader;
use chainstate::stacks::StacksMicroblockHeader;
use monitoring::set_last_execution_cost_observed;
use rusqlite::types::ToSqlOutput;
use stacks_common::types::chainstate::{StacksAddress, StacksBlockId};
use types::chainstate::BurnchainHeaderHash;
use util_lib::boot::boot_code_id;

#[derive(Debug, Clone, PartialEq)]
pub struct StagingMicroblock {
    pub consensus_hash: ConsensusHash,
    pub anchored_block_hash: BlockHeaderHash,
    pub microblock_hash: BlockHeaderHash,
    pub parent_hash: BlockHeaderHash,
    pub sequence: u16,
    pub processed: bool,
    pub orphaned: bool,
    pub block_data: Vec<u8>,
}

#[derive(Debug, Clone, PartialEq)]
pub struct StagingBlock {
    pub consensus_hash: ConsensusHash,
    pub anchored_block_hash: BlockHeaderHash,
    pub parent_consensus_hash: ConsensusHash,
    pub parent_anchored_block_hash: BlockHeaderHash,
    pub parent_microblock_hash: BlockHeaderHash,
    pub parent_microblock_seq: u16,
    pub microblock_pubkey_hash: Hash160,
    pub height: u64,
    pub processed: bool,
    pub attachable: bool,
    pub orphaned: bool,
    pub commit_burn: u64,
    pub sortition_burn: u64,
    pub block_data: Vec<u8>,
}

#[derive(Debug, Clone, PartialEq)]
pub struct StagingUserBurnSupport {
    pub consensus_hash: ConsensusHash,
    pub anchored_block_hash: BlockHeaderHash,
    pub address: StacksAddress,
    pub burn_amount: u64,
    pub vtxindex: u32,
}

#[derive(Debug)]
pub enum MemPoolRejection {
    SerializationFailure(codec_error),
    DeserializationFailure(codec_error),
    FailedToValidate(Error),
    FeeTooLow(u64, u64),
    BadNonces(TransactionNonceMismatch),
    NotEnoughFunds(u128, u128),
    NoSuchContract,
    NoSuchPublicFunction,
    BadFunctionArgument(CheckError),
    ContractAlreadyExists(QualifiedContractIdentifier),
    PoisonMicroblocksDoNotConflict,
    NoAnchorBlockWithPubkeyHash(Hash160),
    NoAnchorBlockWithPubkeyHashes(Vec<Hash160>),
    InvalidMicroblocks,
    BadAddressVersionByte,
    NoCoinbaseViaMempool,
    NoSuchChainTip(ConsensusHash, BlockHeaderHash),
    ConflictingNonceInMempool,
    TooMuchChaining {
        max_nonce: u64,
        actual_nonce: u64,
        principal: PrincipalData,
        is_origin: bool,
    },
    BadTransactionVersion,
    TransferRecipientIsSender(PrincipalData),
    TransferAmountMustBePositive,
    DBError(db_error),
    EstimatorError(EstimatorError),
    Other(String),
}

pub struct SetupBlockResult<'a> {
    pub clarity_tx: ClarityTx<'a>,
    pub tx_receipts: Vec<StacksTransactionReceipt>,
    pub microblock_execution_cost: ExecutionCost,
    pub microblock_fees: u128,
    pub microblock_burns: u128,
    pub microblock_txs_receipts: Vec<StacksTransactionReceipt>,
    pub matured_miner_rewards_opt:
        Option<(MinerReward, Vec<MinerReward>, MinerReward, MinerRewardInfo)>,
    pub evaluated_epoch: StacksEpochId,
    pub applied_epoch_transition: bool,
}

impl MemPoolRejection {
    pub fn into_json(self, txid: &Txid) -> serde_json::Value {
        use self::MemPoolRejection::*;
        let (reason_code, reason_data) = match self {
            SerializationFailure(e) => ("Serialization", Some(json!({"message": e.to_string()}))),
            DeserializationFailure(e) => {
                ("Deserialization", Some(json!({"message": e.to_string()})))
            }
            TooMuchChaining {
                max_nonce,
                actual_nonce,
                principal,
                is_origin,
                ..
            } => (
                "TooMuchChaining",
                Some(
                    json!({"message": "Nonce would exceed chaining limit in mempool",
                                "expected": max_nonce,
                                "actual": actual_nonce,
                                "principal": principal.to_string(),
                                "is_origin": is_origin
                    }),
                ),
            ),
            BadTransactionVersion => ("BadTransactionVersion", None),
            FailedToValidate(e) => (
                "SignatureValidation",
                Some(json!({"message": e.to_string()})),
            ),
            FeeTooLow(actual, expected) => (
                "FeeTooLow",
                Some(json!({
                                                "expected": expected,
                                                "actual": actual})),
            ),
            TransferRecipientIsSender(recipient) => (
                "TransferRecipientCannotEqualSender",
                Some(json!({"recipient": recipient.to_string()})),
            ),
            TransferAmountMustBePositive => ("TransferAmountMustBePositive", None),
            BadNonces(TransactionNonceMismatch {
                expected,
                actual,
                principal,
                is_origin,
                ..
            }) => (
                "BadNonce",
                Some(json!({
                     "expected": expected,
                     "actual": actual,
                     "principal": principal.to_string(),
                     "is_origin": is_origin})),
            ),
            NotEnoughFunds(expected, actual) => (
                "NotEnoughFunds",
                Some(json!({
                    "expected": format!("0x{}", to_hex(&expected.to_be_bytes())),
                    "actual": format!("0x{}", to_hex(&actual.to_be_bytes()))
                })),
            ),
            EstimatorError(e) => ("EstimatorError", Some(json!({"message": e.to_string()}))),
            NoSuchContract => ("NoSuchContract", None),
            NoSuchPublicFunction => ("NoSuchPublicFunction", None),
            BadFunctionArgument(e) => (
                "BadFunctionArgument",
                Some(json!({"message": e.to_string()})),
            ),
            ConflictingNonceInMempool => ("ConflictingNonceInMempool", None),
            ContractAlreadyExists(id) => (
                "ContractAlreadyExists",
                Some(json!({ "contract_identifier": id.to_string() })),
            ),
            PoisonMicroblocksDoNotConflict => ("PoisonMicroblocksDoNotConflict", None),
            NoAnchorBlockWithPubkeyHash(_h) => ("PoisonMicroblockHasUnknownPubKeyHash", None),
            NoAnchorBlockWithPubkeyHashes(_h) => ("PoisonMicroblockHasUnknownPubKeyHashes", None),
            InvalidMicroblocks => ("PoisonMicroblockIsInvalid", None),
            BadAddressVersionByte => ("BadAddressVersionByte", None),
            NoCoinbaseViaMempool => ("NoCoinbaseViaMempool", None),
            // this should never happen via the RPC interface
            NoSuchChainTip(..) => ("ServerFailureNoSuchChainTip", None),
            DBError(e) => (
                "ServerFailureDatabase",
                Some(json!({"message": e.to_string()})),
            ),
            Other(s) => ("ServerFailureOther", Some(json!({ "message": s }))),
        };
        let mut result = json!({
            "txid": format!("{}", txid.to_hex()),
            "error": "transaction rejected",
            "reason": reason_code,
        });
        if let Some(reason_data) = reason_data {
            result
                .as_object_mut()
                .unwrap()
                .insert("reason_data".to_string(), reason_data);
        }
        result
    }
}

impl From<db_error> for MemPoolRejection {
    fn from(e: db_error) -> MemPoolRejection {
        MemPoolRejection::DBError(e)
    }
}

// These constants are mempool acceptance heuristics, but
//  not part of the protocol consensus (i.e., a block
//  that includes a transaction that violates these won't
//  be invalid)
pub const MINIMUM_TX_FEE: u64 = 1;
pub const MINIMUM_TX_FEE_RATE_PER_BYTE: u64 = 1;

impl StagingBlock {
    pub fn is_first_mined(&self) -> bool {
        self.parent_anchored_block_hash == FIRST_STACKS_BLOCK_HASH
    }
}

impl FromRow<StagingMicroblock> for StagingMicroblock {
    fn from_row<'a>(row: &'a Row) -> Result<StagingMicroblock, db_error> {
        let anchored_block_hash: BlockHeaderHash =
            BlockHeaderHash::from_column(row, "anchored_block_hash")?;
        let consensus_hash: ConsensusHash = ConsensusHash::from_column(row, "consensus_hash")?;
        let microblock_hash: BlockHeaderHash =
            BlockHeaderHash::from_column(row, "microblock_hash")?;
        let parent_hash: BlockHeaderHash = BlockHeaderHash::from_column(row, "parent_hash")?;
        let sequence: u16 = row.get_unwrap("sequence");
        let processed_i64: i64 = row.get_unwrap("processed");
        let orphaned_i64: i64 = row.get_unwrap("orphaned");
        let block_data: Vec<u8> = vec![];

        let processed = processed_i64 != 0;
        let orphaned = orphaned_i64 != 0;

        Ok(StagingMicroblock {
            consensus_hash,
            anchored_block_hash,
            microblock_hash,
            parent_hash,
            sequence,
            processed,
            orphaned,
            block_data,
        })
    }
}

impl FromRow<StagingBlock> for StagingBlock {
    fn from_row<'a>(row: &'a Row) -> Result<StagingBlock, db_error> {
        let anchored_block_hash: BlockHeaderHash =
            BlockHeaderHash::from_column(row, "anchored_block_hash")?;
        let parent_anchored_block_hash: BlockHeaderHash =
            BlockHeaderHash::from_column(row, "parent_anchored_block_hash")?;
        let consensus_hash: ConsensusHash = ConsensusHash::from_column(row, "consensus_hash")?;
        let parent_consensus_hash: ConsensusHash =
            ConsensusHash::from_column(row, "parent_consensus_hash")?;
        let parent_microblock_hash: BlockHeaderHash =
            BlockHeaderHash::from_column(row, "parent_microblock_hash")?;
        let parent_microblock_seq: u16 = row.get_unwrap("parent_microblock_seq");
        let microblock_pubkey_hash: Hash160 = Hash160::from_column(row, "microblock_pubkey_hash")?;
        let height = u64::from_column(row, "height")?;
        let attachable_i64: i64 = row.get_unwrap("attachable");
        let processed_i64: i64 = row.get_unwrap("processed");
        let orphaned_i64: i64 = row.get_unwrap("orphaned");
        let commit_burn = u64::from_column(row, "commit_burn")?;
        let sortition_burn = u64::from_column(row, "sortition_burn")?;
        let block_data: Vec<u8> = vec![];

        let processed = processed_i64 != 0;
        let attachable = attachable_i64 != 0;
        let orphaned = orphaned_i64 != 0;

        Ok(StagingBlock {
            anchored_block_hash,
            parent_anchored_block_hash,
            consensus_hash,
            parent_consensus_hash,
            parent_microblock_hash,
            parent_microblock_seq,
            microblock_pubkey_hash,
            height,
            processed,
            attachable,
            orphaned,
            commit_burn,
            sortition_burn,
            block_data,
        })
    }
}

impl FromRow<StagingUserBurnSupport> for StagingUserBurnSupport {
    fn from_row<'a>(row: &'a Row) -> Result<StagingUserBurnSupport, db_error> {
        let anchored_block_hash: BlockHeaderHash =
            BlockHeaderHash::from_column(row, "anchored_block_hash")?;
        let consensus_hash: ConsensusHash = ConsensusHash::from_column(row, "consensus_hash")?;
        let address: StacksAddress = StacksAddress::from_column(row, "address")?;
        let burn_amount = u64::from_column(row, "burn_amount")?;
        let vtxindex: u32 = row.get_unwrap("vtxindex");

        Ok(StagingUserBurnSupport {
            anchored_block_hash,
            consensus_hash,
            address,
            burn_amount,
            vtxindex,
        })
    }
}

impl StagingMicroblock {
    #[cfg(test)]
    pub fn try_into_microblock(self) -> Result<StacksMicroblock, StagingMicroblock> {
        StacksMicroblock::consensus_deserialize(&mut &self.block_data[..]).map_err(|_e| self)
    }
}

impl MicroblockStreamData {
    fn stream_count<W: Write>(&mut self, fd: &mut W, count: u64) -> Result<u64, Error> {
        let mut num_written = 0;
        while self.num_items_ptr < self.num_items_buf.len() && num_written < count {
            // stream length prefix
            test_debug!(
                "Length prefix: try to send {:?} (ptr={})",
                &self.num_items_buf[self.num_items_ptr..],
                self.num_items_ptr
            );
            let num_sent = match fd.write(&self.num_items_buf[self.num_items_ptr..]) {
                Ok(0) => {
                    // done (disconnected)
                    test_debug!("Length prefix: wrote 0 bytes",);
                    return Ok(num_written);
                }
                Ok(n) => {
                    self.num_items_ptr += n;
                    n as u64
                }
                Err(e) => {
                    if e.kind() == io::ErrorKind::Interrupted {
                        // EINTR; try again
                        continue;
                    } else if e.kind() == io::ErrorKind::WouldBlock
                        || (cfg!(windows) && e.kind() == io::ErrorKind::TimedOut)
                    {
                        // blocked
                        return Ok(num_written);
                    } else {
                        return Err(Error::WriteError(e));
                    }
                }
            };
            num_written += num_sent;
            test_debug!(
                "Length prefix: sent {} bytes ({} total)",
                num_sent,
                num_written
            );
        }
        Ok(num_written)
    }
}

impl StreamCursor {
    pub fn new_block(index_block_hash: StacksBlockId) -> StreamCursor {
        StreamCursor::Block(BlockStreamData {
            index_block_hash: index_block_hash,
            offset: 0,
            total_bytes: 0,
        })
    }

    pub fn new_microblock_confirmed(
        chainstate: &StacksChainState,
        tail_index_microblock_hash: StacksBlockId,
    ) -> Result<StreamCursor, Error> {
        // look up parent
        let mblock_info = StacksChainState::load_staging_microblock_info_indexed(
            &chainstate.db(),
            &tail_index_microblock_hash,
        )?
        .ok_or(Error::NoSuchBlockError)?;

        let parent_index_block_hash = StacksBlockHeader::make_index_block_hash(
            &mblock_info.consensus_hash,
            &mblock_info.anchored_block_hash,
        );

        // need to send out the consensus_serialize()'ed array length before sending microblocks.
        // this is exactly what seq tells us, though.
        let num_items_buf = ((mblock_info.sequence as u32) + 1).to_be_bytes();

        Ok(StreamCursor::Microblocks(MicroblockStreamData {
            index_block_hash: StacksBlockId([0u8; 32]),
            rowid: None,
            offset: 0,
            total_bytes: 0,
            microblock_hash: mblock_info.microblock_hash,
            parent_index_block_hash: parent_index_block_hash,
            seq: mblock_info.sequence,
            unconfirmed: false,
            num_items_buf: num_items_buf,
            num_items_ptr: 0,
        }))
    }

    pub fn new_microblock_unconfirmed(
        chainstate: &StacksChainState,
        anchored_index_block_hash: StacksBlockId,
        seq: u16,
    ) -> Result<StreamCursor, Error> {
        let mblock_info = StacksChainState::load_next_descendant_microblock(
            &chainstate.db(),
            &anchored_index_block_hash,
            seq,
        )?
        .ok_or(Error::NoSuchBlockError)?;

        Ok(StreamCursor::Microblocks(MicroblockStreamData {
            index_block_hash: anchored_index_block_hash.clone(),
            rowid: None,
            offset: 0,
            total_bytes: 0,
            microblock_hash: mblock_info.block_hash(),
            parent_index_block_hash: anchored_index_block_hash,
            seq: seq,
            unconfirmed: true,
            num_items_buf: [0u8; 4],
            num_items_ptr: 4, // stops us from trying to send a length prefix
        }))
    }

    pub fn new_headers(
        chainstate: &StacksChainState,
        tip: &StacksBlockId,
        num_headers_requested: u32,
    ) -> Result<StreamCursor, Error> {
        let header_info = StacksChainState::load_staging_block_info(chainstate.db(), tip)?
            .ok_or(Error::NoSuchBlockError)?;

        let num_headers = if header_info.height < (num_headers_requested as u64) {
            header_info.height as u32
        } else {
            num_headers_requested
        };

        test_debug!("Request for {} headers from {}", num_headers, tip);

        Ok(StreamCursor::Headers(HeaderStreamData {
            index_block_hash: tip.clone(),
            offset: 0,
            total_bytes: 0,
            num_headers: num_headers,
            header_bytes: None,
            end_of_stream: false,
            corked: false,
        }))
    }

    pub fn new_tx_stream(
        tx_query: MemPoolSyncData,
        max_txs: u64,
        height: u64,
        page_id_opt: Option<Txid>,
    ) -> StreamCursor {
        let last_randomized_txid = page_id_opt.unwrap_or_else(|| {
            let random_bytes = rand::thread_rng().gen::<[u8; 32]>();
            Txid(random_bytes)
        });

        StreamCursor::MempoolTxs(TxStreamData {
            tx_query,
            last_randomized_txid: last_randomized_txid,
            tx_buf: vec![],
            tx_buf_ptr: 0,
            num_txs: 0,
            max_txs: max_txs,
            height: height,
            corked: false,
        })
    }

    fn stream_one_byte<W: Write>(fd: &mut W, b: u8) -> Result<u64, Error> {
        loop {
            match fd.write(&[b]) {
                Ok(0) => {
                    // done (disconnected)
                    return Ok(0);
                }
                Ok(n) => {
                    return Ok(n as u64);
                }
                Err(e) => {
                    if e.kind() == io::ErrorKind::Interrupted {
                        // EINTR; try again
                        continue;
                    } else if e.kind() == io::ErrorKind::WouldBlock
                        || (cfg!(windows) && e.kind() == io::ErrorKind::TimedOut)
                    {
                        // blocked
                        return Ok(0);
                    } else {
                        return Err(Error::WriteError(e));
                    }
                }
            }
        }
    }

    pub fn get_offset(&self) -> u64 {
        match self {
            StreamCursor::Block(ref stream) => stream.offset(),
            StreamCursor::Microblocks(ref stream) => stream.offset(),
            StreamCursor::Headers(ref stream) => stream.offset(),
            // no-op for mempool txs
            StreamCursor::MempoolTxs(..) => 0,
        }
    }

    pub fn add_more_bytes(&mut self, nw: u64) {
        match self {
            StreamCursor::Block(ref mut stream) => stream.add_bytes(nw),
            StreamCursor::Microblocks(ref mut stream) => stream.add_bytes(nw),
            StreamCursor::Headers(ref mut stream) => stream.add_bytes(nw),
            // no-op fo mempool txs
            StreamCursor::MempoolTxs(..) => (),
        }
    }

    pub fn stream_to<W: Write>(
        &mut self,
        mempool: &MemPoolDB,
        chainstate: &mut StacksChainState,
        fd: &mut W,
        count: u64,
    ) -> Result<u64, Error> {
        match self {
            StreamCursor::Microblocks(ref mut stream) => {
                let mut num_written = 0;
                if !stream.unconfirmed {
                    // Confirmed microblocks are represented as a consensus-encoded vector of
                    // microblocks, in reverse sequence order.
                    // Write 4-byte length prefix first
                    num_written += stream.stream_count(fd, count)?;
                    StacksChainState::stream_microblocks_confirmed(&chainstate, fd, stream, count)
                        .and_then(|bytes_sent| Ok(bytes_sent + num_written))
                } else {
                    StacksChainState::stream_microblocks_unconfirmed(&chainstate, fd, stream, count)
                        .and_then(|bytes_sent| Ok(bytes_sent + num_written))
                }
            }
            StreamCursor::MempoolTxs(ref mut tx_stream) => mempool.stream_txs(fd, tx_stream, count),
            StreamCursor::Headers(ref mut stream) => {
                let mut num_written = 0;
                if stream.total_bytes == 0 {
                    test_debug!("Opening header stream");
                    let byte_written = StreamCursor::stream_one_byte(fd, '[' as u8)?;
                    num_written += byte_written;
                    stream.total_bytes += byte_written;
                }
                if stream.total_bytes > 0 {
                    let mut sent = chainstate.stream_headers(fd, stream, count)?;

                    if stream.end_of_stream && !stream.corked {
                        // end of stream; cork it
                        test_debug!("Corking header stream");
                        let byte_written = StreamCursor::stream_one_byte(fd, ']' as u8)?;
                        if byte_written > 0 {
                            sent += byte_written;
                            stream.total_bytes += byte_written;
                            stream.corked = true;
                        }
                    }
                    num_written += sent;
                }
                Ok(num_written)
            }
            StreamCursor::Block(ref mut stream) => chainstate.stream_block(fd, stream, count),
        }
    }
}

impl Streamer for StreamCursor {
    fn offset(&self) -> u64 {
        self.get_offset()
    }
    fn add_bytes(&mut self, nw: u64) {
        self.add_more_bytes(nw)
    }
}

impl Streamer for HeaderStreamData {
    fn offset(&self) -> u64 {
        self.offset
    }
    fn add_bytes(&mut self, nw: u64) {
        self.offset += nw;
        self.total_bytes += nw;
    }
}

impl Streamer for BlockStreamData {
    fn offset(&self) -> u64 {
        self.offset
    }
    fn add_bytes(&mut self, nw: u64) {
        self.offset += nw;
        self.total_bytes += nw;
    }
}

impl Streamer for MicroblockStreamData {
    fn offset(&self) -> u64 {
        self.offset
    }
    fn add_bytes(&mut self, nw: u64) {
        self.offset += nw;
        self.total_bytes += nw;
    }
}

impl StacksChainState {
    fn get_index_block_pathbuf(blocks_dir: &str, index_block_hash: &StacksBlockId) -> PathBuf {
        let block_hash_bytes = index_block_hash.as_bytes();
        let mut block_path = PathBuf::from(blocks_dir);

        block_path.push(to_hex(&block_hash_bytes[0..2]));
        block_path.push(to_hex(&block_hash_bytes[2..4]));
        block_path.push(format!("{}", index_block_hash));

        block_path
    }

    /// Get the path to a block in the chunk store
    pub fn get_index_block_path(
        blocks_dir: &str,
        index_block_hash: &StacksBlockId,
    ) -> Result<String, Error> {
        let block_path = StacksChainState::get_index_block_pathbuf(blocks_dir, index_block_hash);

        let blocks_path_str = block_path
            .to_str()
            .ok_or_else(|| Error::DBError(db_error::ParseError))?
            .to_string();
        Ok(blocks_path_str)
    }

    /// Get the path to a block in the chunk store, given the burn header hash and block hash.
    pub fn get_block_path(
        blocks_dir: &str,
        consensus_hash: &ConsensusHash,
        block_hash: &BlockHeaderHash,
    ) -> Result<String, Error> {
        let index_block_hash = StacksBlockHeader::make_index_block_hash(consensus_hash, block_hash);
        StacksChainState::get_index_block_path(blocks_dir, &index_block_hash)
    }

    /// Make a directory tree for storing this block to the chunk store, and return the block's path
    fn make_block_dir(
        blocks_dir: &str,
        consensus_hash: &ConsensusHash,
        block_hash: &BlockHeaderHash,
    ) -> Result<String, Error> {
        let index_block_hash = StacksBlockHeader::make_index_block_hash(consensus_hash, block_hash);
        let block_hash_bytes = index_block_hash.as_bytes();
        let mut block_path = PathBuf::from(blocks_dir);

        block_path.push(to_hex(&block_hash_bytes[0..2]));
        block_path.push(to_hex(&block_hash_bytes[2..4]));

        let _ = StacksChainState::mkdirs(&block_path)?;

        block_path.push(format!("{}", to_hex(block_hash_bytes)));
        let blocks_path_str = block_path
            .to_str()
            .ok_or_else(|| Error::DBError(db_error::ParseError))?
            .to_string();
        Ok(blocks_path_str)
    }

    pub fn atomic_file_store<F>(
        path: &str,
        delete_on_error: bool,
        mut writer: F,
    ) -> Result<(), Error>
    where
        F: FnMut(&mut fs::File) -> Result<(), Error>,
    {
        let path_tmp = format!("{}.tmp", path);
        let mut fd = fs::OpenOptions::new()
            .read(false)
            .write(true)
            .create(true)
            .truncate(true)
            .open(&path_tmp)
            .map_err(|e| {
                if e.kind() == io::ErrorKind::NotFound {
                    error!("File not found: {:?}", &path_tmp);
                    Error::DBError(db_error::NotFoundError)
                } else {
                    error!("Failed to open {:?}: {:?}", &path_tmp, &e);
                    Error::DBError(db_error::IOError(e))
                }
            })?;

        writer(&mut fd).map_err(|e| {
            if delete_on_error {
                // abort
                let _ = fs::remove_file(&path_tmp);
            }
            e
        })?;

        fd.sync_all()
            .map_err(|e| Error::DBError(db_error::IOError(e)))?;

        // atomically put this file in place
        // TODO: this is atomic but not crash-consistent!  need to fsync the dir as well
        trace!("Rename {:?} to {:?}", &path_tmp, &path);
        fs::rename(&path_tmp, &path).map_err(|e| Error::DBError(db_error::IOError(e)))?;

        Ok(())
    }

    pub fn atomic_file_write(path: &str, bytes: &Vec<u8>) -> Result<(), Error> {
        StacksChainState::atomic_file_store(path, false, |ref mut fd| {
            fd.write_all(bytes)
                .map_err(|e| Error::DBError(db_error::IOError(e)))
        })
    }

    pub fn get_file_size(path: &str) -> Result<u64, Error> {
        let sz = match fs::metadata(path) {
            Ok(md) => md.len(),
            Err(e) => {
                if e.kind() == io::ErrorKind::NotFound {
                    return Err(Error::DBError(db_error::NotFoundError));
                } else {
                    error!("Failed to stat {:?}: {:?}", &path, &e);
                    return Err(Error::DBError(db_error::IOError(e)));
                }
            }
        };
        Ok(sz)
    }

    pub fn consensus_load<T: StacksMessageCodec>(path: &str) -> Result<T, Error> {
        let mut fd = fs::OpenOptions::new()
            .read(true)
            .write(false)
            .open(path)
            .map_err(|e| {
                if e.kind() == io::ErrorKind::NotFound {
                    Error::DBError(db_error::NotFoundError)
                } else {
                    Error::DBError(db_error::IOError(e))
                }
            })?;

        let mut bound_reader = BoundReader::from_reader(&mut fd, MAX_MESSAGE_LEN as u64);
        let inst = T::consensus_deserialize(&mut bound_reader).map_err(Error::CodecError)?;
        Ok(inst)
    }

    /// Do we have a stored a block in the chunk store?
    pub fn has_block_indexed(
        blocks_dir: &str,
        index_block_hash: &StacksBlockId,
    ) -> Result<bool, Error> {
        let block_path = StacksChainState::get_index_block_path(blocks_dir, index_block_hash)?;
        match fs::metadata(block_path) {
            Ok(_) => Ok(true),
            Err(e) => {
                if e.kind() == io::ErrorKind::NotFound {
                    Ok(false)
                } else {
                    Err(Error::DBError(db_error::IOError(e)))
                }
            }
        }
    }

    /// Have we processed and stored a particular block?
    pub fn has_stored_block(
        blocks_db: &DBConn,
        blocks_dir: &str,
        consensus_hash: &ConsensusHash,
        block_hash: &BlockHeaderHash,
    ) -> Result<bool, Error> {
        let staging_status =
            StacksChainState::has_staging_block(blocks_db, consensus_hash, block_hash)?;
        let index_block_hash = StacksBlockHeader::make_index_block_hash(consensus_hash, block_hash);
        if staging_status {
            // not processed yet
            test_debug!(
                "Block {}/{} ({}) is staging",
                consensus_hash,
                block_hash,
                &index_block_hash
            );
            return Ok(false);
        }

        // only accepted if we stored it
        StacksChainState::has_block_indexed(blocks_dir, &index_block_hash)
    }

    /// Store a block to the chunk store, named by its hash
    pub fn store_block(
        blocks_dir: &str,
        consensus_hash: &ConsensusHash,
        block: &StacksBlock,
    ) -> Result<(), Error> {
        let block_hash = block.block_hash();
        let block_path = StacksChainState::make_block_dir(blocks_dir, consensus_hash, &block_hash)?;

        test_debug!(
            "Store {}/{} to {}",
            consensus_hash,
            &block_hash,
            &block_path
        );
        StacksChainState::atomic_file_store(&block_path, true, |ref mut fd| {
            block.consensus_serialize(fd).map_err(Error::CodecError)
        })
    }

    /// Store an empty block to the chunk store, named by its hash.
    #[cfg(test)]
    fn store_empty_block(
        blocks_path: &str,
        consensus_hash: &ConsensusHash,
        block_hash: &BlockHeaderHash,
    ) -> Result<(), Error> {
        let block_path =
            StacksChainState::make_block_dir(blocks_path, consensus_hash, &block_hash)?;
        StacksChainState::atomic_file_write(&block_path, &vec![])
    }

    /// Mark a block in the filesystem as invalid
    fn free_block(
        blocks_dir: &str,
        consensus_hash: &ConsensusHash,
        block_header_hash: &BlockHeaderHash,
    ) -> () {
        let block_path =
            StacksChainState::make_block_dir(blocks_dir, consensus_hash, &block_header_hash)
                .expect("FATAL: failed to create block directory");

        // already freed?
        let sz = StacksChainState::get_file_size(&block_path)
            .expect(&format!("FATAL: failed to stat {}", &block_path));

        if sz > 0 {
            // try make this thread-safe. It's okay if this block gets copied more than once; we
            // only care that at least one copy survives for further analysis.
            let random_bytes = thread_rng().gen::<[u8; 8]>();
            let random_bytes_str = to_hex(&random_bytes);
            let index_block_hash = StacksBlockId::new(consensus_hash, block_header_hash);
            let mut invalid_path =
                StacksChainState::get_index_block_pathbuf(blocks_dir, &index_block_hash);
            invalid_path
                .file_name()
                .expect("FATAL: index block path did not have file name");
            invalid_path.set_extension(&format!("invalid-{}", &random_bytes_str));

            fs::copy(&block_path, &invalid_path).expect(&format!(
                "FATAL: failed to copy '{}' to '{}'",
                &block_path,
                &invalid_path.to_string_lossy(),
            ));

            // truncate the original
            fs::OpenOptions::new()
                .read(false)
                .write(true)
                .truncate(true)
                .open(&block_path)
                .expect(&format!(
                    "FATAL: Failed to mark block path '{}' as free",
                    &block_path
                ));
        }
    }

    /// Free up all state for an invalid block
    fn free_block_state(
        blocks_path: &str,
        consensus_hash: &ConsensusHash,
        block_header: &StacksBlockHeader,
    ) -> () {
        StacksChainState::free_block(blocks_path, consensus_hash, &block_header.block_hash())
    }

    /// Get a list of all anchored blocks' hashes, and their burnchain headers
    pub fn list_blocks(
        blocks_conn: &DBConn,
    ) -> Result<Vec<(ConsensusHash, BlockHeaderHash)>, Error> {
        let list_block_sql = "SELECT * FROM staging_blocks ORDER BY height".to_string();
        let mut blocks = query_rows::<StagingBlock, _>(blocks_conn, &list_block_sql, NO_PARAMS)
            .map_err(Error::DBError)?;

        Ok(blocks
            .drain(..)
            .map(|b| (b.consensus_hash, b.anchored_block_hash))
            .collect())
    }

    /// Get all stacks block headers.  Great for testing!
    pub fn get_all_staging_block_headers(blocks_conn: &DBConn) -> Result<Vec<StagingBlock>, Error> {
        let sql = "SELECT * FROM staging_blocks ORDER BY height".to_string();
        query_rows::<StagingBlock, _>(blocks_conn, &sql, NO_PARAMS).map_err(Error::DBError)
    }

    /// Get a list of all microblocks' hashes, and their anchored blocks' hashes
    #[cfg(test)]
    pub fn list_microblocks(
        blocks_conn: &DBConn,
        blocks_dir: &str,
    ) -> Result<Vec<(ConsensusHash, BlockHeaderHash, Vec<BlockHeaderHash>)>, Error> {
        let mut blocks = StacksChainState::list_blocks(blocks_conn)?;
        let mut ret = vec![];

        for (consensus_hash, block_hash) in blocks.drain(..) {
            let list_microblock_sql = "SELECT * FROM staging_microblocks WHERE anchored_block_hash = ?1 AND consensus_hash = ?2 ORDER BY sequence".to_string();
            let list_microblock_args: [&dyn ToSql; 2] = [&block_hash, &consensus_hash];
            let mut microblocks = query_rows::<StagingMicroblock, _>(
                blocks_conn,
                &list_microblock_sql,
                &list_microblock_args,
            )
            .map_err(Error::DBError)?;

            let microblock_hashes = microblocks.drain(..).map(|mb| mb.microblock_hash).collect();
            ret.push((consensus_hash, block_hash, microblock_hashes));
        }

        Ok(ret)
    }

    /// Load up a blocks' bytes from the chunk store.
    /// Returns Ok(Some(bytes)) on success, if found.
    /// Returns Ok(none) if this block was found, but is known to be invalid
    /// Returns Err(...) on not found or I/O error
    pub fn load_block_bytes(
        blocks_dir: &str,
        consensus_hash: &ConsensusHash,
        block_hash: &BlockHeaderHash,
    ) -> Result<Option<Vec<u8>>, Error> {
        let block_path = StacksChainState::get_block_path(blocks_dir, consensus_hash, block_hash)?;
        let sz = StacksChainState::get_file_size(&block_path)?;
        if sz == 0 {
            debug!("Zero-sized block {}", block_hash);
            return Ok(None);
        }
        if sz > MAX_MESSAGE_LEN as u64 {
            debug!("Invalid block {}: too big", block_hash);
            return Ok(None);
        }

        let mut fd = fs::OpenOptions::new()
            .read(true)
            .write(false)
            .open(&block_path)
            .map_err(|e| {
                if e.kind() == io::ErrorKind::NotFound {
                    Error::DBError(db_error::NotFoundError)
                } else {
                    Error::DBError(db_error::IOError(e))
                }
            })?;

        let mut ret = vec![];
        fd.read_to_end(&mut ret)
            .map_err(|e| Error::DBError(db_error::IOError(e)))?;
        Ok(Some(ret))
    }

    /// Load up a block from the chunk store (staging or confirmed)
    /// Returns Ok(Some(block)) if found.
    /// Returns Ok(None) if this block was found, but is known to be invalid
    /// Returns Err(...) on not found or I/O error
    pub fn load_block(
        blocks_dir: &str,
        consensus_hash: &ConsensusHash,
        block_hash: &BlockHeaderHash,
    ) -> Result<Option<StacksBlock>, Error> {
        let block_path = StacksChainState::get_block_path(blocks_dir, consensus_hash, block_hash)?;
        let sz = StacksChainState::get_file_size(&block_path)?;
        if sz == 0 {
            debug!("Zero-sized block {}", &block_hash);
            return Ok(None);
        }

        let block: StacksBlock = StacksChainState::consensus_load(&block_path)?;
        Ok(Some(block))
    }

    fn inner_load_block_header(block_path: &str) -> Result<Option<StacksBlockHeader>, Error> {
        let sz = StacksChainState::get_file_size(block_path)?;
        if sz == 0 {
            debug!("Zero-sized block {}", &block_path);
            return Ok(None);
        }

        let block_header: StacksBlockHeader = StacksChainState::consensus_load(block_path)?;
        Ok(Some(block_header))
    }

    /// Load up an anchored block header from the chunk store.
    /// Returns Ok(Some(blockheader)) if found.
    /// Returns Ok(None) if this block was found, but is known to be invalid
    /// Returns Err(...) on not found or I/O error
    pub fn load_block_header(
        blocks_dir: &str,
        consensus_hash: &ConsensusHash,
        block_hash: &BlockHeaderHash,
    ) -> Result<Option<StacksBlockHeader>, Error> {
        let block_path = StacksChainState::get_block_path(blocks_dir, consensus_hash, block_hash)?;
        StacksChainState::inner_load_block_header(&block_path)
    }

    /// Load up an anchored block header from the chunk store, given the index block hash
    /// Returns Ok(Some(blockheader)) if found.
    /// Returns Ok(None) if this block was found, but is known to be invalid
    /// Returns Err(...) on not found or I/O error
    pub fn load_block_header_indexed(
        blocks_dir: &str,
        index_block_hash: &StacksBlockId,
    ) -> Result<Option<StacksBlockHeader>, Error> {
        let block_path = StacksChainState::get_index_block_path(blocks_dir, index_block_hash)?;
        StacksChainState::inner_load_block_header(&block_path)
    }

    /// Closure for defaulting to an empty microblock stream if a microblock stream file is not found
    fn empty_stream(e: Error) -> Result<Option<Vec<StacksMicroblock>>, Error> {
        match e {
            Error::DBError(ref dbe) => match dbe {
                db_error::NotFoundError => Ok(Some(vec![])),
                _ => Err(e),
            },
            _ => Err(e),
        }
    }

    /// Load up a blob of data.
    /// Query should be structured to return rows of BLOBs
    fn load_block_data_blobs<P>(
        conn: &DBConn,
        sql_query: &str,
        sql_args: P,
    ) -> Result<Vec<Vec<u8>>, Error>
    where
        P: IntoIterator,
        P::Item: ToSql,
    {
        let mut stmt = conn
            .prepare(sql_query)
            .map_err(|e| Error::DBError(db_error::SqliteError(e)))?;

        let mut rows = stmt
            .query(sql_args)
            .map_err(|e| Error::DBError(db_error::SqliteError(e)))?;

        // gather
        let mut blobs = vec![];

        while let Some(row) = rows.next().map_err(|e| db_error::SqliteError(e))? {
            let next_blob: Vec<u8> = row.get_unwrap(0);
            blobs.push(next_blob);
        }

        Ok(blobs)
    }

    /// Load up a staging block or microblock's bytes, given its hash and which table to use
    /// Treat an empty array as None.
    fn inner_load_staging_block_bytes(
        block_conn: &DBConn,
        table: &str,
        block_hash: &BlockHeaderHash,
    ) -> Result<Option<Vec<u8>>, Error> {
        let sql = format!("SELECT block_data FROM {} WHERE block_hash = ?1", table);
        let args = [&block_hash];
        let mut blobs = StacksChainState::load_block_data_blobs(block_conn, &sql, &args)?;
        let len = blobs.len();
        match len {
            0 => Ok(None),
            1 => {
                let blob = blobs.pop().unwrap();
                if blob.len() == 0 {
                    // cleared
                    Ok(None)
                } else {
                    Ok(Some(blob))
                }
            }
            _ => {
                unreachable!("Got multiple blocks for the same block hash");
            }
        }
    }

    fn load_staging_microblock_bytes(
        block_conn: &DBConn,
        block_hash: &BlockHeaderHash,
    ) -> Result<Option<Vec<u8>>, Error> {
        StacksChainState::inner_load_staging_block_bytes(
            block_conn,
            "staging_microblocks_data",
            block_hash,
        )
    }

    /// Load up a preprocessed (queued) but still unprocessed block.
    pub fn load_staging_block(
        block_conn: &DBConn,
        blocks_path: &str,
        consensus_hash: &ConsensusHash,
        block_hash: &BlockHeaderHash,
    ) -> Result<Option<StagingBlock>, Error> {
        let sql = "SELECT * FROM staging_blocks WHERE anchored_block_hash = ?1 AND consensus_hash = ?2 AND orphaned = 0 AND processed = 0".to_string();
        let args: &[&dyn ToSql] = &[&block_hash, &consensus_hash];
        let mut rows =
            query_rows::<StagingBlock, _>(block_conn, &sql, args).map_err(Error::DBError)?;
        let len = rows.len();
        match len {
            0 => Ok(None),
            1 => {
                let mut staging_block = rows.pop().unwrap();

                // load up associated block data
                staging_block.block_data =
                    StacksChainState::load_block_bytes(blocks_path, consensus_hash, block_hash)?
                        .unwrap_or(vec![]);
                Ok(Some(staging_block))
            }
            _ => {
                // should be impossible since this is the primary key
                panic!("Got two or more block rows with same burn and block hashes");
            }
        }
    }

    /// Load up a preprocessed block from the staging DB, regardless of its processed status.
    /// Do not load the associated block.
    pub fn load_staging_block_info(
        block_conn: &DBConn,
        index_block_hash: &StacksBlockId,
    ) -> Result<Option<StagingBlock>, Error> {
        let sql = "SELECT * FROM staging_blocks WHERE index_block_hash = ?1 AND orphaned = 0";
        let args: &[&dyn ToSql] = &[&index_block_hash];
        query_row::<StagingBlock, _>(block_conn, sql, args).map_err(Error::DBError)
    }

    /// Get the parent microblock hash of a preprocessed block from the staging DB, regardless of its processed status.
    pub fn get_staging_block_parent_microblock_hash(
        block_conn: &DBConn,
        index_block_hash: &StacksBlockId,
    ) -> Result<Option<BlockHeaderHash>, Error> {
        let sql = "SELECT parent_microblock_hash FROM staging_blocks WHERE index_block_hash = ?1 AND orphaned = 0";
        block_conn
            .query_row(sql, &[index_block_hash], |row| row.get(0))
            .optional()
            .map_err(|e| Error::DBError(db_error::from(e)))
    }

    #[cfg(test)]
    fn load_staging_block_data(
        block_conn: &DBConn,
        blocks_path: &str,
        consensus_hash: &ConsensusHash,
        block_hash: &BlockHeaderHash,
    ) -> Result<Option<StacksBlock>, Error> {
        match StacksChainState::load_staging_block(
            block_conn,
            blocks_path,
            consensus_hash,
            block_hash,
        )? {
            Some(staging_block) => {
                if staging_block.block_data.len() == 0 {
                    return Ok(None);
                }

                match StacksBlock::consensus_deserialize(&mut &staging_block.block_data[..]) {
                    Ok(block) => Ok(Some(block)),
                    Err(e) => Err(Error::CodecError(e)),
                }
            }
            None => Ok(None),
        }
    }

    /// Load up the list of users who burned for an unprocessed block.
    fn load_staging_block_user_supports(
        block_conn: &DBConn,
        consensus_hash: &ConsensusHash,
        block_hash: &BlockHeaderHash,
    ) -> Result<Vec<StagingUserBurnSupport>, Error> {
        let sql = "SELECT * FROM staging_user_burn_support WHERE anchored_block_hash = ?1 AND consensus_hash = ?2".to_string();
        let args: &[&dyn ToSql] = &[&block_hash, &consensus_hash];
        let rows = query_rows::<StagingUserBurnSupport, _>(block_conn, &sql, args)
            .map_err(Error::DBError)?;
        Ok(rows)
    }

    /// Load up a queued block's queued pubkey hash
    fn load_staging_block_pubkey_hash(
        block_conn: &DBConn,
        consensus_hash: &ConsensusHash,
        block_hash: &BlockHeaderHash,
    ) -> Result<Option<Hash160>, Error> {
        let sql = "SELECT microblock_pubkey_hash FROM staging_blocks WHERE anchored_block_hash = ?1 AND consensus_hash = ?2 AND processed = 0 AND orphaned = 0";
        let args: &[&dyn ToSql] = &[&block_hash, &consensus_hash];
        let rows = query_row_columns::<Hash160, _>(block_conn, sql, args, "microblock_pubkey_hash")
            .map_err(Error::DBError)?;
        match rows.len() {
            0 => Ok(None),
            1 => Ok(Some(rows[0].clone())),
            _ => {
                // should be impossible since this is the primary key
                panic!("Got two or more block rows with same burn and block hashes");
            }
        }
    }

    /// Load up a block's microblock public key hash, staging or not
    fn load_block_pubkey_hash(
        block_conn: &DBConn,
        block_path: &str,
        consensus_hash: &ConsensusHash,
        block_hash: &BlockHeaderHash,
    ) -> Result<Option<Hash160>, Error> {
        let pubkey_hash = match StacksChainState::load_staging_block_pubkey_hash(
            block_conn,
            consensus_hash,
            block_hash,
        )? {
            Some(pubkey_hash) => pubkey_hash,
            None => {
                // maybe it's already processed?
                let header = match StacksChainState::load_block_header(
                    block_path,
                    consensus_hash,
                    block_hash,
                )? {
                    Some(block_header) => block_header,
                    None => {
                        // parent isn't available
                        return Ok(None);
                    }
                };
                header.microblock_pubkey_hash
            }
        };
        Ok(Some(pubkey_hash))
    }

    /// Load up a preprocessed microblock's staging info (processed or not), but via
    /// its parent anchored block's index block hash.
    /// Don't load the microblock itself.
    /// Ignores orphaned microblocks.
    pub fn load_staging_microblock_info(
        blocks_conn: &DBConn,
        parent_index_block_hash: &StacksBlockId,
        microblock_hash: &BlockHeaderHash,
    ) -> Result<Option<StagingMicroblock>, Error> {
        let sql = "SELECT * FROM staging_microblocks WHERE index_block_hash = ?1 AND microblock_hash = ?2 AND orphaned = 0 LIMIT 1";
        let args: &[&dyn ToSql] = &[&parent_index_block_hash, &microblock_hash];
        query_row::<StagingMicroblock, _>(blocks_conn, sql, args).map_err(Error::DBError)
    }

    /// Load up a preprocessed microblock's staging info (processed or not), via its index
    /// microblock hash.
    /// Don't load the microblock itself.
    /// Ignores orphaned microblocks.
    pub fn load_staging_microblock_info_indexed(
        blocks_conn: &DBConn,
        index_microblock_hash: &StacksBlockId,
    ) -> Result<Option<StagingMicroblock>, Error> {
        let sql = "SELECT * FROM staging_microblocks WHERE index_microblock_hash = ?1 AND orphaned = 0 LIMIT 1";
        let args: &[&dyn ToSql] = &[&index_microblock_hash];
        query_row::<StagingMicroblock, _>(blocks_conn, sql, args).map_err(Error::DBError)
    }

    /// Load up a preprocessed microblock (processed or not)
    pub fn load_staging_microblock(
        blocks_conn: &DBConn,
        parent_consensus_hash: &ConsensusHash,
        parent_block_hash: &BlockHeaderHash,
        microblock_hash: &BlockHeaderHash,
    ) -> Result<Option<StagingMicroblock>, Error> {
        let parent_index_hash =
            StacksBlockHeader::make_index_block_hash(parent_consensus_hash, parent_block_hash);
        match StacksChainState::load_staging_microblock_info(
            blocks_conn,
            &parent_index_hash,
            microblock_hash,
        )? {
            Some(mut staging_microblock) => {
                // load associated block data
                staging_microblock.block_data =
                    StacksChainState::load_staging_microblock_bytes(blocks_conn, microblock_hash)?
                        .unwrap_or(vec![]);
                Ok(Some(staging_microblock))
            }
            None => {
                // not present
                Ok(None)
            }
        }
    }

    /// Load up a microblock stream fork, given its parent block hash and burn header hash.
    /// Only returns Some(..) if the stream is contiguous.
    /// If processed_only is true, then only processed microblocks are loaded
    fn inner_load_microblock_stream_fork(
        blocks_conn: &DBConn,
        parent_consensus_hash: &ConsensusHash,
        parent_anchored_block_hash: &BlockHeaderHash,
        tip_microblock_hash: &BlockHeaderHash,
        processed_only: bool,
    ) -> Result<Option<Vec<StacksMicroblock>>, Error> {
        let mut ret = vec![];
        let mut mblock_hash = tip_microblock_hash.clone();
        let mut last_seq = u16::MAX;

        loop {
            let microblock =
                match StacksChainState::load_staging_microblock_bytes(blocks_conn, &mblock_hash)? {
                    Some(mblock_data) => StacksMicroblock::consensus_deserialize(
                        &mut &mblock_data[..],
                    )
                    .expect(&format!(
                        "CORRUPTION: failed to parse microblock data for {}/{}-{}",
                        parent_consensus_hash, parent_anchored_block_hash, &mblock_hash,
                    )),
                    None => {
                        test_debug!(
                            "No such microblock (processed={}): {}/{}-{} ({})",
                            processed_only,
                            parent_consensus_hash,
                            parent_anchored_block_hash,
                            &mblock_hash,
                            last_seq
                        );
                        return Ok(None);
                    }
                };

            if processed_only {
                if !StacksChainState::has_processed_microblocks_indexed(
                    blocks_conn,
                    &StacksBlockHeader::make_index_block_hash(
                        parent_consensus_hash,
                        &microblock.block_hash(),
                    ),
                )? {
                    debug!("Microblock {} is not processed", &microblock.block_hash());
                    return Ok(None);
                }
            }

            test_debug!(
                "Loaded microblock {}/{}-{} (parent={}, expect_seq={})",
                &parent_consensus_hash,
                &parent_anchored_block_hash,
                &microblock.block_hash(),
                &microblock.header.prev_block,
                last_seq.saturating_sub(1)
            );

            if last_seq < u16::MAX && microblock.header.sequence < u16::MAX {
                // should always decrease by 1
                assert_eq!(
                    microblock.header.sequence + 1,
                    last_seq,
                    "BUG: stored microblock {:?} ({}) with sequence {} (expected {})",
                    &microblock,
                    microblock.block_hash(),
                    microblock.header.sequence,
                    last_seq.saturating_sub(1)
                );
            }
            assert_eq!(mblock_hash, microblock.block_hash());

            mblock_hash = microblock.header.prev_block.clone();
            last_seq = microblock.header.sequence;
            ret.push(microblock);

            if mblock_hash == *parent_anchored_block_hash {
                break;
            }
        }
        ret.reverse();
        Ok(Some(ret))
    }

    /// Load up a microblock stream fork, even if its microblocks blocks aren't processed.
    pub fn load_microblock_stream_fork(
        blocks_conn: &DBConn,
        parent_consensus_hash: &ConsensusHash,
        parent_anchored_block_hash: &BlockHeaderHash,
        tip_microblock_hash: &BlockHeaderHash,
    ) -> Result<Option<Vec<StacksMicroblock>>, Error> {
        StacksChainState::inner_load_microblock_stream_fork(
            blocks_conn,
            parent_consensus_hash,
            parent_anchored_block_hash,
            tip_microblock_hash,
            false,
        )
    }

    /// Load up a microblock stream fork, but only if its microblocks are processed.
    pub fn load_processed_microblock_stream_fork(
        blocks_conn: &DBConn,
        parent_consensus_hash: &ConsensusHash,
        parent_anchored_block_hash: &BlockHeaderHash,
        tip_microblock_hash: &BlockHeaderHash,
    ) -> Result<Option<Vec<StacksMicroblock>>, Error> {
        StacksChainState::inner_load_microblock_stream_fork(
            blocks_conn,
            parent_consensus_hash,
            parent_anchored_block_hash,
            tip_microblock_hash,
            true,
        )
    }

    pub fn load_descendant_staging_microblock_stream(
        blocks_conn: &DBConn,
        parent_index_block_hash: &StacksBlockId,
        start_seq: u16,
        last_seq: u16,
    ) -> Result<Option<Vec<StacksMicroblock>>, Error> {
        let res = StacksChainState::load_descendant_staging_microblock_stream_with_poison(
            blocks_conn,
            parent_index_block_hash,
            start_seq,
            last_seq,
        )?;
        Ok(res.map(|(microblocks, _)| microblocks))
    }

    /// Load up a block's longest non-forked descendant microblock stream, given its block hash and burn header hash.
    /// Loads microblocks until a fork junction is found (if any), and drops all microblocks after
    /// it if found.  Ties are broken arbitrarily.
    ///
    /// DO NOT USE IN CONSENSUS CODE.
    pub fn load_descendant_staging_microblock_stream_with_poison(
        blocks_conn: &DBConn,
        parent_index_block_hash: &StacksBlockId,
        start_seq: u16,
        last_seq: u16,
    ) -> Result<Option<(Vec<StacksMicroblock>, Option<TransactionPayload>)>, Error> {
        assert!(last_seq >= start_seq);

        let sql = if start_seq == last_seq {
            // takes the same arguments as the range case below, but will
            "SELECT * FROM staging_microblocks WHERE index_block_hash = ?1 AND sequence == ?2 AND sequence == ?3 AND orphaned = 0 ORDER BY sequence ASC".to_string()
        } else {
            "SELECT * FROM staging_microblocks WHERE index_block_hash = ?1 AND sequence >= ?2 AND sequence < ?3 AND orphaned = 0 ORDER BY sequence ASC".to_string()
        };

        let args: &[&dyn ToSql] = &[parent_index_block_hash, &start_seq, &last_seq];
        let staging_microblocks =
            query_rows::<StagingMicroblock, _>(blocks_conn, &sql, args).map_err(Error::DBError)?;

        if staging_microblocks.len() == 0 {
            // haven't seen any microblocks that descend from this block yet
            test_debug!(
                "No microblocks built on {} up to {}",
                &parent_index_block_hash,
                last_seq
            );
            return Ok(None);
        }

        let mut ret = vec![];
        let mut tip: Option<StacksMicroblock> = None;
        let mut fork_poison = None;
        let mut expected_sequence = start_seq;

        // load associated staging microblock data, but best-effort.
        // Stop loading once we find a fork juncture.
        for i in 0..staging_microblocks.len() {
            let mblock_data = StacksChainState::load_staging_microblock_bytes(
                blocks_conn,
                &staging_microblocks[i].microblock_hash,
            )?
            .expect(&format!(
                "BUG: have record for {}-{} but no data",
                &parent_index_block_hash, &staging_microblocks[i].microblock_hash
            ));

            let mblock = match StacksMicroblock::consensus_deserialize(&mut &mblock_data[..]) {
                Ok(mb) => mb,
                Err(e) => {
                    // found an unparseable microblock. abort load
                    warn!(
                        "Failed to load {}-{} ({}): {:?}",
                        &parent_index_block_hash,
                        &staging_microblocks[i].microblock_hash,
                        staging_microblocks[i].sequence,
                        &e
                    );
                    break;
                }
            };

            if mblock.header.sequence > expected_sequence {
                warn!(
                    "Discontinuous microblock stream: expected seq {}, got {}",
                    expected_sequence, mblock.header.sequence
                );
                break;
            }

            // expect forks, so expected_sequence may not always increase
            expected_sequence =
                cmp::min(mblock.header.sequence, expected_sequence).saturating_add(1);

            if let Some(tip_mblock) = tip {
                if mblock.header.sequence == tip_mblock.header.sequence {
                    debug!(
                        "Microblock fork found off of {} at sequence {}",
                        &parent_index_block_hash, mblock.header.sequence
                    );
                    fork_poison = Some(TransactionPayload::PoisonMicroblock(
                        mblock.header,
                        tip_mblock.header,
                    ));
                    ret.pop(); // last microblock pushed (i.e. the tip) conflicts with mblock
                    break;
                }
            }

            tip = Some(mblock.clone());
            ret.push(mblock);
        }
        if fork_poison.is_none() && ret.len() == 0 {
            // just as if there were no blocks loaded
            Ok(None)
        } else {
            Ok(Some((ret, fork_poison)))
        }
    }

    /// Load up the next block in a microblock stream, assuming there is only one child.
    /// If there are zero children, or more than one child, then returns None.
    ///
    /// DO NOT USE IN CONSENSUS CODE.
    pub fn load_next_descendant_microblock(
        blocks_conn: &DBConn,
        parent_index_block_hash: &StacksBlockId,
        seq: u16,
    ) -> Result<Option<StacksMicroblock>, Error> {
        StacksChainState::load_descendant_staging_microblock_stream(
            blocks_conn,
            parent_index_block_hash,
            seq,
            seq,
        )
        .and_then(|list_opt| match list_opt {
            Some(mut list) => Ok(list.pop()),
            None => Ok(None),
        })
    }

    /// stacks_block _must_ have been committed, or this will return an error
    pub fn get_parent(&self, stacks_block: &StacksBlockId) -> Result<StacksBlockId, Error> {
        let sql = "SELECT parent_block_id FROM block_headers WHERE index_block_hash = ?";
        self.db()
            .query_row(sql, &[stacks_block], |row| row.get(0))
            .map_err(|e| Error::from(db_error::from(e)))
    }

    pub fn get_parent_consensus_hash(
        sort_ic: &SortitionDBConn,
        parent_block_hash: &BlockHeaderHash,
        my_consensus_hash: &ConsensusHash,
    ) -> Result<Option<ConsensusHash>, Error> {
        let sort_handle = SortitionHandleConn::open_reader_consensus(sort_ic, my_consensus_hash)?;

        // find all blocks that we have that could be this block's parent
        let sql = "SELECT * FROM snapshots WHERE winning_stacks_block_hash = ?1";
        let possible_parent_snapshots =
            query_rows::<BlockSnapshot, _>(&sort_handle, &sql, &[parent_block_hash])?;
        for possible_parent in possible_parent_snapshots.into_iter() {
            let burn_ancestor =
                sort_handle.get_block_snapshot(&possible_parent.burn_header_hash)?;
            if let Some(_ancestor) = burn_ancestor {
                // found!
                return Ok(Some(possible_parent.consensus_hash));
            }
        }
        return Ok(None);
    }

    /// Get an anchored block's parent block header.
    /// Doesn't matter if it's staging or not.
    pub fn load_parent_block_header(
        sort_ic: &SortitionDBConn,
        blocks_path: &str,
        consensus_hash: &ConsensusHash,
        anchored_block_hash: &BlockHeaderHash,
    ) -> Result<Option<(StacksBlockHeader, ConsensusHash)>, Error> {
        let header = match StacksChainState::load_block_header(
            blocks_path,
            consensus_hash,
            anchored_block_hash,
        )? {
            Some(hdr) => hdr,
            None => {
                return Ok(None);
            }
        };

        let sort_handle = SortitionHandleConn::open_reader_consensus(sort_ic, consensus_hash)?;

        // find all blocks that we have that could be this block's parent
        let sql = "SELECT * FROM snapshots WHERE winning_stacks_block_hash = ?1";
        let possible_parent_snapshots =
            query_rows::<BlockSnapshot, _>(&sort_handle, &sql, &[&header.parent_block])?;
        for possible_parent in possible_parent_snapshots.into_iter() {
            let burn_ancestor =
                sort_handle.get_block_snapshot(&possible_parent.burn_header_hash)?;
            if let Some(ancestor) = burn_ancestor {
                // found!
                let ret = StacksChainState::load_block_header(
                    blocks_path,
                    &ancestor.consensus_hash,
                    &ancestor.winning_stacks_block_hash,
                )?
                .map(|header| (header, ancestor.consensus_hash));

                return Ok(ret);
            }
        }
        return Ok(None);
    }

    /// Store a preprocessed block, queuing it up for subsequent processing.
    /// The caller should at least verify that the block is attached to some fork in the burn
    /// chain.
    fn store_staging_block<'a>(
        tx: &mut DBTx<'a>,
        blocks_path: &str,
        consensus_hash: &ConsensusHash,
        block: &StacksBlock,
        parent_consensus_hash: &ConsensusHash,
        commit_burn: u64,
        sortition_burn: u64,
        download_time: u64,
    ) -> Result<(), Error> {
        debug!(
            "Store anchored block {}/{}, parent in {}",
            consensus_hash,
            block.block_hash(),
            parent_consensus_hash
        );
        assert!(commit_burn < i64::MAX as u64);
        assert!(sortition_burn < i64::MAX as u64);

        let block_hash = block.block_hash();
        let index_block_hash =
            StacksBlockHeader::make_index_block_hash(&consensus_hash, &block_hash);

        let attachable = {
            // if this block has an unprocessed staging parent, then it's not attachable until its parent is.
            let has_unprocessed_parent_sql = "SELECT anchored_block_hash FROM staging_blocks WHERE anchored_block_hash = ?1 AND consensus_hash = ?2 AND processed = 0 AND orphaned = 0 LIMIT 1";
            let has_parent_sql = "SELECT anchored_block_hash FROM staging_blocks WHERE anchored_block_hash = ?1 AND consensus_hash = ?2 LIMIT 1";
            let has_parent_args: &[&dyn ToSql] =
                &[&block.header.parent_block, &parent_consensus_hash];
            let has_unprocessed_parent_rows = query_row_columns::<BlockHeaderHash, _>(
                &tx,
                has_unprocessed_parent_sql,
                has_parent_args,
                "anchored_block_hash",
            )
            .map_err(Error::DBError)?;
            let has_parent_rows = query_row_columns::<BlockHeaderHash, _>(
                &tx,
                has_parent_sql,
                has_parent_args,
                "anchored_block_hash",
            )
            .map_err(Error::DBError)?;
            let parent_not_in_staging_blocks =
                has_parent_rows.len() == 0 && block.header.parent_block != FIRST_STACKS_BLOCK_HASH;
            if has_unprocessed_parent_rows.len() > 0 || parent_not_in_staging_blocks {
                // still have unprocessed parent OR its parent is not in staging_blocks at all -- this block is not attachable
                debug!(
                    "Store non-attachable anchored block {}/{}",
                    consensus_hash,
                    block.block_hash()
                );
                0
            } else {
                // no unprocessed parents -- this block is potentially attachable
                1
            }
        };

        // store block metadata
        let sql = "INSERT OR REPLACE INTO staging_blocks \
                   (anchored_block_hash, \
                   parent_anchored_block_hash, \
                   consensus_hash, \
                   parent_consensus_hash, \
                   parent_microblock_hash, \
                   parent_microblock_seq, \
                   microblock_pubkey_hash, \
                   height, \
                   attachable, \
                   processed, \
                   orphaned, \
                   commit_burn, \
                   sortition_burn, \
                   index_block_hash, \
                   arrival_time, \
                   processed_time, \
                   download_time) \
                   VALUES (?1, ?2, ?3, ?4, ?5, ?6, ?7, ?8, ?9, ?10, ?11, ?12, ?13, ?14, ?15, ?16, ?17)";
        let args: &[&dyn ToSql] = &[
            &block_hash,
            &block.header.parent_block,
            &consensus_hash,
            &parent_consensus_hash,
            &block.header.parent_microblock,
            &block.header.parent_microblock_sequence,
            &block.header.microblock_pubkey_hash,
            &u64_to_sql(block.header.total_work.work)?,
            &attachable,
            &0,
            &0,
            &u64_to_sql(commit_burn)?,
            &u64_to_sql(sortition_burn)?,
            &index_block_hash,
            &u64_to_sql(get_epoch_time_secs())?,
            &0,
            &u64_to_sql(download_time)?,
        ];

        tx.execute(&sql, args)
            .map_err(|e| Error::DBError(db_error::SqliteError(e)))?;

        StacksChainState::store_block(blocks_path, consensus_hash, block)?;

        // mark all children of this new block as unattachable -- need to attach this block first!
        // this should be done across all burnchains.
        let children_sql =
            "UPDATE staging_blocks SET attachable = 0 WHERE parent_anchored_block_hash = ?1";
        let children_args = [&block_hash];

        tx.execute(&children_sql, &children_args)
            .map_err(|e| Error::DBError(db_error::SqliteError(e)))?;

        Ok(())
    }

    /// Store a preprocessed microblock, queueing it up for subsequent processing.
    /// The caller should at least verify that this block was signed by the miner of the ancestor
    /// anchored block that this microblock builds off of.  Because microblocks may arrive out of
    /// order, this method does not check that.
    /// The consensus_hash and anchored_block_hash correspond to the _parent_ Stacks block.
    /// Microblocks ought to only be stored if they are first confirmed to have been signed.
    pub fn store_staging_microblock<'a>(
        tx: &mut DBTx<'a>,
        parent_consensus_hash: &ConsensusHash,
        parent_anchored_block_hash: &BlockHeaderHash,
        microblock: &StacksMicroblock,
    ) -> Result<(), Error> {
        test_debug!(
            "Store staging microblock {}/{}-{}",
            parent_consensus_hash,
            parent_anchored_block_hash,
            microblock.block_hash()
        );

        let mut microblock_bytes = vec![];
        microblock
            .consensus_serialize(&mut microblock_bytes)
            .map_err(Error::CodecError)?;

        let index_block_hash = StacksBlockHeader::make_index_block_hash(
            parent_consensus_hash,
            parent_anchored_block_hash,
        );

        let index_microblock_hash = StacksBlockHeader::make_index_block_hash(
            parent_consensus_hash,
            &microblock.block_hash(),
        );

        // store microblock metadata
        let sql = "INSERT OR REPLACE INTO staging_microblocks (anchored_block_hash, consensus_hash, index_block_hash, microblock_hash, parent_hash, index_microblock_hash, sequence, processed, orphaned) VALUES (?1, ?2, ?3, ?4, ?5, ?6, ?7, ?8, ?9)";
        let args: &[&dyn ToSql] = &[
            &parent_anchored_block_hash,
            &parent_consensus_hash,
            &index_block_hash,
            &microblock.block_hash(),
            &microblock.header.prev_block,
            &index_microblock_hash,
            &microblock.header.sequence,
            &0,
            &0,
        ];

        tx.execute(&sql, args)
            .map_err(|e| Error::DBError(db_error::SqliteError(e)))?;

        // store microblock bytes
        let block_sql = "INSERT OR REPLACE INTO staging_microblocks_data \
                         (block_hash, block_data)
                         VALUES (?1, ?2)";
        let block_args: &[&dyn ToSql] = &[&microblock.block_hash(), &microblock_bytes];

        tx.execute(&block_sql, block_args)
            .map_err(|e| Error::DBError(db_error::SqliteError(e)))?;

        Ok(())
    }

    /// Store users who burned in support of a block
    fn store_staging_block_user_burn_supports<'a>(
        tx: &mut DBTx<'a>,
        consensus_hash: &ConsensusHash,
        block_hash: &BlockHeaderHash,
        burn_supports: &Vec<UserBurnSupportOp>,
    ) -> Result<(), Error> {
        for burn_support in burn_supports.iter() {
            assert!(burn_support.burn_fee < i64::MAX as u64);
        }

        for burn_support in burn_supports.iter() {
            let sql = "INSERT OR REPLACE INTO staging_user_burn_support (anchored_block_hash, consensus_hash, address, burn_amount, vtxindex) VALUES (?1, ?2, ?3, ?4, ?5)";
            let args: &[&dyn ToSql] = &[
                &consensus_hash,
                &block_hash,
                &burn_support.address.to_string(),
                &u64_to_sql(burn_support.burn_fee)?,
                &burn_support.vtxindex,
            ];

            tx.execute(&sql, args)
                .map_err(|e| Error::DBError(db_error::SqliteError(e)))?;
        }

        Ok(())
    }

    /// Read all the i64 values from a query (possibly none).
    fn read_i64s(conn: &DBConn, query: &str, args: &[&dyn ToSql]) -> Result<Vec<i64>, Error> {
        let mut stmt = conn
            .prepare(query)
            .map_err(|e| Error::DBError(db_error::SqliteError(e)))?;
        let mut rows = stmt
            .query(args)
            .map_err(|e| Error::DBError(db_error::SqliteError(e)))?;

        // gather
        let mut row_data: Vec<i64> = vec![];
        while let Some(row) = rows.next().map_err(|e| db_error::SqliteError(e))? {
            let val_opt: Option<i64> = row.get_unwrap(0);
            if let Some(val) = val_opt {
                row_data.push(val);
            }
        }

        Ok(row_data)
    }

    /// Do we have a block queued up, and if so, is it being processed?.
    /// Return Some(processed) if the block is queued up -- true if processed, false if not
    /// Return None if the block is not queued up
    pub fn get_staging_block_status(
        blocks_conn: &DBConn,
        consensus_hash: &ConsensusHash,
        block_hash: &BlockHeaderHash,
    ) -> Result<Option<bool>, Error> {
        StacksChainState::read_i64s(blocks_conn, "SELECT processed FROM staging_blocks WHERE anchored_block_hash = ?1 AND consensus_hash = ?2", &[block_hash, consensus_hash])
            .and_then(|processed| {
                if processed.len() == 0 {
                    Ok(None)
                }
                else if processed.len() == 1 {
                    Ok(Some(processed[0] != 0))
                }
                else {
                    Err(Error::DBError(db_error::Overflow))
                }
            })
    }

    /// Is a block orphaned?
    pub fn is_block_orphaned(
        blocks_conn: &DBConn,
        consensus_hash: &ConsensusHash,
        block_hash: &BlockHeaderHash,
    ) -> Result<bool, Error> {
        StacksChainState::read_i64s(blocks_conn, "SELECT orphaned FROM staging_blocks WHERE anchored_block_hash = ?1 AND consensus_hash = ?2", &[block_hash, consensus_hash])
            .and_then(|orphaned| {
                if orphaned.len() == 0 {
                    Ok(false)
                }
                else if orphaned.len() == 1 {
                    Ok(orphaned[0] != 0)
                }
                else {
                    Err(Error::DBError(db_error::Overflow))
                }
            })
    }

    /// Do we have a microblock in the DB, and if so, has it been processed?
    /// The query takes the consensus hash and block hash of a block that _produced_ this stream.
    /// Return Some(processed) if the microblock is queued up.
    /// Return None if the microblock is not queued up.
    #[cfg(test)]
    pub fn get_microblock_status(
        &self,
        parent_consensus_hash: &ConsensusHash,
        parent_block_hash: &BlockHeaderHash,
        microblock_hash: &BlockHeaderHash,
    ) -> Result<Option<bool>, Error> {
        StacksChainState::read_i64s(&self.db(), "SELECT processed FROM staging_microblocks WHERE anchored_block_hash = ?1 AND microblock_hash = ?2 AND consensus_hash = ?3", &[&parent_block_hash, microblock_hash, &parent_consensus_hash])
            .and_then(|processed| {
                if processed.len() == 0 {
                    Ok(None)
                }
                else if processed.len() == 1 {
                    Ok(Some(processed[0] != 0))
                }
                else {
                    Err(Error::DBError(db_error::Overflow))
                }
            })
    }

    /// Given an anchor block's index hash, does it confirm any microblocks?
    /// Due to the way we process microblocks -- i.e. all microblocks between a parent/child anchor
    /// block are processed atomically -- it is sufficient to check that there exists a microblock
    /// that is the parent microblock of this block, and is processed.
    /// Used for RPC where the tail hash isn't known.
    pub fn has_processed_microblocks(
        &self,
        child_index_block_hash: &StacksBlockId,
    ) -> Result<bool, Error> {
        let (parent_consensus_hash, parent_block_hash) =
            match StacksChainState::get_parent_block_header_hashes(
                &self.db(),
                &child_index_block_hash,
            )? {
                Some(x) => x,
                None => {
                    // no parent stored, so no confirmed microblocks
                    return Ok(false);
                }
            };

        let parent_index_block_hash =
            StacksBlockHeader::make_index_block_hash(&parent_consensus_hash, &parent_block_hash);

        let parent_microblock_hash =
            match StacksChainState::get_staging_block_parent_microblock_hash(
                &self.db(),
                child_index_block_hash,
            )? {
                Some(x) => x,
                None => {
                    // no header record for this block, so it cannot have confirmed anything
                    return Ok(false);
                }
            };

        let sql = "SELECT 1 FROM staging_microblocks WHERE index_block_hash = ?1 AND microblock_hash = ?2 AND processed = 1 AND orphaned = 0";
        let args: &[&dyn ToSql] = &[&parent_index_block_hash, &parent_microblock_hash];
        let res = self
            .db()
            .query_row(sql, args, |_r| Ok(()))
            .optional()
            .expect("DB CORRUPTION: staging blocks DB corrupted!")
            .is_some();

        Ok(res)
    }

    /// Given an anchor block's index hash, and the last microblock hash in a hypothetical tail,
    /// does this anchor block confirm that tail?
    /// Due to the way we process microblocks -- i.e. all microblocks between a parent/child anchor
    /// block are processed atomically -- it is sufficient to check that there exists a microblock
    /// that is the parent microblock of this block, and is processed.
    pub fn has_processed_microblocks_at_tail(
        &self,
        child_index_block_hash: &StacksBlockId,
        parent_microblock_hash: &BlockHeaderHash,
    ) -> Result<bool, Error> {
        StacksChainState::read_i64s(self.db(), "SELECT staging_microblocks.processed
                                                FROM staging_blocks JOIN staging_microblocks ON staging_blocks.parent_anchored_block_hash = staging_microblocks.anchored_block_hash AND staging_blocks.parent_consensus_hash = staging_microblocks.consensus_hash
                                                WHERE staging_blocks.index_block_hash = ?1 AND staging_microblocks.microblock_hash = ?2 AND staging_microblocks.orphaned = 0", &[child_index_block_hash, &parent_microblock_hash])
            .and_then(|processed| {
                if processed.len() == 0 {
                    Ok(false)
                }
                else if processed.len() == 1 {
                    Ok(processed[0] != 0)
                }
                else {
                    Err(Error::DBError(db_error::Overflow))
                }
            })
    }

    /// Generate a blocks inventory message, given the output of
    /// SortitionDB::get_stacks_header_hashes().  Note that header_hashes must be less than or equal to
    /// pox_constants.reward_cycle_length, in order to generate a valid BlocksInvData payload.
    pub fn get_blocks_inventory(
        &self,
        header_hashes: &[(ConsensusHash, Option<BlockHeaderHash>)],
    ) -> Result<BlocksInvData, Error> {
        let mut block_bits = Vec::with_capacity(header_hashes.len());
        let mut microblock_bits = Vec::with_capacity(header_hashes.len());

        let mut block_bench_total = 0;
        let mut mblock_bench_total = 0;

        for (consensus_hash, stacks_header_hash_opt) in header_hashes.iter() {
            match stacks_header_hash_opt {
                None => {
                    test_debug!(
                        "Do not have any block in burn block {} in {}",
                        &consensus_hash,
                        &self.blocks_path
                    );
                    block_bits.push(false);
                    microblock_bits.push(false);
                }
                Some(ref stacks_header_hash) => {
                    let index_block_hash = StacksBlockHeader::make_index_block_hash(
                        consensus_hash,
                        stacks_header_hash,
                    );

                    let block_bench_start = get_epoch_time_ms();
                    let mut parent_microblock_hash = None;

                    // TODO: just do a stat? cache this?
                    match StacksChainState::load_block_header(
                        &self.blocks_path,
                        &consensus_hash,
                        &stacks_header_hash,
                    ) {
                        Ok(Some(hdr)) => {
                            test_debug!(
                                "Have anchored block {} in {}",
                                &index_block_hash,
                                &self.blocks_path
                            );
                            if hdr.parent_microblock != EMPTY_MICROBLOCK_PARENT_HASH {
                                parent_microblock_hash = Some(hdr.parent_microblock.clone());
                            }
                            block_bits.push(true);
                        }
                        _ => {
                            test_debug!("Do not have anchored block {}", &index_block_hash);
                            block_bits.push(false);
                        }
                    }

                    let block_bench_end = get_epoch_time_ms();
                    block_bench_total += block_bench_end.saturating_sub(block_bench_start);

                    let mblock_bench_begin = get_epoch_time_ms();
                    if let Some(parent_microblock) = parent_microblock_hash {
                        // TODO: can we cache this?
                        if self.has_processed_microblocks_at_tail(
                            &index_block_hash,
                            &parent_microblock,
                        )? {
                            test_debug!(
                                "Have processed microblocks confirmed by anchored block {}",
                                &index_block_hash,
                            );
                            microblock_bits.push(true);
                        } else {
                            test_debug!("Do not have processed microblocks confirmed by anchored block {} -- no index hash)", &index_block_hash);
                            microblock_bits.push(false);
                        }
                    } else {
                        test_debug!(
                            "Do not have processed microblocks confirmed by anchored block {}",
                            &index_block_hash
                        );
                        microblock_bits.push(false);
                    }

                    let mblock_bench_end = get_epoch_time_ms();
                    mblock_bench_total += mblock_bench_end.saturating_sub(mblock_bench_begin);
                }
            }
        }

        assert_eq!(block_bits.len(), microblock_bits.len());

        let block_bitvec = BlocksInvData::compress_bools(&block_bits);
        let microblocks_bitvec = BlocksInvData::compress_bools(&microblock_bits);

        debug!(
            "Time to evaluate {} entries: {}ms for blocks, {}ms for microblocks",
            header_hashes.len(),
            block_bench_total,
            mblock_bench_total
        );

        Ok(BlocksInvData {
            bitlen: block_bits.len() as u16,
            block_bitvec: block_bitvec,
            microblocks_bitvec: microblocks_bitvec,
        })
    }

    /// Do we have a staging block?  Return true if the block is present and marked as unprocessed;
    /// false otherwise
    pub fn has_staging_block(
        blocks_conn: &DBConn,
        consensus_hash: &ConsensusHash,
        block_hash: &BlockHeaderHash,
    ) -> Result<bool, Error> {
        match StacksChainState::get_staging_block_status(blocks_conn, consensus_hash, block_hash)? {
            Some(processed) => Ok(!processed),
            None => Ok(false),
        }
    }

    /// Delete a microblock's data from the DB
    fn delete_microblock_data(
        tx: &mut DBTx,
        microblock_hash: &BlockHeaderHash,
    ) -> Result<(), Error> {
        let args = [&microblock_hash];

        // copy into the invalidated_microblocks_data table
        let copy_sql = "INSERT OR REPLACE INTO invalidated_microblocks_data SELECT * FROM staging_microblocks_data WHERE block_hash = ?1";
        tx.execute(copy_sql, &args)?;

        // clear out the block data from staging
        let clear_sql = "DELETE FROM staging_microblocks_data WHERE block_hash = ?1";
        tx.execute(clear_sql, &args)?;

        Ok(())
    }

    /// Mark an anchored block as orphaned and both orphan and delete its descendant microblock data.
    /// The blocks database will eventually delete all orphaned data.
    fn delete_orphaned_epoch_data<'a>(
        tx: &mut DBTx<'a>,
        blocks_path: &str,
        consensus_hash: &ConsensusHash,
        anchored_block_hash: &BlockHeaderHash,
    ) -> Result<(), Error> {
        // This block is orphaned
        let update_block_sql = "UPDATE staging_blocks SET orphaned = 1, processed = 1, attachable = 0 WHERE consensus_hash = ?1 AND anchored_block_hash = ?2";
        let update_block_args: &[&dyn ToSql] = &[consensus_hash, anchored_block_hash];

        // All descendants of this processed block are never attachable.
        // Indicate this by marking all children as orphaned (but not procesed), across all burnchain forks.
        let update_children_sql = "UPDATE staging_blocks SET orphaned = 1, processed = 0, attachable = 0 WHERE parent_consensus_hash = ?1 AND parent_anchored_block_hash = ?2";
        let update_children_args: &[&dyn ToSql] = &[consensus_hash, anchored_block_hash];

        // find all orphaned microblocks, and delete the block data
        let find_orphaned_microblocks_sql = "SELECT microblock_hash FROM staging_microblocks WHERE consensus_hash = ?1 AND anchored_block_hash = ?2";
        let find_orphaned_microblocks_args: &[&dyn ToSql] = &[consensus_hash, anchored_block_hash];
        let orphaned_microblock_hashes = query_row_columns::<BlockHeaderHash, _>(
            tx,
            find_orphaned_microblocks_sql,
            find_orphaned_microblocks_args,
            "microblock_hash",
        )?;

        // drop microblocks (this processes them)
        let update_microblock_children_sql = "UPDATE staging_microblocks SET orphaned = 1, processed = 1 WHERE consensus_hash = ?1 AND anchored_block_hash = ?2";
        let update_microblock_children_args: &[&dyn ToSql] = &[consensus_hash, anchored_block_hash];

        tx.execute(update_block_sql, update_block_args)?;

        tx.execute(update_children_sql, update_children_args)?;

        tx.execute(
            update_microblock_children_sql,
            update_microblock_children_args,
        )?;

        for mblock_hash in orphaned_microblock_hashes {
            StacksChainState::delete_microblock_data(tx, &mblock_hash)?;
        }

        // mark the block as invalid if we haven't already
        let block_path =
            StacksChainState::get_block_path(blocks_path, consensus_hash, anchored_block_hash)?;
        match fs::metadata(&block_path) {
            Ok(_) => {
                StacksChainState::free_block(blocks_path, consensus_hash, anchored_block_hash);
            }
            Err(_) => {
                StacksChainState::atomic_file_write(&block_path, &vec![])?;
            }
        }

        Ok(())
    }

    /// Clear out a staging block -- mark it as processed.
    /// Mark its children as attachable.
    /// Idempotent.
    /// sort_tx_opt is required if accept is true
    fn set_block_processed<'a, 'b>(
        tx: &mut DBTx<'a>,
        mut sort_tx_opt: Option<&mut SortitionHandleTx<'b>>,
        blocks_path: &str,
        consensus_hash: &ConsensusHash,
        anchored_block_hash: &BlockHeaderHash,
        accept: bool,
    ) -> Result<(), Error> {
        let sql = "SELECT * FROM staging_blocks WHERE consensus_hash = ?1 AND anchored_block_hash = ?2 AND orphaned = 0".to_string();
        let args: &[&dyn ToSql] = &[&consensus_hash, &anchored_block_hash];

        let has_stored_block = StacksChainState::has_stored_block(
            tx,
            blocks_path,
            consensus_hash,
            anchored_block_hash,
        )?;
        let _block_path =
            StacksChainState::make_block_dir(blocks_path, consensus_hash, anchored_block_hash)?;

        let rows = query_rows::<StagingBlock, _>(tx, &sql, args).map_err(Error::DBError)?;
        let block = match rows.len() {
            0 => {
                // not an error if this block was already orphaned
                let orphan_sql = "SELECT * FROM staging_blocks WHERE consensus_hash = ?1 AND anchored_block_hash = ?2 AND orphaned = 1".to_string();
                let orphan_args: &[&dyn ToSql] = &[&consensus_hash, &anchored_block_hash];
                let orphan_rows = query_rows::<StagingBlock, _>(tx, &orphan_sql, orphan_args)
                    .map_err(Error::DBError)?;
                if orphan_rows.len() == 1 {
                    return Ok(());
                } else {
                    test_debug!(
                        "No such block at {}/{}",
                        consensus_hash,
                        anchored_block_hash
                    );
                    return Err(Error::DBError(db_error::NotFoundError));
                }
            }
            1 => rows[0].clone(),
            _ => {
                // should never happen
                panic!("Multiple staging blocks with same burn hash and block hash");
            }
        };

        if !block.processed {
            if !has_stored_block {
                if accept {
                    debug!(
                        "Accept block {}/{} as {}",
                        consensus_hash,
                        anchored_block_hash,
                        StacksBlockHeader::make_index_block_hash(
                            &consensus_hash,
                            &anchored_block_hash
                        )
                    );
                } else {
                    info!("Reject block {}/{}", consensus_hash, anchored_block_hash);
                }
            } else {
                debug!(
                    "Already stored block {}/{} ({})",
                    consensus_hash,
                    anchored_block_hash,
                    StacksBlockHeader::make_index_block_hash(&consensus_hash, &anchored_block_hash)
                );
            }
        } else {
            debug!(
                "Already processed block {}/{} ({})",
                consensus_hash,
                anchored_block_hash,
                StacksBlockHeader::make_index_block_hash(&consensus_hash, &anchored_block_hash)
            );
        }

        let update_sql = "UPDATE staging_blocks SET processed = 1, processed_time = ?1 WHERE consensus_hash = ?2 AND anchored_block_hash = ?3".to_string();
        let update_args: &[&dyn ToSql] = &[
            &u64_to_sql(get_epoch_time_secs())?,
            &consensus_hash,
            &anchored_block_hash,
        ];

        tx.execute(&update_sql, update_args)
            .map_err(|e| Error::DBError(db_error::SqliteError(e)))?;

        if accept {
            // if we accepted this block, then children of this processed block are now attachable.
            // Applies across all burnchain forks
            let update_children_sql =
                "UPDATE staging_blocks SET attachable = 1 WHERE parent_anchored_block_hash = ?1"
                    .to_string();
            let update_children_args = [&anchored_block_hash];

            tx.execute(&update_children_sql, &update_children_args)
                .map_err(|e| Error::DBError(db_error::SqliteError(e)))?;

            // mark this block as processed in the burn db too
            match sort_tx_opt {
                Some(ref mut sort_tx) => {
                    sort_tx.set_stacks_block_accepted(
                        consensus_hash,
                        &block.parent_anchored_block_hash,
                        &block.anchored_block_hash,
                        block.height,
                    )?;
                }
                None => {
                    if !cfg!(test) {
                        // not allowed in production
                        panic!("No burn DB transaction given to block processor");
                    }
                }
            }
        } else {
            // Otherwise, all descendants of this processed block are never attachable.
            // Mark this block's children as orphans, blow away its data, and blow away its descendant microblocks.
            debug!("Orphan block {}/{}", consensus_hash, anchored_block_hash);
            StacksChainState::delete_orphaned_epoch_data(
                tx,
                blocks_path,
                consensus_hash,
                anchored_block_hash,
            )?;
        }

        Ok(())
    }

    #[cfg(test)]
    fn set_block_orphaned<'a>(
        tx: &mut DBTx<'a>,
        blocks_path: &str,
        consensus_hash: &ConsensusHash,
        anchored_block_hash: &BlockHeaderHash,
    ) -> Result<(), Error> {
        // This block is orphaned
        let update_block_sql = "UPDATE staging_blocks SET orphaned = 1, processed = 1, attachable = 0 WHERE consensus_hash = ?1 AND anchored_block_hash = ?2".to_string();
        let update_block_args: &[&dyn ToSql] = &[consensus_hash, anchored_block_hash];

        // find all orphaned microblocks, and delete the block data
        let find_orphaned_microblocks_sql = "SELECT microblock_hash FROM staging_microblocks WHERE consensus_hash = ?1 AND anchored_block_hash = ?2";
        let find_orphaned_microblocks_args: &[&dyn ToSql] = &[consensus_hash, anchored_block_hash];
        let orphaned_microblock_hashes = query_row_columns::<BlockHeaderHash, _>(
            tx,
            find_orphaned_microblocks_sql,
            find_orphaned_microblocks_args,
            "microblock_hash",
        )
        .map_err(Error::DBError)?;

        // drop microblocks (this processes them)
        let update_microblock_children_sql = "UPDATE staging_microblocks SET orphaned = 1, processed = 1 WHERE consensus_hash = ?1 AND anchored_block_hash = ?2".to_string();
        let update_microblock_children_args: &[&dyn ToSql] = &[consensus_hash, anchored_block_hash];

        tx.execute(&update_block_sql, update_block_args)
            .map_err(|e| Error::DBError(db_error::SqliteError(e)))?;

        // mark the block as empty if we haven't already
        let block_path =
            StacksChainState::get_block_path(blocks_path, consensus_hash, anchored_block_hash)?;
        match fs::metadata(&block_path) {
            Ok(_) => {
                StacksChainState::free_block(blocks_path, consensus_hash, anchored_block_hash);
            }
            Err(_) => {
                StacksChainState::atomic_file_write(&block_path, &vec![])?;
            }
        }

        Ok(())
    }

    /// Drop a trail of staging microblocks.  Mark them as orphaned and delete their data.
    /// Also, orphan any anchored children blocks that build off of the now-orphaned microblocks.
    fn drop_staging_microblocks<'a>(
        tx: &mut DBTx<'a>,
        consensus_hash: &ConsensusHash,
        anchored_block_hash: &BlockHeaderHash,
        invalid_block_hash: &BlockHeaderHash,
    ) -> Result<(), Error> {
        // find offending sequence
        let seq_sql = "SELECT sequence FROM staging_microblocks WHERE consensus_hash = ?1 AND anchored_block_hash = ?2 AND microblock_hash = ?3 AND processed = 0 AND orphaned = 0".to_string();
        let seq_args: &[&dyn ToSql] = &[&consensus_hash, &anchored_block_hash, &invalid_block_hash];
        let seq = match query_int::<_>(tx, &seq_sql, seq_args) {
            Ok(seq) => seq,
            Err(e) => match e {
                db_error::NotFoundError => {
                    // no microblocks to delete
                    return Ok(());
                }
                _ => {
                    return Err(Error::DBError(e));
                }
            },
        };

        debug!(
            "Drop staging microblocks {}/{} up to {} ({})",
            consensus_hash, anchored_block_hash, invalid_block_hash, seq
        );

        // drop staging children at and beyond the invalid block
        let update_microblock_children_sql = "UPDATE staging_microblocks SET orphaned = 1, processed = 1 WHERE anchored_block_hash = ?1 AND sequence >= ?2".to_string();
        let update_microblock_children_args: &[&dyn ToSql] = &[&anchored_block_hash, &seq];

        tx.execute(
            &update_microblock_children_sql,
            update_microblock_children_args,
        )
        .map_err(|e| Error::DBError(db_error::SqliteError(e)))?;

        // find all orphaned microblocks hashes, and delete the block data
        let find_orphaned_microblocks_sql = "SELECT microblock_hash FROM staging_microblocks WHERE anchored_block_hash = ?1 AND sequence >= ?2";
        let find_orphaned_microblocks_args: &[&dyn ToSql] = &[&anchored_block_hash, &seq];
        let orphaned_microblock_hashes = query_row_columns::<BlockHeaderHash, _>(
            tx,
            find_orphaned_microblocks_sql,
            find_orphaned_microblocks_args,
            "microblock_hash",
        )
        .map_err(Error::DBError)?;

        // garbage-collect
        for mblock_hash in orphaned_microblock_hashes.iter() {
            StacksChainState::delete_microblock_data(tx, &mblock_hash)?;
        }

        for mblock_hash in orphaned_microblock_hashes.iter() {
            // orphan any staging blocks that build on the now-invalid microblocks
            let update_block_children_sql = "UPDATE staging_blocks SET orphaned = 1, processed = 0, attachable = 0 WHERE parent_microblock_hash = ?1".to_string();
            let update_block_children_args = [&mblock_hash];

            tx.execute(&update_block_children_sql, &update_block_children_args)
                .map_err(|e| Error::DBError(db_error::SqliteError(e)))?;
        }

        Ok(())
    }

    /// Mark a range of a stream of microblocks as confirmed.
    /// All the corresponding blocks must have been validated and proven contiguous.
    fn set_microblocks_processed<'a>(
        tx: &mut DBTx<'a>,
        child_consensus_hash: &ConsensusHash,
        child_anchored_block_hash: &BlockHeaderHash,
        last_microblock_hash: &BlockHeaderHash,
    ) -> Result<(), Error> {
        let child_index_block_hash = StacksBlockHeader::make_index_block_hash(
            child_consensus_hash,
            child_anchored_block_hash,
        );
        let (parent_consensus_hash, parent_block_hash) =
            match StacksChainState::get_parent_block_header_hashes(tx, &child_index_block_hash)? {
                Some(x) => x,
                None => {
                    return Ok(());
                }
            };
        let parent_index_hash =
            StacksBlockHeader::make_index_block_hash(&parent_consensus_hash, &parent_block_hash);

        let mut mblock_hash = last_microblock_hash.clone();
        let sql = "UPDATE staging_microblocks SET processed = 1 WHERE consensus_hash = ?1 AND anchored_block_hash = ?2 AND microblock_hash = ?3";

        loop {
            test_debug!("Set {}-{} processed", &parent_index_hash, &mblock_hash);

            // confirm this microblock
            let args: &[&dyn ToSql] = &[&parent_consensus_hash, &parent_block_hash, &mblock_hash];
            tx.execute(sql, args)
                .map_err(|e| Error::DBError(db_error::SqliteError(e)))?;

            // find the parent so we can confirm it as well
            let mblock_info_opt = StacksChainState::load_staging_microblock_info(
                tx,
                &parent_index_hash,
                &mblock_hash,
            )?;

            if let Some(mblock_info) = mblock_info_opt {
                if mblock_info.parent_hash == parent_block_hash {
                    // at head of stream
                    break;
                } else {
                    mblock_hash = mblock_info.parent_hash;
                }
            } else {
                // missing parent microblock -- caller should abort this DB transaction
                debug!(
                    "No such staging microblock {}/{}-{}",
                    &parent_consensus_hash, &parent_block_hash, &mblock_hash
                );
                return Err(Error::NoSuchBlockError);
            }
        }

        Ok(())
    }

    /// Is a particular microblock stored in the staging DB, given the index anchored block hash of the block
    /// that confirms it?
    pub fn has_staging_microblock_indexed(
        &self,
        child_index_block_hash: &StacksBlockId,
        seq: u16,
    ) -> Result<bool, Error> {
        let (parent_consensus_hash, parent_block_hash) =
            match StacksChainState::get_parent_block_header_hashes(
                &self.db(),
                &child_index_block_hash,
            )? {
                Some(x) => x,
                None => {
                    return Ok(false);
                }
            };
        let parent_index_block_hash =
            StacksBlockHeader::make_index_block_hash(&parent_consensus_hash, &parent_block_hash);
        StacksChainState::read_i64s(&self.db(), "SELECT processed FROM staging_microblocks WHERE index_block_hash = ?1 AND sequence = ?2", &[&parent_index_block_hash, &seq])
            .and_then(|processed| {
                if processed.len() == 0 {
                    Ok(false)
                }
                else if processed.len() == 1 {
                    Ok(processed[0] == 0)
                }
                else {
                    Err(Error::DBError(db_error::Overflow))
                }
            })
    }

    /// Do we have a particular microblock stream given its indexed tail microblock hash?
    /// Used by the RPC endpoint to determine if we can serve back a stream of microblocks.
    pub fn has_processed_microblocks_indexed(
        conn: &DBConn,
        index_microblock_hash: &StacksBlockId,
    ) -> Result<bool, Error> {
        let sql = "SELECT 1 FROM staging_microblocks WHERE index_microblock_hash = ?1 AND processed = 1 AND orphaned = 0";
        let args: &[&dyn ToSql] = &[index_microblock_hash];
        let res = conn
            .query_row(&sql, args, |_r| Ok(()))
            .optional()
            .expect("DB CORRUPTION: block header DB corrupted!")
            .is_some();
        Ok(res)
    }

    /// Given an index anchor block hash, get the index microblock hash for a confirmed microblock stream.
    pub fn get_confirmed_microblock_index_hash(
        &self,
        child_index_block_hash: &StacksBlockId,
    ) -> Result<Option<StacksBlockId>, Error> {
        // get parent's consensus hash and block hash
        let (parent_consensus_hash, _) = match StacksChainState::get_parent_block_header_hashes(
            &self.db(),
            child_index_block_hash,
        )? {
            Some(x) => x,
            None => {
                test_debug!("No such block: {:?}", &child_index_block_hash);
                return Ok(None);
            }
        };

        // get the child's staging block info
        let child_block_info =
            match StacksChainState::load_staging_block_info(&self.db(), child_index_block_hash)? {
                Some(hdr) => hdr,
                None => {
                    test_debug!("No such block: {:?}", &child_index_block_hash);
                    return Ok(None);
                }
            };

        Ok(Some(StacksBlockHeader::make_index_block_hash(
            &parent_consensus_hash,
            &child_block_info.parent_microblock_hash,
        )))
    }

    /// Do we have any unconfirmed microblocks at or after the given sequence number that descend
    /// from the anchored block identified by the given parent_index_block_hash?
    /// Does not consider whether or not they are valid.
    /// Used mainly for paging through unconfirmed microblocks in the RPC interface.
    pub fn has_any_staging_microblock_indexed(
        &self,
        parent_index_block_hash: &StacksBlockId,
        min_seq: u16,
    ) -> Result<bool, Error> {
        StacksChainState::read_i64s(&self.db(), "SELECT processed FROM staging_microblocks WHERE index_block_hash = ?1 AND sequence >= ?2 LIMIT 1", &[&parent_index_block_hash, &min_seq])
            .and_then(|processed| Ok(processed.len() > 0))
    }

    /// Do we have a given microblock as a descendant of a given anchored block?
    /// Does not consider whether or not it has been processed or is orphaned.
    /// Used by the relayer to decide whether or not a microblock should be relayed.
    /// Used by the microblock-preprocessor to decide whether or not to store the microblock.
    pub fn has_descendant_microblock_indexed(
        &self,
        parent_index_block_hash: &StacksBlockId,
        microblock_hash: &BlockHeaderHash,
    ) -> Result<bool, Error> {
        StacksChainState::read_i64s(&self.db(), "SELECT processed FROM staging_microblocks WHERE index_block_hash = ?1 AND microblock_hash = ?2 LIMIT 1", &[parent_index_block_hash, microblock_hash])
            .and_then(|processed| Ok(processed.len() > 0))
    }

    /// Do we have any microblock available to serve in any capacity, given its parent anchored block's
    /// index block hash?
    #[cfg(test)]
    fn has_microblocks_indexed(
        &self,
        parent_index_block_hash: &StacksBlockId,
    ) -> Result<bool, Error> {
        StacksChainState::read_i64s(
            &self.db(),
            "SELECT processed FROM staging_microblocks WHERE index_block_hash = ?1 LIMIT 1",
            &[&parent_index_block_hash],
        )
        .and_then(|processed| Ok(processed.len() > 0))
    }

    /// Given an index block hash, get the consensus hash and block hash
    fn inner_get_block_header_hashes(
        blocks_db: &DBConn,
        index_block_hash: &StacksBlockId,
        consensus_hash_col: &str,
        anchored_block_col: &str,
    ) -> Result<Option<(ConsensusHash, BlockHeaderHash)>, Error> {
        let sql = format!(
            "SELECT {},{} FROM staging_blocks WHERE index_block_hash = ?1",
            consensus_hash_col, anchored_block_col
        );
        let args = [index_block_hash as &dyn ToSql];

        blocks_db
            .query_row(&sql, &args, |row| {
                let anchored_block_hash = BlockHeaderHash::from_column(row, anchored_block_col)
                    .expect("Expected anchored_block_hash - database corrupted");
                let consensus_hash = ConsensusHash::from_column(row, consensus_hash_col)
                    .expect("Expected consensus_hash - database corrupted");
                Ok((consensus_hash, anchored_block_hash))
            })
            .optional()
            .map_err(|e| Error::DBError(db_error::SqliteError(e)))
    }

    /// Given an index block hash, get its consensus hash and block hash if it exists
    pub fn get_block_header_hashes(
        &self,
        index_block_hash: &StacksBlockId,
    ) -> Result<Option<(ConsensusHash, BlockHeaderHash)>, Error> {
        StacksChainState::inner_get_block_header_hashes(
            &self.db(),
            index_block_hash,
            "consensus_hash",
            "anchored_block_hash",
        )
    }

    /// Given an index block hash, get the parent consensus hash and block hash if it exists
    pub fn get_parent_block_header_hashes(
        blocks_conn: &DBConn,
        index_block_hash: &StacksBlockId,
    ) -> Result<Option<(ConsensusHash, BlockHeaderHash)>, Error> {
        StacksChainState::inner_get_block_header_hashes(
            blocks_conn,
            index_block_hash,
            "parent_consensus_hash",
            "parent_anchored_block_hash",
        )
    }

    /// Get the sqlite rowid for a staging microblock, given the hash of the microblock.
    /// Returns None if no such microblock.
    fn stream_microblock_get_rowid(
        blocks_conn: &DBConn,
        parent_index_block_hash: &StacksBlockId,
        microblock_hash: &BlockHeaderHash,
    ) -> Result<Option<i64>, Error> {
        let sql = "SELECT staging_microblocks_data.rowid FROM \
                   staging_microblocks JOIN staging_microblocks_data \
                   ON staging_microblocks.microblock_hash = staging_microblocks_data.block_hash \
                   WHERE staging_microblocks.index_block_hash = ?1 AND staging_microblocks.microblock_hash = ?2";
        let args = [
            parent_index_block_hash as &dyn ToSql,
            microblock_hash as &dyn ToSql,
        ];
        query_row(blocks_conn, sql, &args).map_err(Error::DBError)
    }

    /// Load up the metadata on a microblock stream (but don't get the data itself)
    /// DO NOT USE IN PRODUCTION -- doesn't work for microblock forks.
    #[cfg(test)]
    fn stream_microblock_get_info(
        blocks_conn: &DBConn,
        parent_index_block_hash: &StacksBlockId,
    ) -> Result<Vec<StagingMicroblock>, Error> {
        let sql = "SELECT * FROM staging_microblocks WHERE index_block_hash = ?1 ORDER BY sequence"
            .to_string();
        let args = [parent_index_block_hash as &dyn ToSql];
        let microblock_info =
            query_rows::<StagingMicroblock, _>(blocks_conn, &sql, &args).map_err(Error::DBError)?;
        Ok(microblock_info)
    }

    /// Write header data to the fd
    fn write_stream_data<W: Write, R: Read, S: Streamer>(
        fd: &mut W,
        stream: &mut S,
        input: &mut R,
        count: u64,
    ) -> Result<u64, Error> {
        let mut buf = vec![0u8; count as usize];
        let nr = input.read(&mut buf).map_err(Error::ReadError)?;
        fd.write_all(&buf[0..nr]).map_err(Error::WriteError)?;

        stream.add_bytes(nr as u64);

        Ok(nr as u64)
    }

    /// Stream header data from one Read to one Write
    fn stream_data<W: Write, R: Read + Seek, S: Streamer>(
        fd: &mut W,
        stream: &mut S,
        input: &mut R,
        count: u64,
    ) -> Result<u64, Error> {
        input
            .seek(SeekFrom::Start(stream.offset()))
            .map_err(Error::ReadError)?;

        StacksChainState::write_stream_data(fd, stream, input, count)
    }

    /// Stream a single header's data from disk
    /// If this method returns 0, it's because we're EOF on the header and should begin the next.
    fn stream_one_header<W: Write>(
        blocks_conn: &DBConn,
        block_path: &str,
        fd: &mut W,
        stream: &mut HeaderStreamData,
        count: u64,
    ) -> Result<u64, Error> {
        if stream.header_bytes.is_none() && stream.num_headers > 0 {
            let header =
                StacksChainState::load_block_header_indexed(block_path, &stream.index_block_hash)?
                    .ok_or(Error::NoSuchBlockError)?;

            let header_info =
                StacksChainState::load_staging_block_info(blocks_conn, &stream.index_block_hash)?
                    .ok_or(Error::NoSuchBlockError)?;

            let parent_index_block_hash = StacksBlockHeader::make_index_block_hash(
                &header_info.parent_consensus_hash,
                &header_info.parent_anchored_block_hash,
            );

            let mut header_bytes = vec![];
            let extended_header = ExtendedStacksHeader {
                consensus_hash: header_info.consensus_hash,
                header: header,
                parent_block_id: parent_index_block_hash,
            };

            serde_json::to_writer(&mut header_bytes, &extended_header).map_err(|e| {
                Error::NetError(net_error::SerializeError(format!(
                    "Failed to send as JSON: {:?}",
                    &e
                )))
            })?;

            if stream.num_headers > 1 {
                header_bytes.push(',' as u8);
            }

            test_debug!(
                "header_bytes: {}",
                String::from_utf8(header_bytes.clone()).unwrap()
            );

            stream.header_bytes = Some(header_bytes);
            stream.offset = 0;
        }

        if stream.header_bytes.is_some() {
            let header_bytes = stream
                .header_bytes
                .take()
                .expect("Do not have header bytes and did not set them");
            let res = (|| {
                if stream.offset >= (header_bytes.len() as u64) {
                    // EOF
                    return Ok(0);
                }

                let num_bytes = StacksChainState::write_stream_data(
                    fd,
                    stream,
                    &mut &header_bytes[(stream.offset as usize)..],
                    count,
                )?;
                test_debug!(
                    "Stream header hash={} offset={} total_bytes={}, num_bytes={} num_headers={}",
                    &stream.index_block_hash,
                    stream.offset,
                    stream.total_bytes,
                    num_bytes,
                    stream.num_headers
                );
                Ok(num_bytes)
            })();
            stream.header_bytes = Some(header_bytes);
            res
        } else {
            Ok(0)
        }
    }

    /// Stream multiple headers from disk, moving in reverse order from the chain tip back.
    /// Returns total number of bytes written (will be equal to the number of bytes read).
    /// Returns 0 if we run out of headers
    fn stream_headers<W: Write>(
        &self,
        fd: &mut W,
        stream: &mut HeaderStreamData,
        count: u64,
    ) -> Result<u64, Error> {
        let mut to_write = count;
        while to_write > 0 {
            let nw = match StacksChainState::stream_one_header(
                &self.db(),
                &self.blocks_path,
                fd,
                stream,
                to_write,
            ) {
                Ok(nw) => nw,
                Err(Error::DBError(db_error::NotFoundError)) => {
                    // out of headers
                    debug!(
                        "No more header to stream after {}",
                        &stream.index_block_hash
                    );
                    stream.header_bytes = None;
                    stream.end_of_stream = true;
                    break;
                }
                Err(e) => {
                    return Err(e);
                }
            };

            if nw == 0 {
                if stream.num_headers == 0 {
                    // out of headers
                    debug!(
                        "No more header to stream after {}",
                        &stream.index_block_hash
                    );
                    stream.header_bytes = None;
                    stream.end_of_stream = true;
                    break;
                }

                // EOF on header; move to the next one (its parent)
                let header_info = match StacksChainState::load_staging_block_info(
                    &self.db(),
                    &stream.index_block_hash,
                )? {
                    Some(x) => x,
                    None => {
                        // out of headers
                        debug!(
                            "Out of headers to stream after block {}",
                            &stream.index_block_hash
                        );
                        stream.header_bytes = None;
                        stream.end_of_stream = true;
                        break;
                    }
                };

                let parent_index_block_hash = StacksBlockHeader::make_index_block_hash(
                    &header_info.parent_consensus_hash,
                    &header_info.parent_anchored_block_hash,
                );

                stream.index_block_hash = parent_index_block_hash;
                stream.num_headers = stream
                    .num_headers
                    .checked_sub(1)
                    .expect("BUG: streamed more headers than called for");

                stream.header_bytes = None;
            } else {
                to_write = to_write
                    .checked_sub(nw)
                    .expect("BUG: wrote more data than called for");
            }

            debug!(
                "Streaming header={}: to_write={}, nw={}",
                &stream.index_block_hash, to_write, nw
            );
        }
        debug!(
            "Streamed headers ({} remaining): {} - {} = {}",
            stream.num_headers,
            count,
            to_write,
            count - to_write
        );
        Ok(count - to_write)
    }

    /// Stream a single microblock's data from the staging database.
    /// If this method returns 0, it's because we're EOF on the blob.
    fn stream_one_microblock<W: Write>(
        blocks_conn: &DBConn,
        fd: &mut W,
        stream: &mut MicroblockStreamData,
        count: u64,
    ) -> Result<u64, Error> {
        let rowid = match stream.rowid {
            None => {
                // need to get rowid in order to get the blob
                match StacksChainState::stream_microblock_get_rowid(
                    blocks_conn,
                    &stream.parent_index_block_hash,
                    &stream.microblock_hash,
                )? {
                    Some(rid) => rid,
                    None => {
                        test_debug!("Microblock hash={:?} not in DB", &stream.microblock_hash,);
                        return Err(Error::NoSuchBlockError);
                    }
                }
            }
            Some(rid) => rid,
        };

        stream.rowid = Some(rowid);
        let mut blob = blocks_conn
            .blob_open(
                DatabaseName::Main,
                "staging_microblocks_data",
                "block_data",
                rowid,
                true,
            )
            .map_err(|e| {
                match e {
                    sqlite_error::SqliteFailure(_, _) => {
                        // blob got moved out of staging
                        Error::NoSuchBlockError
                    }
                    _ => Error::DBError(db_error::SqliteError(e)),
                }
            })?;

        let num_bytes = StacksChainState::stream_data(fd, stream, &mut blob, count)?;
        test_debug!(
            "Stream microblock rowid={} hash={} offset={} total_bytes={}, num_bytes={}",
            rowid,
            &stream.microblock_hash,
            stream.offset,
            stream.total_bytes,
            num_bytes
        );
        Ok(num_bytes)
    }

    /// Stream multiple microblocks from staging, moving in reverse order from the stream tail to the stream head.
    /// Returns total number of bytes written (will be equal to the number of bytes read).
    /// Returns 0 if we run out of microblocks in the staging db
    fn stream_microblocks_confirmed<W: Write>(
        chainstate: &StacksChainState,
        fd: &mut W,
        stream: &mut MicroblockStreamData,
        count: u64,
    ) -> Result<u64, Error> {
        let mut to_write = count;
        while to_write > 0 {
            let nw =
                StacksChainState::stream_one_microblock(&chainstate.db(), fd, stream, to_write)?;
            if nw == 0 {
                // EOF on microblock blob; move to the next one (its parent)
                let mblock_info = match StacksChainState::load_staging_microblock_info(
                    &chainstate.db(),
                    &stream.parent_index_block_hash,
                    &stream.microblock_hash,
                )? {
                    Some(x) => x,
                    None => {
                        // out of mblocks
                        debug!(
                            "Out of microblocks to stream after confirmed microblock {}",
                            &stream.microblock_hash
                        );
                        break;
                    }
                };

                let rowid = match StacksChainState::stream_microblock_get_rowid(
                    &chainstate.db(),
                    &stream.parent_index_block_hash,
                    &mblock_info.parent_hash,
                )? {
                    Some(rid) => rid,
                    None => {
                        // out of mblocks
                        debug!(
                            "No rowid found for confirmed stream microblock {}",
                            &mblock_info.parent_hash
                        );
                        break;
                    }
                };

                stream.offset = 0;
                stream.rowid = Some(rowid);
                stream.microblock_hash = mblock_info.parent_hash;
            } else {
                to_write = to_write
                    .checked_sub(nw)
                    .expect("BUG: wrote more data than called for");
            }
            debug!(
                "Streaming microblock={}: to_write={}, nw={}",
                &stream.microblock_hash, to_write, nw
            );
        }
        debug!(
            "Streamed confirmed microblocks: {} - {} = {}",
            count,
            to_write,
            count - to_write
        );
        Ok(count - to_write)
    }

    /// Stream block data from the chunk store.
    fn stream_data_from_chunk_store<W: Write>(
        blocks_path: &str,
        fd: &mut W,
        stream: &mut BlockStreamData,
        count: u64,
    ) -> Result<u64, Error> {
        let block_path =
            StacksChainState::get_index_block_path(blocks_path, &stream.index_block_hash)?;

        // The reason we open a file on each call to stream data is because we don't want to
        // exhaust the supply of file descriptors.  Maybe a future version of this code will do
        // something like cache the set of open files so we don't have to keep re-opening them.
        let mut file_fd = fs::OpenOptions::new()
            .read(true)
            .write(false)
            .create(false)
            .truncate(false)
            .open(&block_path)
            .map_err(|e| {
                if e.kind() == io::ErrorKind::NotFound {
                    error!("File not found: {:?}", &block_path);
                    Error::NoSuchBlockError
                } else {
                    Error::ReadError(e)
                }
            })?;

        StacksChainState::stream_data(fd, stream, &mut file_fd, count)
    }

    /// Stream block data from the chain state.
    /// Returns the number of bytes written, and updates `stream` to point to the next point to
    /// read.  Writes the bytes streamed to `fd`.
    pub fn stream_block<W: Write>(
        &mut self,
        fd: &mut W,
        stream: &mut BlockStreamData,
        count: u64,
    ) -> Result<u64, Error> {
        StacksChainState::stream_data_from_chunk_store(&self.blocks_path, fd, stream, count)
    }

    /// Stream unconfirmed microblocks from the staging DB.  Pull only from the staging DB.
    /// Returns the number of bytes written, and updates `stream` to point to the next point to
    /// read.  Wrties the bytes streamed to `fd`.
    pub fn stream_microblocks_unconfirmed<W: Write>(
        chainstate: &StacksChainState,
        fd: &mut W,
        stream: &mut MicroblockStreamData,
        count: u64,
    ) -> Result<u64, Error> {
        let mut to_write = count;
        while to_write > 0 {
            let nw =
                StacksChainState::stream_one_microblock(&chainstate.db(), fd, stream, to_write)?;
            if nw == 0 {
                // EOF on microblock blob; move to the next one
                let next_seq = match stream.seq {
                    u16::MAX => {
                        return Err(Error::NoSuchBlockError);
                    }
                    x => x + 1,
                };
                let next_mblock_hash = match StacksChainState::load_next_descendant_microblock(
                    &chainstate.db(),
                    &stream.index_block_hash,
                    next_seq,
                )? {
                    Some(mblock) => {
                        test_debug!(
                            "Switch to {}-{} ({})",
                            &stream.index_block_hash,
                            &mblock.block_hash(),
                            next_seq
                        );
                        mblock.block_hash()
                    }
                    None => {
                        // EOF on stream
                        break;
                    }
                };

                let rowid = match StacksChainState::stream_microblock_get_rowid(
                    &chainstate.db(),
                    &stream.parent_index_block_hash,
                    &next_mblock_hash,
                )? {
                    Some(rid) => rid,
                    None => {
                        // out of mblocks
                        break;
                    }
                };

                stream.offset = 0;
                stream.rowid = Some(rowid);
                stream.microblock_hash = next_mblock_hash;
                stream.seq = next_seq;
            } else {
                to_write = to_write
                    .checked_sub(nw)
                    .expect("BUG: wrote more data than called for");
            }
        }
        Ok(count - to_write)
    }

    fn extract_signed_microblocks(
        parent_anchored_block_header: &StacksBlockHeader,
        microblocks: &Vec<StacksMicroblock>,
    ) -> Vec<StacksMicroblock> {
        let mut signed_microblocks = vec![];
        for microblock in microblocks.iter() {
            let mut dup = microblock.clone();
            if dup
                .verify(&parent_anchored_block_header.microblock_pubkey_hash)
                .is_err()
            {
                warn!(
                    "Microblock {} not signed by {}",
                    microblock.block_hash(),
                    parent_anchored_block_header.microblock_pubkey_hash
                );
                continue;
            }
            signed_microblocks.push(microblock.clone());
        }
        signed_microblocks
    }

    /// Given a microblock stream, does it connect the parent and child anchored blocks?
    /// * verify that the blocks are a contiguous sequence, with no duplicate sequence numbers
    /// * verify that each microblock is signed by the parent anchor block's key
    /// The stream must be in order by sequence number, and there must be no duplicates.
    /// If the stream connects to the anchored block, then
    /// return the index in the given microblocks vec that corresponds to the highest valid
    /// block -- i.e. the microblock indicated by the anchored header as the parent.
    /// If there was a duplicate sequence number, then also return a poison-microblock
    /// transaction for the two headers with the lowest duplicate sequence number.
    /// Return None if the stream does not connect to this block (e.g. it's incomplete or the like)
    pub fn validate_parent_microblock_stream(
        parent_anchored_block_header: &StacksBlockHeader,
        anchored_block_header: &StacksBlockHeader,
        microblocks: &Vec<StacksMicroblock>,
        verify_signatures: bool,
    ) -> Option<(usize, Option<TransactionPayload>)> {
        if anchored_block_header.is_first_mined() {
            // there had better be zero microblocks
            if anchored_block_header.parent_microblock == EMPTY_MICROBLOCK_PARENT_HASH
                && anchored_block_header.parent_microblock_sequence == 0
            {
                return Some((0, None));
            } else {
                warn!(
                    "Block {} has no ancestor, and should have no microblock parents",
                    anchored_block_header.block_hash()
                );
                return None;
            }
        }

        let signed_microblocks = if verify_signatures {
            StacksChainState::extract_signed_microblocks(&parent_anchored_block_header, microblocks)
        } else {
            microblocks.clone()
        };

        if signed_microblocks.len() == 0 {
            if anchored_block_header.parent_microblock == EMPTY_MICROBLOCK_PARENT_HASH
                && anchored_block_header.parent_microblock_sequence == 0
            {
                // expected empty
                debug!(
                    "No microblocks between {} and {}",
                    parent_anchored_block_header.block_hash(),
                    anchored_block_header.block_hash()
                );
                return Some((0, None));
            } else {
                // did not expect empty
                warn!(
                    "Missing microblocks between {} and {}",
                    parent_anchored_block_header.block_hash(),
                    anchored_block_header.block_hash()
                );
                return None;
            }
        }

        if signed_microblocks[0].header.sequence != 0 {
            // discontiguous -- must start with seq 0
            warn!(
                "Discontiguous stream -- first microblock header sequence is {}",
                signed_microblocks[0].header.sequence
            );
            return None;
        }

        if signed_microblocks[0].header.prev_block != parent_anchored_block_header.block_hash() {
            // discontiguous -- not connected to parent
            warn!("Discontiguous stream -- does not connect to parent");
            return None;
        }

        // sanity check -- in order by sequence and no sequence duplicates
        for i in 1..signed_microblocks.len() {
            if signed_microblocks[i - 1].header.sequence > signed_microblocks[i].header.sequence {
                panic!("BUG: out-of-sequence microblock stream");
            }
            let cur_seq = (signed_microblocks[i - 1].header.sequence as u32) + 1;
            if cur_seq < (signed_microblocks[i].header.sequence as u32) {
                // discontiguous
                warn!(
                    "Discontiguous stream -- {} < {}",
                    cur_seq, signed_microblocks[i].header.sequence
                );
                return None;
            }
        }

        // sanity check -- all parent block hashes are unique.  If there are duplicates, then the
        // miner equivocated.
        let mut parent_hashes: HashMap<BlockHeaderHash, StacksMicroblockHeader> = HashMap::new();
        for i in 0..signed_microblocks.len() {
            let signed_microblock = &signed_microblocks[i];
            if parent_hashes.contains_key(&signed_microblock.header.prev_block) {
                debug!(
                    "Deliberate microblock fork: duplicate parent {}",
                    signed_microblock.header.prev_block
                );
                let conflicting_microblock_header = parent_hashes
                    .get(&signed_microblock.header.prev_block)
                    .unwrap();

                return Some((
                    i - 1,
                    Some(TransactionPayload::PoisonMicroblock(
                        signed_microblock.header.clone(),
                        conflicting_microblock_header.clone(),
                    )),
                ));
            }
            parent_hashes.insert(
                signed_microblock.header.prev_block.clone(),
                signed_microblock.header.clone(),
            );
        }

        // hashes are contiguous enough -- for each seqnum, there is a microblock with seqnum+1 with the
        // microblock at seqnum as its parent.  There may be more than one.
        for i in 1..signed_microblocks.len() {
            if signed_microblocks[i - 1].header.sequence == signed_microblocks[i].header.sequence
                && signed_microblocks[i - 1].block_hash() != signed_microblocks[i].block_hash()
            {
                // deliberate microblock fork
                debug!(
                    "Deliberate microblock fork at sequence {}",
                    signed_microblocks[i - 1].header.sequence
                );
                return Some((
                    i - 1,
                    Some(TransactionPayload::PoisonMicroblock(
                        signed_microblocks[i - 1].header.clone(),
                        signed_microblocks[i].header.clone(),
                    )),
                ));
            }

            if signed_microblocks[i - 1].block_hash() != signed_microblocks[i].header.prev_block {
                // discontiguous
                debug!("Discontinuous stream -- blocks not linked by hash");
                return None;
            }
        }

        if anchored_block_header.parent_microblock == EMPTY_MICROBLOCK_PARENT_HASH
            && anchored_block_header.parent_microblock_sequence == 0
        {
            // expected empty
            debug!(
                "Empty microblock stream between {} and {}",
                parent_anchored_block_header.block_hash(),
                anchored_block_header.block_hash()
            );
            return Some((0, None));
        }

        let mut end = 0;
        let mut connects = false;
        for i in 0..signed_microblocks.len() {
            if signed_microblocks[i].block_hash() == anchored_block_header.parent_microblock {
                end = i + 1;
                connects = true;
                break;
            }
        }

        if !connects {
            // discontiguous
            debug!(
                "Discontiguous stream: block {} does not connect to tail",
                anchored_block_header.block_hash()
            );
            return None;
        }

        return Some((end, None));
    }

    /// Determine whether or not a block executed an epoch transition.  That is, did this block
    /// call `initialize_epoch_2_05()` or similar when it was processed.
    pub fn block_crosses_epoch_boundary(
        block_conn: &DBConn,
        parent_consensus_hash: &ConsensusHash,
        parent_block_hash: &BlockHeaderHash,
    ) -> Result<bool, db_error> {
        let sql = "SELECT 1 FROM epoch_transitions WHERE block_id = ?1";
        let args: &[&dyn ToSql] = &[&StacksBlockHeader::make_index_block_hash(
            parent_consensus_hash,
            parent_block_hash,
        )];
        let res = block_conn
            .query_row(sql, args, |_r| Ok(()))
            .optional()
            .map(|x| x.is_some())?;

        Ok(res)
    }

    /// Validate an anchored block against the burn chain state.  Determines if this given Stacks
    /// block can attach to the chainstate.  Called before inserting the block into the staging
    /// DB.
    ///
    /// Returns Some(commit burn, total burn) if valid
    /// Returns None if not valid
    /// * consensus_hash is the PoX history hash of the burnchain block whose sortition
    /// (ostensibly) selected this block for inclusion.
    fn validate_anchored_block_burnchain(
        _blocks_conn: &DBConn,
        db_handle: &SortitionHandleConn,
        consensus_hash: &ConsensusHash,
        block: &StacksBlock,
        mainnet: bool,
        chain_id: u32,
    ) -> Result<Option<(u64, u64)>, Error> {
        // sortition-winning block commit for this block?
        let block_hash = block.block_hash();

        let block_commit = match SortitionDB::get_block_commit_for_stacks_block(
            db_handle.conn(),
            consensus_hash,
            &block_hash,
        )? {
            Some(bc) => bc,
            None => {
                // unsoliciated
                // unsoliciated
                warn!(
                    "Received unsolicited block: {}/{}",
                    consensus_hash, block_hash
                );
                return Ok(None);
            }
        };

        // burn chain tip that selected this commit's block
        let burn_chain_tip = db_handle
            .get_block_snapshot(&block_commit.burn_header_hash)?
            .expect("FATAL: have block commit but no block snapshot");

        // attaches to burn chain
        match block
            .header
            .validate_burnchain(&burn_chain_tip, &block_commit)
        {
            Ok(_) => {}
            Err(_) => {
                warn!(
                    "Invalid block, could not validate on burnchain: {}/{}",
                    consensus_hash, block_hash
                );

                return Ok(None);
            }
        };

        // static checks on transactions all pass
        let valid = block.validate_transactions_static(mainnet, chain_id);
        if !valid {
            warn!(
                "Invalid block, transactions failed static checks: {}/{}",
                consensus_hash, block_hash
            );
            return Ok(None);
        }

        Ok(Some((1, 1)))
    }

    /// Pre-process and store an anchored block to staging, queuing it up for
    /// subsequent processing once all of its ancestors have been processed.
    ///
    /// Caller must have called SortitionDB::expects_stacks_block() to determine if this block belongs
    /// to the blockchain.  The consensus_hash is the hash of the burnchain block whose sortition
    /// elected the given Stacks block.
    ///
    /// If we find the same Stacks block in two or more burnchain forks, insert it there too.
    ///
    /// (New in 2.05+) If the anchored block descends from a parent anchored block in a different
    /// system epoch, then it *must not* have a parent microblock stream.
    ///
    /// sort_ic: an indexed connection to a sortition DB
    /// consensus_hash: this is the consensus hash of the sortition that chose this block
    /// block: the actual block data for this anchored Stacks block
    /// parent_consensus_hash: this the consensus hash of the sortition that chose this Stack's block's parent
    pub fn preprocess_anchored_block(
        &mut self,
        sort_ic: &SortitionDBConn,
        consensus_hash: &ConsensusHash,
        block: &StacksBlock,
        parent_consensus_hash: &ConsensusHash,
        download_time: u64,
    ) -> Result<bool, Error> {
        debug!(
            "preprocess anchored block {}/{}",
            consensus_hash,
            block.block_hash()
        );

        let sort_handle = SortitionHandleConn::open_reader_consensus(sort_ic, consensus_hash)?;

        let mainnet = self.mainnet;
        let chain_id = self.chain_id;
        let blocks_path = self.blocks_path.clone();
        let mut block_tx = self.db_tx_begin()?;

        // already in queue or already processed?
        let index_block_hash =
            StacksBlockHeader::make_index_block_hash(consensus_hash, &block.block_hash());
        if StacksChainState::has_stored_block(
            &block_tx,
            &blocks_path,
            consensus_hash,
            &block.block_hash(),
        )? {
            debug!(
                "Block already stored and processed: {}/{} ({})",
                consensus_hash,
                &block.block_hash(),
                &index_block_hash
            );
            return Ok(false);
        } else if StacksChainState::has_staging_block(
            &block_tx,
            consensus_hash,
            &block.block_hash(),
        )? {
            debug!(
                "Block already stored (but not processed): {}/{} ({})",
                consensus_hash,
                &block.block_hash(),
                &index_block_hash
            );
            return Ok(false);
        } else if StacksChainState::has_block_indexed(&blocks_path, &index_block_hash)? {
            debug!(
                "Block already stored to chunk store: {}/{} ({})",
                consensus_hash,
                &block.block_hash(),
                &index_block_hash
            );
            return Ok(false);
        }

        // find all user burns that supported this block
        let user_burns = sort_handle.get_winning_user_burns_by_block()?;

        // does this block match the burnchain state? skip if not
        let validation_res = StacksChainState::validate_anchored_block_burnchain(
            &block_tx,
            &sort_handle,
            consensus_hash,
            block,
            mainnet,
            chain_id,
        )?;
        let (commit_burn, sortition_burn) = match validation_res {
            Some((commit_burn, sortition_burn)) => (commit_burn, sortition_burn),
            None => {
                let msg = format!(
                    "Invalid block {}: does not correspond to burn chain state",
                    block.block_hash()
                );
                warn!("{}", &msg);

                // orphan it
                StacksChainState::set_block_processed(
                    &mut block_tx,
                    None,
                    &blocks_path,
                    consensus_hash,
                    &block.block_hash(),
                    false,
                )?;

                block_tx.commit()?;
                return Err(Error::InvalidStacksBlock(msg));
            }
        };

        debug!("Storing staging block");

        // queue block up for processing
        StacksChainState::store_staging_block(
            &mut block_tx,
            &blocks_path,
            consensus_hash,
            &block,
            parent_consensus_hash,
            commit_burn,
            sortition_burn,
            download_time,
        )?;

        // store users who burned for this block so they'll get rewarded if we process it
        StacksChainState::store_staging_block_user_burn_supports(
            &mut block_tx,
            consensus_hash,
            &block.block_hash(),
            &user_burns,
        )?;

        block_tx.commit()?;

        // ready to go
        Ok(true)
    }

    /// Pre-process and store a microblock to staging, queueing it up for subsequent processing
    /// once all of its ancestors have been processed.
    ///
    /// The anchored block this microblock builds off of must have already been stored somewhere,
    /// staging or accepted, so we can verify the signature over this block.
    ///
    /// This method is `&mut self` to ensure that concurrent renames don't corrupt our chain state.
    ///
    /// If we find the same microblock in multiple burnchain forks, insert it into both.
    ///
    /// Return true if we stored the microblock.
    /// Return false if we did not store it (i.e. we already had it, we don't have its parent)
    /// Return Err(..) if the microblock is invalid, or we couldn't process it
    pub fn preprocess_streamed_microblock(
        &mut self,
        parent_consensus_hash: &ConsensusHash,
        parent_anchored_block_hash: &BlockHeaderHash,
        microblock: &StacksMicroblock,
    ) -> Result<bool, Error> {
        debug!(
            "preprocess microblock {}/{}-{}, parent {}",
            parent_consensus_hash,
            parent_anchored_block_hash,
            microblock.block_hash(),
            microblock.header.prev_block
        );

        let parent_index_hash = StacksBlockHeader::make_index_block_hash(
            parent_consensus_hash,
            parent_anchored_block_hash,
        );

        // already queued or already processed?
        if self.has_descendant_microblock_indexed(&parent_index_hash, &microblock.block_hash())? {
            debug!(
                "Microblock already stored and/or processed: {}/{} {} {}",
                parent_consensus_hash,
                &parent_anchored_block_hash,
                microblock.block_hash(),
                microblock.header.sequence
            );

            // try to process it nevertheless
            return Ok(false);
        }

        let mainnet = self.mainnet;
        let chain_id = self.chain_id;
        let blocks_path = self.blocks_path.clone();

        let mut blocks_tx = self.db_tx_begin()?;

        let pubkey_hash = if let Some(pubkh) = StacksChainState::load_block_pubkey_hash(
            &blocks_tx,
            &blocks_path,
            parent_consensus_hash,
            parent_anchored_block_hash,
        )? {
            pubkh
        } else {
            // don't have the parent
            return Ok(false);
        };

        let mut dup = microblock.clone();
        if let Err(e) = dup.verify(&pubkey_hash) {
            let msg = format!(
                "Invalid microblock {}: failed to verify signature with {}: {:?}",
                microblock.block_hash(),
                pubkey_hash,
                &e
            );
            warn!("{}", &msg);
            return Err(Error::InvalidStacksMicroblock(msg, microblock.block_hash()));
        }

        // static checks on transactions all pass
        let valid = microblock.validate_transactions_static(mainnet, chain_id);
        if !valid {
            let msg = format!(
                "Invalid microblock {}: one or more transactions failed static tests",
                microblock.block_hash()
            );
            warn!("{}", &msg);
            return Err(Error::InvalidStacksMicroblock(msg, microblock.block_hash()));
        }

        // add to staging
        StacksChainState::store_staging_microblock(
            &mut blocks_tx,
            parent_consensus_hash,
            parent_anchored_block_hash,
            microblock,
        )?;

        blocks_tx.commit()?;

        Ok(true)
    }

    /// Given a burnchain snapshot, a Stacks block and a microblock stream, preprocess them all.
    /// This does not work when forking
    #[cfg(test)]
    pub fn preprocess_stacks_epoch(
        &mut self,
        sort_ic: &SortitionDBConn,
        snapshot: &BlockSnapshot,
        block: &StacksBlock,
        microblocks: &Vec<StacksMicroblock>,
    ) -> Result<(), Error> {
        let parent_sn = {
            let db_handle = sort_ic.as_handle(&snapshot.sortition_id);
            let sn = match db_handle
                .get_block_snapshot(&snapshot.parent_burn_header_hash)
                .unwrap()
            {
                Some(sn) => sn,
                None => {
                    return Err(Error::NoSuchBlockError);
                }
            };
            sn
        };

        self.preprocess_anchored_block(
            sort_ic,
            &snapshot.consensus_hash,
            block,
            &parent_sn.consensus_hash,
            5,
        )
        .unwrap();
        let block_hash = block.block_hash();
        for mblock in microblocks.iter() {
            self.preprocess_streamed_microblock(&snapshot.consensus_hash, &block_hash, mblock)
                .unwrap();
        }
        Ok(())
    }

    /// Get the coinbase at this burn block height, in microSTX
    pub fn get_coinbase_reward(burn_block_height: u64, first_burn_block_height: u64) -> u128 {
        /*
        From https://forum.stacks.org/t/pox-consensus-and-stx-future-supply

        """

        1000 STX for years 0-4
        500 STX for years 4-8
        250 STX for years 8-12
        125 STX in perpetuity


        From the Token Whitepaper:

        We expect that once native mining goes live, approximately 4383 blocks will be pro-
        cessed per month, or approximately 52,596 blocks will be processed per year.

        """
        */
        // this is saturating subtraction for the initial reward calculation
        //   where we are computing the coinbase reward for blocks that occur *before*
        //   the `first_burn_block_height`
        let effective_ht = burn_block_height.saturating_sub(first_burn_block_height);
        let blocks_per_year = 52596;
        let stx_reward = if effective_ht < blocks_per_year * 4 {
            1000
        } else if effective_ht < blocks_per_year * 8 {
            500
        } else if effective_ht < blocks_per_year * 12 {
            250
        } else {
            125
        };

        stx_reward * (MICROSTACKS_PER_STACKS as u128)
    }

    /// Create the block reward.
    /// `coinbase_reward_ustx` is the total coinbase reward for this block, including any
    ///    accumulated rewards from missed sortitions or initial mining rewards.
    fn make_scheduled_miner_reward(
        mainnet: bool,
        parent_block_hash: &BlockHeaderHash,
        parent_consensus_hash: &ConsensusHash,
        block: &StacksBlock,
        block_consensus_hash: &ConsensusHash,
        block_height: u64,
        anchored_fees: u128,
        streamed_fees: u128,
        stx_burns: u128,
        burnchain_commit_burn: u64,
        burnchain_sortition_burn: u64,
        coinbase_reward_ustx: u128,
    ) -> Result<MinerPaymentSchedule, Error> {
        let coinbase_tx = block.get_coinbase_tx().ok_or(Error::InvalidStacksBlock(
            "No coinbase transaction".to_string(),
        ))?;
        let miner_auth = coinbase_tx.get_origin();
        let miner_addr = if mainnet {
            miner_auth.address_mainnet()
        } else {
            miner_auth.address_testnet()
        };

        let miner_reward = MinerPaymentSchedule {
            address: miner_addr,
            block_hash: block.block_hash(),
            consensus_hash: block_consensus_hash.clone(),
            parent_block_hash: parent_block_hash.clone(),
            parent_consensus_hash: parent_consensus_hash.clone(),
            coinbase: coinbase_reward_ustx,
            tx_fees_anchored: anchored_fees,
            tx_fees_streamed: streamed_fees,
            stx_burns: stx_burns,
            burnchain_commit_burn: burnchain_commit_burn,
            burnchain_sortition_burn: burnchain_sortition_burn,
            miner: true,
            stacks_block_height: block_height,
            vtxindex: 0,
        };

        Ok(miner_reward)
    }

    /// Given a staging block, load up its parent microblock stream from staging.
    /// All of the parent anchored block's microblocks will be loaded, if we have them and they're
    /// not orphaned.
    /// Return Ok(Some(microblocks)) if we got microblocks (even if it's an empty stream)
    /// Return Ok(None) if there are no staging microblocks yet
    fn find_parent_microblock_stream(
        blocks_conn: &DBConn,
        staging_block: &StagingBlock,
    ) -> Result<Option<Vec<StacksMicroblock>>, Error> {
        if staging_block.parent_microblock_hash == EMPTY_MICROBLOCK_PARENT_HASH
            && staging_block.parent_microblock_seq == 0
        {
            // no parent microblocks, ever
            return Ok(Some(vec![]));
        }

        // find the microblock stream fork that this block confirms
        match StacksChainState::load_microblock_stream_fork(
            blocks_conn,
            &staging_block.parent_consensus_hash,
            &staging_block.parent_anchored_block_hash,
            &staging_block.parent_microblock_hash,
        )? {
            Some(microblocks) => {
                return Ok(Some(microblocks));
            }
            None => {
                // parent microblocks haven't arrived yet, or there are none
                debug!(
                    "No parent microblock stream for {}: expected a stream with tail {},{}",
                    staging_block.anchored_block_hash,
                    staging_block.parent_microblock_hash,
                    staging_block.parent_microblock_seq
                );
                return Ok(None);
            }
        }
    }

    /// Find a block that we accepted to staging, but had a parent that we ended up
    /// rejecting.  Garbage-collect its data.
    /// Call this method repeatedly to remove long chains of orphaned blocks and microblocks from
    /// staging.
    /// Returns true if an orphan block was processed
    fn process_next_orphaned_staging_block<'a>(
        blocks_tx: &mut DBTx<'a>,
        blocks_path: &str,
    ) -> Result<bool, Error> {
        test_debug!("Find next orphaned block");

        // go through staging blocks and see if any of them have not been processed yet, but are
        // orphaned
        let sql = "SELECT * FROM staging_blocks WHERE processed = 0 AND orphaned = 1 ORDER BY RANDOM() LIMIT 1";
        let mut rows =
            query_rows::<StagingBlock, _>(blocks_tx, sql, NO_PARAMS).map_err(Error::DBError)?;
        if rows.len() == 0 {
            test_debug!("No orphans to remove");
            return Ok(false);
        }

        let orphan_block = rows.pop().unwrap();

        test_debug!(
            "Delete orphaned block {}/{} and its microblocks, and orphan its children",
            &orphan_block.consensus_hash,
            &orphan_block.anchored_block_hash
        );

        StacksChainState::delete_orphaned_epoch_data(
            blocks_tx,
            blocks_path,
            &orphan_block.consensus_hash,
            &orphan_block.anchored_block_hash,
        )?;
        Ok(true)
    }

    /// How many attachable staging blocks do we have, up to a limit, at or after the given
    /// timestamp?
    pub fn count_attachable_staging_blocks(
        blocks_conn: &DBConn,
        limit: u64,
        min_arrival_time: u64,
    ) -> Result<u64, Error> {
        let sql = "SELECT COUNT(*) FROM staging_blocks WHERE processed = 0 AND attachable = 1 AND orphaned = 0 AND arrival_time >= ?1 LIMIT ?2".to_string();
        let cnt = query_count(
            blocks_conn,
            &sql,
            &[&u64_to_sql(min_arrival_time)?, &u64_to_sql(limit)?],
        )
        .map_err(Error::DBError)?;
        Ok(cnt as u64)
    }

    /// How many processed staging blocks do we have, up to a limit, at or after the given
    /// timestamp?
    pub fn count_processed_staging_blocks(
        blocks_conn: &DBConn,
        limit: u64,
        min_arrival_time: u64,
    ) -> Result<u64, Error> {
        let sql = "SELECT COUNT(*) FROM staging_blocks WHERE processed = 1 AND orphaned = 0 AND processed_time > 0 AND processed_time >= ?1 LIMIT ?2".to_string();
        let cnt = query_count(
            blocks_conn,
            &sql,
            &[&u64_to_sql(min_arrival_time)?, &u64_to_sql(limit)?],
        )
        .map_err(Error::DBError)?;
        Ok(cnt as u64)
    }

    /// Measure how long a block waited in-between when it arrived and when it got processed.
    /// Includes both orphaned and accepted blocks.
    pub fn measure_block_wait_time(
        blocks_conn: &DBConn,
        start_height: u64,
        end_height: u64,
    ) -> Result<Vec<i64>, Error> {
        let sql = "SELECT processed_time - arrival_time FROM staging_blocks WHERE processed = 1 AND height >= ?1 AND height < ?2";
        let args: &[&dyn ToSql] = &[&u64_to_sql(start_height)?, &u64_to_sql(end_height)?];
        let list = query_rows::<i64, _>(blocks_conn, &sql, args)?;
        Ok(list)
    }

    /// Measure how long a block took to be downloaded (for blocks that we downloaded).
    /// Includes _all_ blocks.
    pub fn measure_block_download_time(
        blocks_conn: &DBConn,
        start_height: u64,
        end_height: u64,
    ) -> Result<Vec<i64>, Error> {
        let sql = "SELECT download_time FROM staging_blocks WHERE height >= ?1 AND height < ?2";
        let args: &[&dyn ToSql] = &[&u64_to_sql(start_height)?, &u64_to_sql(end_height)?];
        let list = query_rows::<i64, _>(blocks_conn, &sql, args)?;
        Ok(list)
    }

    /// Given access to the chain state (headers) and the staging blocks, find a staging block we
    /// can process, as well as its parent microblocks that it confirms
    /// Returns Some(microblocks, staging block) if we found a sequence of blocks to process.
    /// Returns None if not.
    fn find_next_staging_block<'a>(
        blocks_tx: &mut StacksDBTx<'a>,
        blocks_path: &str,
        sort_tx: &mut SortitionHandleTx,
    ) -> Result<Option<(Vec<StacksMicroblock>, StagingBlock)>, Error> {
        test_debug!("Find next staging block");

        let mut to_delete = vec![];

        // put this in a block so stmt goes out of scope before we start to delete PoX-orphaned
        // blocks
        {
            // go through staging blocks and see if any of them match headers, are attachable, and are
            // recent (i.e. less than 10 minutes old)
            // pick randomly -- don't allow the network sender to choose the processing order!
            let sql = "SELECT * FROM staging_blocks WHERE processed = 0 AND attachable = 1 AND orphaned = 0 ORDER BY RANDOM()".to_string();
            let mut stmt = blocks_tx
                .prepare(&sql)
                .map_err(|e| Error::DBError(db_error::SqliteError(e)))?;

            let mut rows = stmt
                .query(NO_PARAMS)
                .map_err(|e| Error::DBError(db_error::SqliteError(e)))?;

            while let Some(row) = rows.next().map_err(|e| db_error::SqliteError(e))? {
                let mut candidate = StagingBlock::from_row(&row).map_err(Error::DBError)?;

                // block must correspond to a valid PoX snapshot
                let sn_opt =
                    SortitionDB::get_block_snapshot_consensus(sort_tx, &candidate.consensus_hash)?;
                if sn_opt.is_none() {
                    info!(
                        "Block {}/{} does not correspond to a sortition",
                        &candidate.consensus_hash, &candidate.anchored_block_hash
                    );
                    to_delete.push((
                        candidate.consensus_hash.clone(),
                        candidate.anchored_block_hash.clone(),
                    ));
                    continue;
                } else if let Some(sn) = sn_opt {
                    if !sn.pox_valid {
                        info!(
                            "Block {}/{} corresponds to an invalid PoX sortition",
                            &candidate.consensus_hash, &candidate.anchored_block_hash
                        );
                        to_delete.push((
                            candidate.consensus_hash.clone(),
                            candidate.anchored_block_hash.clone(),
                        ));
                        continue;
                    }
                }

                debug!(
                    "Consider block {}/{} whose parent is {}/{} with {} parent microblocks tailed at {}",
                    &candidate.consensus_hash,
                    &candidate.anchored_block_hash,
                    &candidate.parent_consensus_hash,
                    &candidate.parent_anchored_block_hash,
                    if candidate.parent_microblock_hash != BlockHeaderHash([0u8; 32]) { (candidate.parent_microblock_seq as u32) + 1 } else { 0 },
                    &candidate.parent_microblock_hash
                );

                let can_attach = {
                    if candidate.parent_anchored_block_hash == FIRST_STACKS_BLOCK_HASH {
                        // this block's parent is the boot code -- it's the first-ever block,
                        // so it can be processed immediately
                        true
                    } else {
                        // not the first-ever block.  Does this connect to a previously-accepted
                        // block in the headers database?
                        let hdr_sql = "SELECT * FROM block_headers WHERE block_hash = ?1 AND consensus_hash = ?2".to_string();
                        let hdr_args: &[&dyn ToSql] = &[
                            &candidate.parent_anchored_block_hash,
                            &candidate.parent_consensus_hash,
                        ];
                        let hdr_row = query_row_panic::<StacksHeaderInfo, _, _>(
                            blocks_tx,
                            &hdr_sql,
                            hdr_args,
                            || {
                                format!(
                                    "Stored the same block twice: {}/{}",
                                    &candidate.parent_anchored_block_hash,
                                    &candidate.parent_consensus_hash
                                )
                            },
                        )?;
                        match hdr_row {
                            Some(_) => {
                                debug!(
                                    "Have parent {}/{} for this block, will process",
                                    &candidate.parent_consensus_hash,
                                    &candidate.parent_anchored_block_hash
                                );
                                true
                            }
                            None => {
                                // no parent processed for this block
                                debug!(
                                    "No such parent {}/{} for block, cannot process",
                                    &candidate.parent_consensus_hash,
                                    &candidate.parent_anchored_block_hash
                                );
                                false
                            }
                        }
                    }
                };

                if can_attach {
                    // load up the block data
                    candidate.block_data = match StacksChainState::load_block_bytes(
                        blocks_path,
                        &candidate.consensus_hash,
                        &candidate.anchored_block_hash,
                    )? {
                        Some(bytes) => {
                            if bytes.len() == 0 {
                                error!(
                                    "CORRUPTION: No block data for {}/{}",
                                    &candidate.consensus_hash, &candidate.anchored_block_hash
                                );
                                panic!();
                            }
                            bytes
                        }
                        None => {
                            error!(
                                "CORRUPTION: No block data for {}/{}",
                                &candidate.consensus_hash, &candidate.anchored_block_hash
                            );
                            panic!();
                        }
                    };

                    // find its microblock parent stream
                    match StacksChainState::find_parent_microblock_stream(blocks_tx, &candidate)? {
                        Some(parent_staging_microblocks) => {
                            return Ok(Some((parent_staging_microblocks, candidate)));
                        }
                        None => {
                            // no microblock data yet, so we can't process this block
                            continue;
                        }
                    }
                }
            }
        }

        for (consensus_hash, anchored_block_hash) in to_delete.into_iter() {
            info!("Orphan {}/{}: it does not connect to a previously-accepted block, because its consensus hash does not match an existing snapshot on the valid PoX fork.", &consensus_hash, &anchored_block_hash);
            let _ = StacksChainState::set_block_processed(
                blocks_tx,
                None,
                blocks_path,
                &consensus_hash,
                &anchored_block_hash,
                false,
            )
            .map_err(|e| {
                warn!(
                    "Failed to orphan {}/{}: {:?}",
                    &consensus_hash, &anchored_block_hash, &e
                );
                e
            });
        }

        // no blocks available
        Ok(None)
    }

    /// Process a stream of microblocks
    /// Return the fees and burns.
    pub fn process_microblocks_transactions(
        clarity_tx: &mut ClarityTx,
        microblocks: &Vec<StacksMicroblock>,
    ) -> Result<(u128, u128, Vec<StacksTransactionReceipt>), (Error, BlockHeaderHash)> {
        let mut fees = 0u128;
        let mut burns = 0u128;
        let mut receipts = vec![];
        for microblock in microblocks.iter() {
            debug!("Process microblock {}", &microblock.block_hash());
            for (tx_index, tx) in microblock.txs.iter().enumerate() {
                let (tx_fee, mut tx_receipt) =
                    StacksChainState::process_transaction(clarity_tx, tx, false)
                        .map_err(|e| (e, microblock.block_hash()))?;

                tx_receipt.microblock_header = Some(microblock.header.clone());
                tx_receipt.tx_index = tx_index as u32;
                fees = fees.checked_add(tx_fee as u128).expect("Fee overflow");
                burns = burns
                    .checked_add(tx_receipt.stx_burned as u128)
                    .expect("Burns overflow");
                receipts.push(tx_receipt);
            }
        }
        Ok((fees, burns, receipts))
    }

    /// If an epoch transition occurs at this Stacks block,
    ///   apply the transition and return any receipts from the transition.
    /// Return (applied?, receipts)
    pub fn process_epoch_transition(
        clarity_tx: &mut ClarityTx,
        chain_tip_burn_header_height: u32,
    ) -> Result<(bool, Vec<StacksTransactionReceipt>), Error> {
        // is this stacks block the first of a new epoch?
        let (stacks_parent_epoch, sortition_epoch) = clarity_tx.with_clarity_db_readonly(|db| {
            (
                db.get_clarity_epoch_version(),
                db.get_stacks_epoch(chain_tip_burn_header_height),
            )
        });

        let mut receipts = vec![];
        let mut applied = false;

        if let Some(sortition_epoch) = sortition_epoch {
            // the parent stacks block has a different epoch than what the Sortition DB
            //  thinks should be in place.
            if stacks_parent_epoch != sortition_epoch.epoch_id {
                info!("Applying epoch transition"; "new_epoch_id" => %sortition_epoch.epoch_id, "old_epoch_id" => %stacks_parent_epoch);
                // this assertion failing means that the _parent_ block was invalid: this is bad and should panic.
                assert!(stacks_parent_epoch < sortition_epoch.epoch_id, "The SortitionDB believes the epoch is earlier than this Stacks block's parent: sortition db epoch = {}, parent epoch = {}", sortition_epoch.epoch_id, stacks_parent_epoch);
                // time for special cases:
                match stacks_parent_epoch {
                    StacksEpochId::Epoch10 => {
                        panic!("Clarity VM believes it was running in 1.0: pre-Clarity.")
                    }
                    StacksEpochId::Epoch20 => {
                        assert_eq!(
                            sortition_epoch.epoch_id,
                            StacksEpochId::Epoch2_05,
                            "Should only transition from Epoch20 to Epoch2_05"
                        );
                        receipts.push(clarity_tx.block.initialize_epoch_2_05()?);
                        applied = true;
                    }
                    StacksEpochId::Epoch2_05 => {
                        panic!("No defined transition from Epoch2_05 forward")
                    }
                }
            }
        }
        Ok((applied, receipts))
    }

    /// Process any Stacking-related bitcoin operations
    ///  that haven't been processed in this Stacks fork yet.
    pub fn process_stacking_ops(
        clarity_tx: &mut ClarityTx,
        operations: Vec<StackStxOp>,
    ) -> Vec<StacksTransactionReceipt> {
        let mut all_receipts = vec![];
        let mainnet = clarity_tx.config.mainnet;
        let mut cost_so_far = clarity_tx.cost_so_far();
        for stack_stx_op in operations.into_iter() {
            let StackStxOp {
                sender,
                reward_addr,
                stacked_ustx,
                num_cycles,
                block_height,
                txid,
                burn_header_hash,
                ..
            } = stack_stx_op;
            let result = clarity_tx.connection().as_transaction(|tx| {
                tx.run_contract_call(
                    &sender.into(),
                    &boot_code_id("pox", mainnet),
                    "stack-stx",
                    &[
                        Value::UInt(stacked_ustx),
                        reward_addr.as_clarity_tuple().into(),
                        Value::UInt(u128::from(block_height)),
                        Value::UInt(u128::from(num_cycles)),
                    ],
                    |_, _| false,
                )
            });
            match result {
                Ok((value, _, events)) => {
                    if let Value::Response(ref resp) = value {
                        if !resp.committed {
                            debug!("StackStx burn op rejected by PoX contract.";
                                   "txid" => %txid,
                                   "burn_block" => %burn_header_hash,
                                   "contract_call_ecode" => %resp.data);
                        }
                        let mut execution_cost = clarity_tx.cost_so_far();
                        execution_cost
                            .sub(&cost_so_far)
                            .expect("BUG: cost declined between executions");
                        cost_so_far = clarity_tx.cost_so_far();

                        let receipt = StacksTransactionReceipt {
                            transaction: TransactionOrigin::Burn(txid),
                            events,
                            result: value,
                            post_condition_aborted: false,
                            stx_burned: 0,
                            contract_analysis: None,
                            execution_cost,
                            microblock_header: None,
                            tx_index: 0,
                        };

                        all_receipts.push(receipt);
                    } else {
                        unreachable!(
                            "BUG: Non-response value returned by Stacking STX burnchain op"
                        )
                    }
                }
                Err(e) => {
                    info!("StackStx burn op processing error.";
                           "error" => %format!("{:?}", e),
                           "txid" => %txid,
                           "burn_block" => %burn_header_hash);
                }
            };
        }

        all_receipts
    }

    /// Process any STX transfer bitcoin operations
    ///  that haven't been processed in this Stacks fork yet.
    pub fn process_transfer_ops(
        clarity_tx: &mut ClarityTx,
        mut operations: Vec<TransferStxOp>,
    ) -> Vec<StacksTransactionReceipt> {
        operations.sort_by_key(|op| op.vtxindex);
        let (all_receipts, _) =
            clarity_tx.with_temporary_cost_tracker(LimitedCostTracker::new_free(), |clarity_tx| {
                operations
                    .into_iter()
                    .filter_map(|transfer_stx_op| {
                        let TransferStxOp {
                            sender,
                            recipient,
                            transfered_ustx,
                            txid,
                            burn_header_hash,
                            ..
                        } = transfer_stx_op;
                        let result = clarity_tx.connection().as_transaction(|tx| {
                            tx.run_stx_transfer(&sender.into(), &recipient.into(), transfered_ustx)
                        });
                        match result {
                            Ok((value, _, events)) => Some(StacksTransactionReceipt {
                                transaction: TransactionOrigin::Burn(txid),
                                events,
                                result: value,
                                post_condition_aborted: false,
                                stx_burned: 0,
                                contract_analysis: None,
                                execution_cost: ExecutionCost::zero(),
                                microblock_header: None,
                                tx_index: 0,
                            }),
                            Err(e) => {
                                info!("TransferStx burn op processing error.";
                              "error" => ?e,
                              "txid" => %txid,
                              "burn_block" => %burn_header_hash);
                                None
                            }
                        }
                    })
                    .collect()
            });

        all_receipts
    }

    /// Process any deposit STX operations that haven't been processed in this
    /// hyperchains fork yet.
    pub fn process_deposit_stx_ops(
        clarity_tx: &mut ClarityTx,
        mut operations: Vec<DepositStxOp>,
    ) -> Vec<StacksTransactionReceipt> {
        let cost_so_far = clarity_tx.cost_so_far();
        let (all_receipts, _) =
            clarity_tx.with_temporary_cost_tracker(LimitedCostTracker::new_free(), |clarity_tx| {
                operations
                    .into_iter()
                    .filter_map(|deposit_stx_op| {
                        let DepositStxOp {
                            txid,
                            burn_header_hash,
                            amount,
                            sender,
                            ..
                        } = deposit_stx_op;
                        // call the corresponding deposit function in the hyperchains contract
                        let result = clarity_tx.connection().as_transaction(|tx| {
                            StacksChainState::account_credit(tx, &sender, amount as u64);
                            StacksTransactionEvent::STXEvent(STXEventType::STXMintEvent(
                                STXMintEventData {
                                    recipient: sender,
                                    amount,
                                },
                            ))
                        });
                        let mut execution_cost = clarity_tx.cost_so_far();
                        execution_cost
                            .sub(&cost_so_far)
                            .expect("BUG: cost declined between executions");

                        Some(StacksTransactionReceipt {
                            transaction: TransactionOrigin::Burn(txid),
                            events: vec![result],
                            result: Value::okay_true(),
                            post_condition_aborted: false,
                            stx_burned: 0,
                            contract_analysis: None,
                            execution_cost,
                            microblock_header: None,
                            tx_index: 0,
                        })
                    })
                    .collect()
            });

        all_receipts
    }

    /// Process any deposit fungible token operations that haven't been processed in this
    /// hyperchains fork yet.
    pub fn process_deposit_ft_ops(
        clarity_tx: &mut ClarityTx,
        mut operations: Vec<DepositFtOp>,
    ) -> Vec<StacksTransactionReceipt> {
        let cost_so_far = clarity_tx.cost_so_far();
        // return valid receipts
        operations
            .into_iter()
            .filter_map(|deposit_ft_op| {
                let DepositFtOp {
                    txid,
                    burn_header_hash,
                    hc_contract_id,
                    hc_function_name,
                    name,
                    amount,
                    sender,
                    ..
                } = deposit_ft_op;
                // call the corresponding deposit function in the hyperchains contract
                let result = clarity_tx.connection().as_transaction(|tx| {
                    tx.run_contract_call(
                        &sender.clone(),
                        &hc_contract_id,
                        &*hc_function_name,
                        &[Value::UInt(amount), Value::Principal(sender)],
                        |_, _| false,
                    )
                });
                let mut execution_cost = clarity_tx.cost_so_far();
                execution_cost
                    .sub(&cost_so_far)
                    .expect("BUG: cost declined between executions");

                match result {
                    Ok((value, _, events)) => Some(StacksTransactionReceipt {
                        transaction: TransactionOrigin::Burn(txid),
                        events,
                        result: value,
                        post_condition_aborted: false,
                        stx_burned: 0,
                        contract_analysis: None,
                        execution_cost,
                        microblock_header: None,
                        tx_index: 0,
                    }),
                    Err(e) => {
                        info!("DepositFt op processing error.";
                              "error" => ?e,
                              "txid" => %txid,
                              "burn_block" => %burn_header_hash);
                        None
                    }
                }
            })
            .collect()
    }

    /// Process any deposit NFT operations that haven't been processed in this
    /// hyperchains fork yet.
    pub fn process_deposit_nft_ops(
        clarity_tx: &mut ClarityTx,
        mut operations: Vec<DepositNftOp>,
    ) -> Vec<StacksTransactionReceipt> {
        let cost_so_far = clarity_tx.cost_so_far();
        // return valid receipts
        operations
            .into_iter()
            .filter_map(|deposit_nft_op| {
                let DepositNftOp {
                    txid,
                    burn_header_hash,
                    hc_contract_id,
                    hc_function_name,
                    id,
                    sender,
                    ..
                } = deposit_nft_op;
                let result = clarity_tx.connection().as_transaction(|tx| {
                    tx.run_contract_call(
                        &sender.clone(),
                        &hc_contract_id,
                        &*hc_function_name,
                        &[Value::UInt(id), Value::Principal(sender)],
                        |_, _| false,
                    )
                });
                let mut execution_cost = clarity_tx.cost_so_far();
                execution_cost
                    .sub(&cost_so_far)
                    .expect("BUG: cost declined between executions");

                match result {
                    Ok((value, _, events)) => Some(StacksTransactionReceipt {
                        transaction: TransactionOrigin::Burn(txid),
                        events,
                        result: value,
                        post_condition_aborted: false,
                        stx_burned: 0,
                        contract_analysis: None,
                        execution_cost,
                        microblock_header: None,
                        tx_index: 0,
                    }),
                    Err(e) => {
                        info!("DepositNft op processing error.";
                              "error" => ?e,
                              "txid" => %txid,
                              "burn_block" => %burn_header_hash);
                        None
                    }
                }
            })
            .collect()
    }

    /// Process a single anchored block.
    /// Return the fees and burns.
    fn process_block_transactions(
        clarity_tx: &mut ClarityTx,
        block: &StacksBlock,
        mut tx_index: u32,
    ) -> Result<(u128, u128, Vec<StacksTransactionReceipt>), Error> {
        let mut fees = 0u128;
        let mut burns = 0u128;
        let mut receipts = vec![];
        for tx in block.txs.iter() {
            let (tx_fee, mut tx_receipt) =
                StacksChainState::process_transaction(clarity_tx, tx, false)?;
            fees = fees.checked_add(tx_fee as u128).expect("Fee overflow");
            tx_receipt.tx_index = tx_index;
            burns = burns
                .checked_add(tx_receipt.stx_burned as u128)
                .expect("Burns overflow");
            receipts.push(tx_receipt);
            tx_index += 1;
        }
        Ok((fees, burns, receipts))
    }

    /// Process a single matured miner reward.
    /// Grant it STX tokens.
    fn process_matured_miner_reward<'a>(
        clarity_tx: &mut ClarityTx<'a>,
        miner_reward: &MinerReward,
    ) -> Result<(), Error> {
        let miner_reward_total = miner_reward.total();
        clarity_tx
            .connection()
            .as_transaction(|x| {
                x.with_clarity_db(|ref mut db| {
                    let miner_principal = PrincipalData::Standard(StandardPrincipalData::from(
                        miner_reward.address.clone(),
                    ));
                    let mut snapshot = db.get_stx_balance_snapshot(&miner_principal);
                    snapshot.credit(miner_reward_total);

                    debug!(
                        "Balance available for {} is {} STX",
                        &miner_reward.address,
                        snapshot.get_available_balance();
                    );
                    snapshot.save();

                    Ok(())
                })
            })
            .map_err(Error::ClarityError)?;
        Ok(())
    }

    /// Process matured miner rewards for this block.
    /// Returns the number of liquid uSTX created -- i.e. the coinbase
    pub fn process_matured_miner_rewards<'a>(
        clarity_tx: &mut ClarityTx<'a>,
        miner_share: &MinerReward,
        users_share: &Vec<MinerReward>,
        parent_share: &MinerReward,
    ) -> Result<u128, Error> {
        let mut coinbase_reward = miner_share.coinbase;
        StacksChainState::process_matured_miner_reward(clarity_tx, miner_share)?;
        for reward in users_share.iter() {
            coinbase_reward += reward.coinbase;
            StacksChainState::process_matured_miner_reward(clarity_tx, reward)?;
        }

        // give the parent its confirmed share of the streamed microblocks
        assert_eq!(parent_share.total(), parent_share.tx_fees_streamed_produced);
        StacksChainState::process_matured_miner_reward(clarity_tx, parent_share)?;
        Ok(coinbase_reward)
    }

    /// Process all STX that unlock at this block height.
    /// Return the total number of uSTX unlocked in this block
    pub fn process_stx_unlocks<'a>(
        clarity_tx: &mut ClarityTx<'a>,
    ) -> Result<(u128, Vec<StacksTransactionEvent>), Error> {
        let mainnet = clarity_tx.config.mainnet;
        let lockup_contract_id = boot_code_id("lockup", mainnet);
        clarity_tx
            .connection()
            .as_transaction(|tx_connection| {
                let result = tx_connection.with_clarity_db(|db| {
                    let block_height = Value::UInt(db.get_current_block_height().into());
                    let res = db.fetch_entry_unknown_descriptor(
                        &lockup_contract_id,
                        "lockups",
                        &block_height,
                    )?;
                    Ok(res)
                })?;

                let entries = match result {
                    Value::Optional(_) => match result.expect_optional() {
                        Some(Value::Sequence(SequenceData::List(entries))) => entries.data,
                        _ => return Ok((0, vec![])),
                    },
                    _ => return Ok((0, vec![])),
                };

                let mut total_minted = 0;
                let mut events = vec![];
                for entry in entries.into_iter() {
                    let schedule: TupleData = entry.expect_tuple();
                    let amount = schedule
                        .get("amount")
                        .expect("Lockup malformed")
                        .to_owned()
                        .expect_u128();
                    let recipient = schedule
                        .get("recipient")
                        .expect("Lockup malformed")
                        .to_owned()
                        .expect_principal();
                    total_minted += amount;
                    StacksChainState::account_credit(tx_connection, &recipient, amount as u64);
                    let event = STXEventType::STXMintEvent(STXMintEventData { recipient, amount });
                    events.push(StacksTransactionEvent::STXEvent(event));
                }
                Ok((total_minted, events))
            })
            .map_err(Error::ClarityError)
    }

    /// Given the list of matured miners, find the miner reward schedule that produced the parent
    /// of the block whose coinbase just matured.
    pub fn get_parent_matured_miner(
        stacks_tx: &mut StacksDBTx,
        mainnet: bool,
        latest_matured_miners: &Vec<MinerPaymentSchedule>,
    ) -> Result<MinerPaymentSchedule, Error> {
        let parent_miner = if let Some(ref miner) = latest_matured_miners.first().as_ref() {
            StacksChainState::get_scheduled_block_rewards_at_block(
                stacks_tx,
                &StacksBlockHeader::make_index_block_hash(
                    &miner.parent_consensus_hash,
                    &miner.parent_block_hash,
                ),
            )?
            .pop()
            .unwrap_or_else(|| {
                if miner.parent_consensus_hash == FIRST_BURNCHAIN_CONSENSUS_HASH
                    && miner.parent_block_hash == FIRST_STACKS_BLOCK_HASH
                {
                    MinerPaymentSchedule::genesis(mainnet)
                } else {
                    panic!(
                        "CORRUPTION: parent {}/{} of {}/{} not found in DB",
                        &miner.parent_consensus_hash,
                        &miner.parent_block_hash,
                        &miner.consensus_hash,
                        &miner.block_hash
                    );
                }
            })
        } else {
            MinerPaymentSchedule::genesis(mainnet)
        };

        Ok(parent_miner)
    }

    /// Called in both follower and miner block assembly paths.
    /// Returns clarity_tx, list of receipts, microblock execution cost,
    /// microblock fees, microblock burns, list of microblock tx receipts,
    /// miner rewards tuples, the stacks epoch id, and a boolean that
    /// represents whether the epoch transition has been applied.
    pub fn setup_block<'a>(
        chainstate_tx: &'a mut ChainstateTx,
        clarity_instance: &'a mut ClarityInstance,
        burn_dbconn: &'a dyn BurnStateDB,
        conn: &Connection,
        chain_tip: &StacksHeaderInfo,
        burn_tip: BurnchainHeaderHash,
        burn_tip_height: u32,
        parent_consensus_hash: ConsensusHash,
        parent_header_hash: BlockHeaderHash,
        parent_microblocks: &Vec<StacksMicroblock>,
        mainnet: bool,
        miner_id_opt: Option<usize>,
    ) -> Result<SetupBlockResult<'a>, Error> {
        let parent_index_hash =
            StacksBlockHeader::make_index_block_hash(&parent_consensus_hash, &parent_header_hash);

        // find matured miner rewards, so we can grant them within the Clarity DB tx.
        let (latest_matured_miners, matured_miner_parent) = {
            let latest_miners = StacksChainState::get_scheduled_block_rewards(
                chainstate_tx.deref_mut(),
                chain_tip,
            )?;
            let parent_miner = StacksChainState::get_parent_matured_miner(
                chainstate_tx.deref_mut(),
                mainnet,
                &latest_miners,
            )?;
            (latest_miners, parent_miner)
        };

        let deposit_stx_ops = SortitionDB::get_deposit_stx_ops(conn, &burn_tip)?;
        let deposit_ft_ops = SortitionDB::get_deposit_ft_ops(conn, &burn_tip)?;
        let deposit_nft_ops = SortitionDB::get_deposit_nft_ops(conn, &burn_tip)?;

        // load the execution cost of the parent block if the executor is the follower.
        // otherwise, if the executor is the miner, only load the parent cost if the parent
        // microblock stream is non-empty.
        let parent_block_cost = if miner_id_opt.is_none() || !parent_microblocks.is_empty() {
            let cost = StacksChainState::get_stacks_block_anchored_cost(
                &chainstate_tx.deref().deref(),
                &parent_index_hash,
            )?
            .ok_or_else(|| {
                Error::InvalidStacksBlock(format!(
                    "Failed to load parent block cost. parent_stacks_block_id = {}",
                    &parent_index_hash
                ))
            })?;

            debug!(
                "Parent block {}/{} cost {:?}",
                &parent_consensus_hash, &parent_header_hash, &cost
            );
            cost
        } else {
            ExecutionCost::zero()
        };

        let mut clarity_tx = StacksChainState::chainstate_block_begin(
            chainstate_tx,
            clarity_instance,
            burn_dbconn,
            &parent_consensus_hash,
            &parent_header_hash,
            &MINER_BLOCK_CONSENSUS_HASH,
            &MINER_BLOCK_HEADER_HASH,
        );

        let evaluated_epoch = clarity_tx.get_epoch();
        clarity_tx.reset_cost(parent_block_cost.clone());

        let matured_miner_rewards_opt = match StacksChainState::find_mature_miner_rewards(
            &mut clarity_tx,
            &chain_tip,
            latest_matured_miners,
            matured_miner_parent,
        ) {
            Ok(miner_rewards_opt) => miner_rewards_opt,
            Err(e) => {
                if let Some(_) = miner_id_opt {
                    return Err(e);
                } else {
                    let msg = format!("Failed to load miner rewards: {:?}", &e);
                    warn!("{}", &msg);

                    clarity_tx.rollback_block();
                    return Err(Error::InvalidStacksBlock(msg));
                }
            }
        };

        if let Some(miner_id) = miner_id_opt {
            debug!(
                "Miner {}: Apply {} parent microblocks",
                miner_id,
                parent_microblocks.len()
            );
        }

        let t1 = get_epoch_time_ms();

        // process microblock stream.
        // If we go over-budget, then we can't process this block either (which is by design)
        let (microblock_fees, microblock_burns, microblock_txs_receipts) =
            match StacksChainState::process_microblocks_transactions(
                &mut clarity_tx,
                &parent_microblocks,
            ) {
                Ok((fees, burns, events)) => (fees, burns, events),
                Err((e, mblock_header_hash)) => {
                    let msg = format!(
                        "Invalid Stacks microblocks {},{} (offender {}): {:?}",
                        parent_consensus_hash, parent_header_hash, mblock_header_hash, &e
                    );
                    warn!("{}", &msg);

                    if miner_id_opt.is_none() {
                        clarity_tx.rollback_block();
                    }
                    return Err(Error::InvalidStacksMicroblock(msg, mblock_header_hash));
                }
            };

        let t2 = get_epoch_time_ms();

        if let Some(miner_id) = miner_id_opt {
            debug!(
                "Miner {}: Finished applying {} parent microblocks in {}ms\n",
                miner_id,
                parent_microblocks.len(),
                t2.saturating_sub(t1)
            );
        }
        // find microblock cost
        let mut microblock_execution_cost = clarity_tx.cost_so_far();
        microblock_execution_cost
            .sub(&parent_block_cost)
            .expect("BUG: block_cost + microblock_cost < block_cost");

        // if we get here, then we need to reset the block-cost back to 0 since this begins the
        // epoch defined by this miner.
        clarity_tx.reset_cost(ExecutionCost::zero());

        // is this stacks block the first of a new epoch?
        let (applied_epoch_transition, mut tx_receipts) =
            StacksChainState::process_epoch_transition(&mut clarity_tx, burn_tip_height)?;

<<<<<<< HEAD
        tx_receipts.extend(StacksChainState::process_deposit_stx_ops(
            &mut clarity_tx,
            deposit_stx_ops,
        ));

=======
        // Process asset deposits
>>>>>>> 2361d4fb
        tx_receipts.extend(StacksChainState::process_deposit_ft_ops(
            &mut clarity_tx,
            deposit_ft_ops,
        ));
        tx_receipts.extend(StacksChainState::process_deposit_nft_ops(
            &mut clarity_tx,
            deposit_nft_ops,
        ));

        Ok(SetupBlockResult {
            clarity_tx,
            tx_receipts,
            microblock_execution_cost,
            microblock_fees,
            microblock_burns,
            microblock_txs_receipts,
            matured_miner_rewards_opt,
            evaluated_epoch,
            applied_epoch_transition,
        })
    }

    /// This function is called in both `append_block` in blocks.rs (follower) and
    /// `mine_anchored_block` in miner.rs.
    /// Processes matured miner rewards, alters liquid supply of ustx, processes
    /// stx lock events, and marks the microblock public key as used
    /// Returns stx lockup events.
    pub fn finish_block(
        clarity_tx: &mut ClarityTx,
        miner_payouts: Option<(MinerReward, Vec<MinerReward>, MinerReward)>,
        block_height: u32,
        mblock_pubkey_hash: Hash160,
    ) -> Result<Vec<StacksTransactionEvent>, Error> {
        // add miner payments
        if let Some((ref miner_reward, ref user_rewards, ref parent_reward)) =
            miner_payouts.as_ref()
        {
            // grant in order by miner, then users
            let matured_ustx = StacksChainState::process_matured_miner_rewards(
                clarity_tx,
                miner_reward,
                user_rewards,
                parent_reward,
            )?;

            clarity_tx.increment_ustx_liquid_supply(matured_ustx);
        }

        // process unlocks
        let (new_unlocked_ustx, lockup_events) = StacksChainState::process_stx_unlocks(clarity_tx)?;

        clarity_tx.increment_ustx_liquid_supply(new_unlocked_ustx);

        // mark microblock public key as used
        match StacksChainState::insert_microblock_pubkey_hash(
            clarity_tx,
            block_height,
            &mblock_pubkey_hash,
        ) {
            Ok(_) => {
                debug!(
                    "Added microblock public key {} at height {}",
                    &mblock_pubkey_hash, block_height
                );
            }
            Err(e) => {
                let msg = format!(
                    "Failed to insert microblock pubkey hash {} at height {}: {:?}",
                    &mblock_pubkey_hash, block_height, &e
                );
                warn!("{}", &msg);

                return Err(Error::InvalidStacksBlock(msg));
            }
        }

        Ok(lockup_events)
    }

    /// Process the next pre-processed staging block.
    /// We've already processed parent_chain_tip.  chain_tip refers to a block we have _not_
    /// processed yet.
    /// Returns a StacksHeaderInfo with the microblock stream and chain state index root hash filled in, corresponding to the next block to process.
    /// In addition, returns the list of transaction receipts for both the preceeding microblock
    /// stream that the block confirms, as well as the transaction receipts for the anchored
    /// block's transactions.  Finally, it returns the execution costs for the microblock stream
    /// and for the anchored block (separately).
    /// Returns None if we're out of blocks to process.
    fn append_block(
        chainstate_tx: &mut ChainstateTx,
        clarity_instance: &mut ClarityInstance,
        burn_dbconn: &mut SortitionHandleTx,
        parent_chain_tip: &StacksHeaderInfo,
        chain_tip_consensus_hash: &ConsensusHash,
        chain_tip_burn_header_hash: &BurnchainHeaderHash,
        chain_tip_burn_header_height: u32,
        chain_tip_burn_header_timestamp: u64,
        block: &StacksBlock,
        block_size: u64,
        microblocks: &Vec<StacksMicroblock>, // parent microblocks
        burnchain_commit_burn: u64,
        burnchain_sortition_burn: u64,
        user_burns: &Vec<StagingUserBurnSupport>,
    ) -> Result<StacksEpochReceipt, Error> {
        debug!(
            "Process block {:?} with {} transactions",
            &block.block_hash().to_hex(),
            block.txs.len()
        );

        let mainnet = chainstate_tx.get_config().mainnet;
        let next_block_height = block.header.total_work.work;

        // NEW in 2.05
        // if the parent marked an epoch transition -- i.e. its children necessarily run in
        // different Clarity epochs -- then this block cannot confirm any of its microblocks.
        if StacksChainState::block_crosses_epoch_boundary(
            chainstate_tx.deref(),
            &parent_chain_tip.consensus_hash,
            &parent_chain_tip.anchored_header.block_hash(),
        )? {
            debug!(
                "Block {}/{} (mblock parent {}) crosses epoch boundary from parent {}/{}",
                chain_tip_consensus_hash,
                &block.block_hash(),
                &block.header.parent_microblock,
                &parent_chain_tip.consensus_hash,
                &parent_chain_tip.anchored_header.block_hash()
            );
            if block.has_microblock_parent() {
                let msg =
                    "Invalid block, mined in different epoch than parent but confirms microblocks";
                warn!("{}", &msg);
                return Err(Error::InvalidStacksBlock(msg.to_string()));
            }
        }

        let (parent_consensus_hash, parent_block_hash) = if block.is_first_mined() {
            // has to be the sentinal hashes if this block has no parent
            (
                FIRST_BURNCHAIN_CONSENSUS_HASH.clone(),
                FIRST_STACKS_BLOCK_HASH.clone(),
            )
        } else {
            (
                parent_chain_tip.consensus_hash.clone(),
                parent_chain_tip.anchored_header.block_hash(),
            )
        };

        let (last_microblock_hash, last_microblock_seq) = if microblocks.len() > 0 {
            let _first_mblock_hash = microblocks[0].block_hash();
            let num_mblocks = microblocks.len();
            let last_microblock_hash = microblocks[num_mblocks - 1].block_hash();
            let last_microblock_seq = microblocks[num_mblocks - 1].header.sequence;

            debug!(
                "\n\nAppend {} microblocks {}/{}-{} off of {}/{}\n",
                num_mblocks,
                chain_tip_consensus_hash,
                _first_mblock_hash,
                last_microblock_hash,
                parent_consensus_hash,
                parent_block_hash
            );
            (last_microblock_hash, last_microblock_seq)
        } else {
            (EMPTY_MICROBLOCK_PARENT_HASH.clone(), 0)
        };

        if last_microblock_hash != block.header.parent_microblock
            || last_microblock_seq != block.header.parent_microblock_sequence
        {
            // the pre-processing step should prevent this from being reached
            panic!("BUG: received discontiguous headers for processing: {} (seq={}) does not connect to {} (microblock parent is {} (seq {}))",
                   last_microblock_hash, last_microblock_seq, block.block_hash(), block.header.parent_microblock, block.header.parent_microblock_sequence);
        }

        // get the burnchain block that precedes this block's sortition
        let parent_burn_hash = SortitionDB::get_block_snapshot_consensus(
            &burn_dbconn.tx(),
            &chain_tip_consensus_hash,
        )?
        .expect("BUG: Failed to load snapshot for block snapshot during Stacks block processing")
        .parent_burn_header_hash;

        let SetupBlockResult {
            mut clarity_tx,
            mut tx_receipts,
            microblock_execution_cost,
            microblock_fees,
            microblock_burns,
            microblock_txs_receipts,
            matured_miner_rewards_opt,
            evaluated_epoch,
            applied_epoch_transition,
        } = StacksChainState::setup_block(
            chainstate_tx,
            clarity_instance,
            burn_dbconn,
            &burn_dbconn.tx(),
            &parent_chain_tip,
            parent_burn_hash,
            chain_tip_burn_header_height,
            parent_consensus_hash,
            parent_block_hash,
            microblocks,
            mainnet,
            None,
        )?;

        let block_limit = clarity_tx.block_limit().unwrap_or_else(|| {
            warn!("Failed to read transaction block limit");
            ExecutionCost::max_value()
        });

        let (
            scheduled_miner_reward,
            block_execution_cost,
            matured_rewards,
            matured_rewards_info,
            parent_burn_block_hash,
            parent_burn_block_height,
            parent_burn_block_timestamp,
        ) = {
            // get previous burn block stats
            let (parent_burn_block_hash, parent_burn_block_height, parent_burn_block_timestamp) =
                if block.is_first_mined() {
                    (BurnchainHeaderHash([0; 32]), 0, 0)
                } else {
                    match SortitionDB::get_block_snapshot_consensus(
                        burn_dbconn,
                        &parent_consensus_hash,
                    )? {
                        Some(sn) => (
                            sn.burn_header_hash,
                            sn.block_height as u32,
                            sn.burn_header_timestamp,
                        ),
                        None => {
                            // shouldn't happen
                            warn!(
                                "CORRUPTION: block {}/{} does not correspond to a burn block",
                                &parent_consensus_hash, &parent_block_hash
                            );
                            (BurnchainHeaderHash([0; 32]), 0, 0)
                        }
                    }
                };

            // validation check -- is this microblock public key hash new to this fork?  It must
            // be, or this block is invalid.
            match StacksChainState::has_microblock_pubkey_hash(
                &mut clarity_tx,
                &block.header.microblock_pubkey_hash,
            ) {
                Ok(Some(height)) => {
                    // already used
                    let msg = format!(
                        "Invalid stacks block {}/{} -- already used microblock pubkey hash {} at height {}",
                        chain_tip_consensus_hash,
                        block.block_hash(),
                        &block.header.microblock_pubkey_hash,
                        height
                    );
                    warn!("{}", &msg);

                    clarity_tx.rollback_block();
                    return Err(Error::InvalidStacksBlock(msg));
                }
                Ok(None) => {}
                Err(e) => {
                    let msg = format!(
                        "Failed to determine microblock if public key hash {} is used: {:?}",
                        &block.header.microblock_pubkey_hash, &e
                    );
                    warn!("{}", &msg);

                    clarity_tx.rollback_block();
                    return Err(e);
                }
            }

            debug!("Append block";
                   "block" => %format!("{}/{}", chain_tip_consensus_hash, block.block_hash()),
                   "parent_block" => %format!("{}/{}", parent_consensus_hash, parent_block_hash),
                   "stacks_height" => %block.header.total_work.work,
                   "total_burns" => %block.header.total_work.burn,
                   "microblock_parent" => %last_microblock_hash,
                   "microblock_parent_seq" => %last_microblock_seq,
                   "microblock_parent_count" => %microblocks.len(),
                   "evaluated_epoch" => %evaluated_epoch);

            // process anchored block
            let (block_fees, block_burns, txs_receipts) =
                match StacksChainState::process_block_transactions(
                    &mut clarity_tx,
                    &block,
                    microblock_txs_receipts.len() as u32,
                ) {
                    Err(e) => {
                        let msg = format!("Invalid Stacks block {}: {:?}", block.block_hash(), &e);
                        warn!("{}", &msg);

                        clarity_tx.rollback_block();
                        return Err(Error::InvalidStacksBlock(msg));
                    }
                    Ok((block_fees, block_burns, txs_receipts)) => {
                        (block_fees, block_burns, txs_receipts)
                    }
                };

            tx_receipts.extend(txs_receipts.into_iter());

            let block_cost = clarity_tx.cost_so_far();

            // obtain reward info for receipt
            let (matured_rewards, matured_rewards_info, miner_payouts_opt) =
                if let Some((miner_reward, mut user_rewards, parent_reward, reward_ptr)) =
                    matured_miner_rewards_opt
                {
                    let mut ret = vec![];
                    ret.push(miner_reward.clone());
                    ret.append(&mut user_rewards);
                    ret.push(parent_reward.clone());
                    (
                        ret,
                        Some(reward_ptr),
                        Some((miner_reward, user_rewards, parent_reward)),
                    )
                } else {
                    (vec![], None, None)
                };

            // total burns
            let total_burnt = block_burns
                .checked_add(microblock_burns)
                .expect("Overflow: Too many STX burnt");

            let mut lockup_events = match StacksChainState::finish_block(
                &mut clarity_tx,
                miner_payouts_opt,
                block.header.total_work.work as u32,
                block.header.microblock_pubkey_hash,
            ) {
                Err(Error::InvalidStacksBlock(e)) => {
                    clarity_tx.rollback_block();
                    return Err(Error::InvalidStacksBlock(e));
                }
                Err(e) => return Err(e),
                Ok(lockup_events) => lockup_events,
            };

            // if any, append lockups events to the coinbase receipt
            if lockup_events.len() > 0 {
                // Receipts are appended in order, so the first receipt should be
                // the one of the coinbase transaction
                if let Some(receipt) = tx_receipts.get_mut(0) {
                    if receipt.is_coinbase_tx() {
                        receipt.events.append(&mut lockup_events);
                    }
                } else {
                    warn!("Unable to attach lockups events, block's first transaction is not a coinbase transaction")
                }
            }

            let root_hash = clarity_tx.get_root_hash();
            if root_hash != block.header.state_index_root {
                let msg = format!(
                    "Block {} state root mismatch: expected {}, got {}",
                    block.block_hash(),
                    root_hash,
                    block.header.state_index_root
                );
                warn!("{}", &msg);

                clarity_tx.rollback_block();
                return Err(Error::InvalidStacksBlock(msg));
            }

            debug!("Reached state root {}", root_hash;
                   "microblock cost" => %microblock_execution_cost,
                   "block cost" => %block_cost);

            // good to go!
            clarity_tx.commit_to_block(chain_tip_consensus_hash, &block.block_hash());

            // figure out if there any accumulated rewards by
            //   getting the snapshot that elected this block.
            let accumulated_rewards = SortitionDB::get_block_snapshot_consensus(
                burn_dbconn.tx(),
                chain_tip_consensus_hash,
            )?
            .expect("CORRUPTION: failed to load snapshot that elected processed block")
            .accumulated_coinbase_ustx;

            let coinbase_at_block = StacksChainState::get_coinbase_reward(
                chain_tip_burn_header_height as u64,
                burn_dbconn.context.first_block_height,
            );

            let total_coinbase = coinbase_at_block.saturating_add(accumulated_rewards);

            // calculate reward for this block's miner
            let scheduled_miner_reward = StacksChainState::make_scheduled_miner_reward(
                mainnet,
                &parent_block_hash,
                &parent_consensus_hash,
                &block,
                chain_tip_consensus_hash,
                next_block_height,
                block_fees,
                microblock_fees,
                total_burnt,
                burnchain_commit_burn,
                burnchain_sortition_burn,
                total_coinbase,
            )
            .expect("FATAL: parsed and processed a block without a coinbase");

            tx_receipts.extend(microblock_txs_receipts.into_iter());

            (
                scheduled_miner_reward,
                block_cost,
                matured_rewards,
                matured_rewards_info,
                parent_burn_block_hash,
                parent_burn_block_height,
                parent_burn_block_timestamp,
            )
        };

        let microblock_tail_opt = match microblocks.len() {
            0 => None,
            x => Some(microblocks[x - 1].header.clone()),
        };

        let new_tip = StacksChainState::advance_tip(
            &mut chainstate_tx.tx,
            &parent_chain_tip.anchored_header,
            &parent_chain_tip.consensus_hash,
            &block.header,
            chain_tip_consensus_hash,
            chain_tip_burn_header_hash,
            chain_tip_burn_header_height,
            chain_tip_burn_header_timestamp,
            microblock_tail_opt,
            &scheduled_miner_reward,
            user_burns,
            &block_execution_cost,
            block_size,
            applied_epoch_transition,
        )
        .expect("FATAL: failed to advance chain tip");

        chainstate_tx.log_transactions_processed(&new_tip.index_block_hash(), &tx_receipts);

        set_last_execution_cost_observed(&block_execution_cost, &block_limit);

        let epoch_receipt = StacksEpochReceipt {
            header: new_tip,
            tx_receipts,
            matured_rewards,
            matured_rewards_info,
            parent_microblocks_cost: microblock_execution_cost,
            anchored_block_cost: block_execution_cost,
            parent_burn_block_hash,
            parent_burn_block_height,
            parent_burn_block_timestamp,
            evaluated_epoch,
        };

        Ok(epoch_receipt)
    }

    /// Verify that a Stacks anchored block attaches to its parent anchored block.
    /// * checks .header.total_work.work
    /// * checks .header.parent_block
    fn check_block_attachment(
        parent_block_header: &StacksBlockHeader,
        block_header: &StacksBlockHeader,
    ) -> bool {
        // must have the right height
        if parent_block_header
            .total_work
            .work
            .checked_add(1)
            .expect("Blockchain height overflow")
            != block_header.total_work.work
        {
            return false;
        }

        // must have right hash linkage
        if parent_block_header.block_hash() != block_header.parent_block {
            return false;
        }

        return true;
    }

    /// Get the parent header info for a block we're processing, if it's known.
    /// The header info will be pulled from the headers DB, so this method only succeeds if the
    /// parent block has been processed.
    /// If it's not known, return None.
    fn get_parent_header_info(
        chainstate_tx: &mut ChainstateTx,
        next_staging_block: &StagingBlock,
    ) -> Result<Option<StacksHeaderInfo>, Error> {
        let parent_block_header_info = match StacksChainState::get_anchored_block_header_info(
            &chainstate_tx.tx,
            &next_staging_block.parent_consensus_hash,
            &next_staging_block.parent_anchored_block_hash,
        )? {
            Some(parent_info) => {
                debug!(
                    "Found parent info {}/{}",
                    next_staging_block.parent_consensus_hash,
                    next_staging_block.parent_anchored_block_hash
                );
                parent_info
            }
            None => {
                if next_staging_block.is_first_mined() {
                    // this is the first-ever mined block
                    debug!("This is the first-ever block in this fork.  Parent is 00000000..00000000/00000000..00000000");
                    StacksChainState::get_anchored_block_header_info(
                        &chainstate_tx.tx,
                        &FIRST_BURNCHAIN_CONSENSUS_HASH,
                        &FIRST_STACKS_BLOCK_HASH,
                    )
                    .expect("FATAL: failed to load initial block header")
                    .expect("FATAL: initial block header not found in headers DB")
                } else {
                    // no parent stored
                    debug!(
                        "No parent block for {}/{} processed yet",
                        next_staging_block.consensus_hash, next_staging_block.anchored_block_hash
                    );
                    return Ok(None);
                }
            }
        };
        Ok(Some(parent_block_header_info))
    }

    /// Extract and parse the block from a loaded staging block, and verify its integrity.
    fn extract_stacks_block(next_staging_block: &StagingBlock) -> Result<StacksBlock, Error> {
        let block = {
            StacksBlock::consensus_deserialize(&mut &next_staging_block.block_data[..])
                .map_err(Error::CodecError)?
        };

        let block_hash = block.block_hash();
        if block_hash != next_staging_block.anchored_block_hash {
            // database corruption
            error!(
                "Staging DB corruption: expected block {}, got {} from disk",
                next_staging_block.anchored_block_hash, block_hash
            );
            return Err(Error::DBError(db_error::Corruption));
        }
        Ok(block)
    }

    /// Given the list of microblocks produced by the given block's parent (and given the parent's
    /// header info), determine which branch connects to the given block.  If there are multiple
    /// branches, punish the parent.  Return the portion of the branch that actually connects to
    /// the given block.
    fn extract_connecting_microblocks(
        parent_block_header_info: &StacksHeaderInfo,
        next_staging_block: &StagingBlock,
        block: &StacksBlock,
        mut next_microblocks: Vec<StacksMicroblock>,
    ) -> Result<Vec<StacksMicroblock>, Error> {
        // NOTE: since we got the microblocks from staging, where their signatures were already
        // validated, we don't need to validate them again.
        let microblock_terminus = match StacksChainState::validate_parent_microblock_stream(
            &parent_block_header_info.anchored_header,
            &block.header,
            &next_microblocks,
            false,
        ) {
            Some((terminus, _)) => terminus,
            None => {
                debug!(
                    "Stopping at block {}/{} -- discontiguous header stream",
                    next_staging_block.consensus_hash, next_staging_block.anchored_block_hash,
                );
                return Ok(vec![]);
            }
        };

        // do not consider trailing microblocks that this anchored block does _not_ confirm
        if microblock_terminus < next_microblocks.len() {
            debug!(
                "Truncate microblock stream from parent {}/{} from {} to {} items",
                parent_block_header_info.consensus_hash,
                parent_block_header_info.anchored_header.block_hash(),
                next_microblocks.len(),
                microblock_terminus
            );
            next_microblocks.truncate(microblock_terminus);
        }

        Ok(next_microblocks)
    }

    /// Find and process the next staging block.
    /// Return the next chain tip if we processed this block, or None if we couldn't.
    /// Return a poison microblock transaction payload if the microblock stream contains a
    /// deliberate miner fork (this is NOT consensus-critical information, but is instead meant for
    /// consumption by future miners).
    pub fn process_next_staging_block(
        &mut self,
        sort_tx: &mut SortitionHandleTx,
    ) -> Result<(Option<StacksEpochReceipt>, Option<TransactionPayload>), Error> {
        let blocks_path = self.blocks_path.clone();
        let (mut chainstate_tx, clarity_instance) = self.chainstate_tx_begin()?;

        // this is a transaction against both the headers and staging blocks databases!
        let (next_microblocks, next_staging_block) =
            match StacksChainState::find_next_staging_block(
                &mut chainstate_tx.tx,
                &blocks_path,
                sort_tx,
            )? {
                Some((next_microblocks, next_staging_block)) => {
                    (next_microblocks, next_staging_block)
                }
                None => {
                    // no more work to do!
                    debug!("No staging blocks");
                    return Ok((None, None));
                }
            };

        let (burn_header_hash, burn_header_height, burn_header_timestamp) =
            match SortitionDB::get_block_snapshot_consensus(
                sort_tx,
                &next_staging_block.consensus_hash,
            )? {
                Some(sn) => (
                    sn.burn_header_hash,
                    sn.block_height as u32,
                    sn.burn_header_timestamp,
                ),
                None => {
                    // shouldn't happen
                    panic!(
                        "CORRUPTION: staging block {}/{} does not correspond to a burn block",
                        &next_staging_block.consensus_hash, &next_staging_block.anchored_block_hash
                    );
                }
            };

        debug!(
            "Process staging block {}/{} in burn block {}, parent microblock {}",
            next_staging_block.consensus_hash,
            next_staging_block.anchored_block_hash,
            &burn_header_hash,
            &next_staging_block.parent_microblock_hash,
        );

        let parent_header_info = match StacksChainState::get_parent_header_info(
            &mut chainstate_tx,
            &next_staging_block,
        )? {
            Some(hinfo) => hinfo,
            None => return Ok((None, None)),
        };

        let block = StacksChainState::extract_stacks_block(&next_staging_block)?;
        let block_size = next_staging_block.block_data.len() as u64;

        // sanity check -- don't process this block again if we already did so
        if StacksChainState::has_stored_block(
            chainstate_tx.tx.deref().deref(),
            &blocks_path,
            &next_staging_block.consensus_hash,
            &next_staging_block.anchored_block_hash,
        )? {
            debug!(
                "Block already processed: {}/{}",
                &next_staging_block.consensus_hash, &next_staging_block.anchored_block_hash
            );

            // clear out
            StacksChainState::set_block_processed(
                chainstate_tx.deref_mut(),
                Some(sort_tx),
                &blocks_path,
                &next_staging_block.consensus_hash,
                &next_staging_block.anchored_block_hash,
                true,
            )?;
            chainstate_tx.commit().map_err(Error::DBError)?;

            return Ok((None, None));
        }

        // validation check -- the block must attach to its accepted parent
        if !StacksChainState::check_block_attachment(
            &parent_header_info.anchored_header,
            &block.header,
        ) {
            let msg = format!(
                "Invalid stacks block {}/{} -- does not attach to parent {}/{}",
                &next_staging_block.consensus_hash,
                block.block_hash(),
                parent_header_info.anchored_header.block_hash(),
                &parent_header_info.consensus_hash
            );
            warn!("{}", &msg);

            // clear out
            StacksChainState::set_block_processed(
                chainstate_tx.deref_mut(),
                None,
                &blocks_path,
                &next_staging_block.consensus_hash,
                &next_staging_block.anchored_block_hash,
                false,
            )?;
            chainstate_tx.commit().map_err(Error::DBError)?;

            return Err(Error::InvalidStacksBlock(msg));
        }

        // validation check -- validate parent microblocks and find the ones that connect the
        // block's parent to this block.
        let next_microblocks = StacksChainState::extract_connecting_microblocks(
            &parent_header_info,
            &next_staging_block,
            &block,
            next_microblocks,
        )?;
        let (last_microblock_hash, last_microblock_seq) = match next_microblocks.len() {
            0 => (EMPTY_MICROBLOCK_PARENT_HASH.clone(), 0),
            _ => {
                let l = next_microblocks.len();
                (
                    next_microblocks[l - 1].block_hash(),
                    next_microblocks[l - 1].header.sequence,
                )
            }
        };
        assert_eq!(
            next_staging_block.parent_microblock_hash,
            last_microblock_hash
        );
        assert_eq!(
            next_staging_block.parent_microblock_seq,
            last_microblock_seq
        );

        // find users that burned in support of this block, so we can calculate the miner reward
        let user_supports = StacksChainState::load_staging_block_user_supports(
            chainstate_tx.deref().deref(),
            &next_staging_block.consensus_hash,
            &next_staging_block.anchored_block_hash,
        )?;

        // attach the block to the chain state and calculate the next chain tip.
        // Execute the confirmed microblocks' transactions against the chain state, and then
        // execute the anchored block's transactions against the chain state.
        let epoch_receipt = match StacksChainState::append_block(
            &mut chainstate_tx,
            clarity_instance,
            sort_tx,
            &parent_header_info,
            &next_staging_block.consensus_hash,
            &burn_header_hash,
            burn_header_height,
            burn_header_timestamp,
            &block,
            block_size,
            &next_microblocks,
            next_staging_block.commit_burn,
            next_staging_block.sortition_burn,
            &user_supports,
        ) {
            Ok(next_chain_tip_info) => next_chain_tip_info,
            Err(e) => {
                // something's wrong with this epoch -- either a microblock was invalid, or the
                // anchored block was invalid.  Either way, the anchored block will _never be_
                // valid, so we can drop it from the chunk store and orphan all of its descendants.
                test_debug!(
                    "Failed to append {}/{}",
                    &next_staging_block.consensus_hash,
                    &block.block_hash()
                );
                StacksChainState::set_block_processed(
                    chainstate_tx.deref_mut(),
                    None,
                    &blocks_path,
                    &next_staging_block.consensus_hash,
                    &block.header.block_hash(),
                    false,
                )?;
                StacksChainState::free_block_state(
                    &blocks_path,
                    &next_staging_block.consensus_hash,
                    &block.header,
                );

                match e {
                    Error::InvalidStacksMicroblock(ref msg, ref header_hash) => {
                        // specifically, an ancestor microblock was invalid.  Drop any descendant microblocks --
                        // they're never going to be valid in _any_ fork, even if they have a clone
                        // in a neighboring burnchain fork.
                        error!(
                            "Parent microblock stream from {}/{} is invalid at microblock {}: {}",
                            parent_header_info.consensus_hash,
                            parent_header_info.anchored_header.block_hash(),
                            header_hash,
                            msg
                        );
                        StacksChainState::drop_staging_microblocks(
                            chainstate_tx.deref_mut(),
                            &parent_header_info.consensus_hash,
                            &parent_header_info.anchored_header.block_hash(),
                            header_hash,
                        )?;
                    }
                    _ => {
                        // block was invalid, but this means all the microblocks it confirmed are
                        // still (potentially) valid.  However, they are not confirmed yet, so
                        // leave them in the staging database.
                    }
                }

                chainstate_tx.commit().map_err(Error::DBError)?;

                return Err(e);
            }
        };

        assert_eq!(
            epoch_receipt.header.anchored_header.block_hash(),
            block.block_hash()
        );
        assert_eq!(
            epoch_receipt.header.consensus_hash,
            next_staging_block.consensus_hash
        );
        assert_eq!(
            epoch_receipt.header.anchored_header.parent_microblock,
            last_microblock_hash
        );
        assert_eq!(
            epoch_receipt
                .header
                .anchored_header
                .parent_microblock_sequence,
            last_microblock_seq
        );

        debug!(
            "Reached chain tip {}/{} from {}/{}",
            epoch_receipt.header.consensus_hash,
            epoch_receipt.header.anchored_header.block_hash(),
            next_staging_block.parent_consensus_hash,
            next_staging_block.parent_anchored_block_hash
        );

        if next_staging_block.parent_microblock_hash != EMPTY_MICROBLOCK_PARENT_HASH
            || next_staging_block.parent_microblock_seq != 0
        {
            // confirmed one or more parent microblocks
            StacksChainState::set_microblocks_processed(
                chainstate_tx.deref_mut(),
                &next_staging_block.consensus_hash,
                &next_staging_block.anchored_block_hash,
                &next_staging_block.parent_microblock_hash,
            )?;
        }

        StacksChainState::set_block_processed(
            chainstate_tx.deref_mut(),
            Some(sort_tx),
            &blocks_path,
            &epoch_receipt.header.consensus_hash,
            &epoch_receipt.header.anchored_header.block_hash(),
            true,
        )?;

        chainstate_tx.commit().map_err(Error::DBError)?;

        Ok((Some(epoch_receipt), None))
    }

    /// Process staging blocks at the canonical chain tip,
    ///  this only needs to be used in contexts that aren't
    ///  PoX aware (i.e., unit tests, and old stacks-node loops),
    /// Elsewhere, block processing is invoked by the ChainsCoordinator,
    ///  which handles tracking the chain tip itself
    #[cfg(test)]
    pub fn process_blocks_at_tip(
        &mut self,
        sort_db: &mut SortitionDB,
        max_blocks: usize,
    ) -> Result<Vec<(Option<StacksEpochReceipt>, Option<TransactionPayload>)>, Error> {
        let tx = sort_db.tx_begin_at_tip();
        self.process_blocks(tx, max_blocks)
    }

    /// Process some staging blocks, up to max_blocks.
    /// Return new chain tips, and optionally any poison microblock payloads for each chain tip
    /// found.  For each chain tip produced, return the header info, receipts, parent microblock
    /// stream execution cost, and block execution cost
    pub fn process_blocks(
        &mut self,
        mut sort_tx: SortitionHandleTx,
        max_blocks: usize,
    ) -> Result<Vec<(Option<StacksEpochReceipt>, Option<TransactionPayload>)>, Error> {
        debug!("Process up to {} blocks", max_blocks);

        let mut ret = vec![];

        if max_blocks == 0 {
            // nothing to do
            return Ok(vec![]);
        }

        for i in 0..max_blocks {
            // process up to max_blocks pending blocks
            match self.process_next_staging_block(&mut sort_tx) {
                Ok((next_tip_opt, next_microblock_poison_opt)) => match next_tip_opt {
                    Some(next_tip) => {
                        ret.push((Some(next_tip), next_microblock_poison_opt));
                    }
                    None => match next_microblock_poison_opt {
                        Some(poison) => {
                            ret.push((None, Some(poison)));
                        }
                        None => {
                            debug!("No more staging blocks -- processed {} in total", i);
                            break;
                        }
                    },
                },
                Err(Error::InvalidStacksBlock(msg)) => {
                    warn!("Encountered invalid block: {}", &msg);
                    continue;
                }
                Err(Error::InvalidStacksMicroblock(msg, hash)) => {
                    warn!("Encountered invalid microblock {}: {}", hash, &msg);
                    continue;
                }
                Err(Error::NetError(net_error::DeserializeError(msg))) => {
                    // happens if we load a zero-sized block (i.e. an invalid block)
                    warn!("Encountered invalid block: {}", &msg);
                    continue;
                }
                Err(e) => {
                    error!("Unrecoverable error when processing blocks: {:?}", &e);
                    return Err(e);
                }
            }
        }

        sort_tx.commit()?;

        let blocks_path = self.blocks_path.clone();
        let mut block_tx = self.db_tx_begin()?;
        for _ in 0..max_blocks {
            // delete up to max_blocks blocks
            let deleted =
                StacksChainState::process_next_orphaned_staging_block(&mut block_tx, &blocks_path)?;
            if !deleted {
                break;
            }
        }
        block_tx.commit()?;

        Ok(ret)
    }

    /// Is the given address version currently supported?
    /// NOTE: not consensus-critical; only used for mempool admission
    fn is_valid_address_version(mainnet: bool, version: u8) -> bool {
        if mainnet {
            version == C32_ADDRESS_VERSION_MAINNET_SINGLESIG
                || version == C32_ADDRESS_VERSION_MAINNET_MULTISIG
        } else {
            version == C32_ADDRESS_VERSION_TESTNET_SINGLESIG
                || version == C32_ADDRESS_VERSION_TESTNET_MULTISIG
        }
    }

    /// Get the highest processed block on the canonical burn chain.
    /// Break ties on lexigraphical ordering of the block hash
    /// (i.e. arbitrarily).  The staging block will be returned, but no block data will be filled
    /// in.
    pub fn get_stacks_chain_tip(
        &self,
        sortdb: &SortitionDB,
    ) -> Result<Option<StagingBlock>, Error> {
        let (consensus_hash, block_bhh) =
            SortitionDB::get_canonical_stacks_chain_tip_hash(sortdb.conn())?;
        let sql = "SELECT * FROM staging_blocks WHERE processed = 1 AND orphaned = 0 AND consensus_hash = ?1 AND anchored_block_hash = ?2";
        let args: &[&dyn ToSql] = &[&consensus_hash, &block_bhh];
        query_row(&self.db(), sql, args).map_err(Error::DBError)
    }

    /// Get the height of a staging block
    pub fn get_stacks_block_height(
        &self,
        consensus_hash: &ConsensusHash,
        block_hash: &BlockHeaderHash,
    ) -> Result<Option<u64>, Error> {
        let sql = "SELECT height FROM staging_blocks WHERE consensus_hash = ?1 AND anchored_block_hash = ?2";
        let args: &[&dyn ToSql] = &[consensus_hash, block_hash];
        query_row(&self.db(), sql, args).map_err(Error::DBError)
    }

    /// This runs checks for the validity of a transaction that
    ///   can be performed just by inspecting the transaction itself (i.e., without
    ///   consulting chain state).
    fn can_admit_mempool_semantic(
        tx: &StacksTransaction,
        is_mainnet: bool,
    ) -> Result<(), MemPoolRejection> {
        if is_mainnet != tx.is_mainnet() {
            return Err(MemPoolRejection::BadTransactionVersion);
        }
        match tx.payload {
            TransactionPayload::TokenTransfer(ref recipient, amount, ref _memo) => {
                let origin = PrincipalData::from(tx.origin_address());
                if &origin == recipient {
                    return Err(MemPoolRejection::TransferRecipientIsSender(origin));
                }
                if amount == 0 {
                    return Err(MemPoolRejection::TransferAmountMustBePositive);
                }
                if !StacksChainState::is_valid_address_version(is_mainnet, recipient.version()) {
                    return Err(MemPoolRejection::BadAddressVersionByte);
                }
                Ok(())
            }
            _ => Ok(()),
        }
    }

    /// Check to see if a transaction can be (potentially) appended on top of a given chain tip.
    /// Note that this only checks the transaction against the _anchored chain tip_, not the
    /// unconfirmed microblock stream trailing off of it.
    pub fn will_admit_mempool_tx(
        &mut self,
        current_consensus_hash: &ConsensusHash,
        current_block: &BlockHeaderHash,
        tx: &StacksTransaction,
        tx_size: u64,
    ) -> Result<(), MemPoolRejection> {
        let is_mainnet = self.clarity_state.is_mainnet();
        StacksChainState::can_admit_mempool_semantic(tx, is_mainnet)?;

        let conf = self.config();
        let _staging_height =
            match self.get_stacks_block_height(current_consensus_hash, current_block) {
                Ok(Some(height)) => height,
                Ok(None) => {
                    if *current_consensus_hash == FIRST_BURNCHAIN_CONSENSUS_HASH {
                        0
                    } else {
                        return Err(MemPoolRejection::NoSuchChainTip(
                            current_consensus_hash.clone(),
                            current_block.clone(),
                        ));
                    }
                }
                Err(_e) => {
                    panic!("DB CORRUPTION: failed to query block height");
                }
            };

        let current_tip =
            StacksChainState::get_parent_index_block(current_consensus_hash, current_block);
        let res = match self.with_read_only_clarity_tx(&NULL_BURN_STATE_DB, &current_tip, |conn| {
            StacksChainState::can_include_tx(conn, &conf, true, tx, tx_size)
        }) {
            Some(r) => r,
            None => Err(MemPoolRejection::NoSuchChainTip(
                current_consensus_hash.clone(),
                current_block.clone(),
            )),
        };

        match res {
            Ok(x) => Ok(x),
            Err(MemPoolRejection::BadNonces(mismatch_error)) => {
                // try again, but against the _unconfirmed_ chain tip, if we
                // (a) have one, and (b) the expected nonce is less than the given one.
                if self.unconfirmed_state.is_some()
                    && mismatch_error.expected < mismatch_error.actual
                {
                    debug!("Transaction {} is unminable in the confirmed chain tip due to nonce {} != {}; trying the unconfirmed chain tip",
                           &tx.txid(), mismatch_error.expected, mismatch_error.actual);
                    self.with_read_only_unconfirmed_clarity_tx(&NULL_BURN_STATE_DB, |conn| {
                        StacksChainState::can_include_tx(conn, &conf, true, tx, tx_size)
                    })
                    .map_err(|_| {
                        MemPoolRejection::NoSuchChainTip(
                            current_consensus_hash.clone(),
                            current_block.clone(),
                        )
                    })?
                    .expect("BUG: do not have unconfirmed state, despite being Some(..)")
                } else {
                    Err(MemPoolRejection::BadNonces(mismatch_error))
                }
            }
            Err(e) => Err(e),
        }
    }

    /// Given an outstanding clarity connection, can we append the tx to the chain state?
    /// Used when mining transactions.
    fn can_include_tx<T: ClarityConnection>(
        clarity_connection: &mut T,
        chainstate_config: &DBConfig,
        has_microblock_pubkey: bool,
        tx: &StacksTransaction,
        tx_size: u64,
    ) -> Result<(), MemPoolRejection> {
        // 1: must parse (done)

        // 2: it must be validly signed.
        StacksChainState::process_transaction_precheck(&chainstate_config, &tx)
            .map_err(|e| MemPoolRejection::FailedToValidate(e))?;

        // 3: it must pay a tx fee
        let fee = tx.get_tx_fee();

        if fee < MINIMUM_TX_FEE || fee / tx_size < MINIMUM_TX_FEE_RATE_PER_BYTE {
            return Err(MemPoolRejection::FeeTooLow(
                fee,
                cmp::max(MINIMUM_TX_FEE, tx_size * MINIMUM_TX_FEE_RATE_PER_BYTE),
            ));
        }

        // 4: the account nonces must be correct
        let (origin, payer) =
            match StacksChainState::check_transaction_nonces(clarity_connection, &tx, true) {
                Ok(x) => x,
                // if errored, check if MEMPOOL_TX_CHAINING would admit this TX
                Err((e, (origin, payer))) => {
                    // if the nonce is less than expected, then TX_CHAINING would not allow in any case
                    if e.actual < e.expected {
                        return Err(e.into());
                    }

                    let tx_origin_nonce = tx.get_origin().nonce();

                    let origin_max_nonce = origin.nonce + 1 + MAXIMUM_MEMPOOL_TX_CHAINING;
                    if origin_max_nonce < tx_origin_nonce {
                        return Err(MemPoolRejection::TooMuchChaining {
                            max_nonce: origin_max_nonce,
                            actual_nonce: tx_origin_nonce,
                            principal: tx.origin_address().into(),
                            is_origin: true,
                        });
                    }

                    if let Some(sponsor_addr) = tx.sponsor_address() {
                        let tx_sponsor_nonce = tx.get_payer().nonce();
                        let sponsor_max_nonce = payer.nonce + 1 + MAXIMUM_MEMPOOL_TX_CHAINING;
                        if sponsor_max_nonce < tx_sponsor_nonce {
                            return Err(MemPoolRejection::TooMuchChaining {
                                max_nonce: sponsor_max_nonce,
                                actual_nonce: tx_sponsor_nonce,
                                principal: sponsor_addr.into(),
                                is_origin: false,
                            });
                        }
                    }
                    (origin, payer)
                }
            };

        if !StacksChainState::is_valid_address_version(
            chainstate_config.mainnet,
            origin.principal.version(),
        ) || !StacksChainState::is_valid_address_version(
            chainstate_config.mainnet,
            payer.principal.version(),
        ) {
            return Err(MemPoolRejection::BadAddressVersionByte);
        }

        let block_height = clarity_connection
            .with_clarity_db_readonly(|ref mut db| db.get_current_burnchain_block_height() as u64);

        // 5: the paying account must have enough funds
        if !payer
            .stx_balance
            .can_transfer_at_burn_block(fee as u128, block_height)
        {
            match &tx.payload {
                TransactionPayload::TokenTransfer(..) => {
                    // pass: we'll return a total_spent failure below.
                }
                _ => {
                    return Err(MemPoolRejection::NotEnoughFunds(
                        fee as u128,
                        payer.stx_balance.amount_unlocked,
                    ));
                }
            }
        }

        // 6: payload-specific checks
        match &tx.payload {
            TransactionPayload::TokenTransfer(addr, amount, _memo) => {
                // version byte matches?
                if !StacksChainState::is_valid_address_version(
                    chainstate_config.mainnet,
                    addr.version(),
                ) {
                    return Err(MemPoolRejection::BadAddressVersionByte);
                }

                // does the owner have the funds for the token transfer?
                let total_spent = (*amount as u128) + if origin == payer { fee as u128 } else { 0 };
                if !origin
                    .stx_balance
                    .can_transfer_at_burn_block(total_spent, block_height)
                {
                    return Err(MemPoolRejection::NotEnoughFunds(
                        total_spent,
                        origin
                            .stx_balance
                            .get_available_balance_at_burn_block(block_height),
                    ));
                }

                // if the payer for the tx is different from owner, check if they can afford fee
                if origin != payer {
                    if !payer
                        .stx_balance
                        .can_transfer_at_burn_block(fee as u128, block_height)
                    {
                        return Err(MemPoolRejection::NotEnoughFunds(
                            fee as u128,
                            payer.stx_balance.amount_unlocked,
                        ));
                    }
                }
            }
            TransactionPayload::ContractCall(TransactionContractCall {
                address,
                contract_name,
                function_name,
                function_args,
            }) => {
                // version byte matches?
                if !StacksChainState::is_valid_address_version(
                    chainstate_config.mainnet,
                    address.version,
                ) {
                    return Err(MemPoolRejection::BadAddressVersionByte);
                }

                let contract_identifier =
                    QualifiedContractIdentifier::new(address.clone().into(), contract_name.clone());

                clarity_connection.with_analysis_db_readonly(|db| {
                    let function_type = db
                        .get_public_function_type(&contract_identifier, &function_name)
                        .map_err(|_e| MemPoolRejection::NoSuchContract)?
                        .ok_or_else(|| MemPoolRejection::NoSuchPublicFunction)?;
                    function_type
                        .check_args_by_allowing_trait_cast(db, &function_args)
                        .map_err(|e| MemPoolRejection::BadFunctionArgument(e))
                })?;
            }
            TransactionPayload::SmartContract(TransactionSmartContract { name, code_body: _ }) => {
                let contract_identifier =
                    QualifiedContractIdentifier::new(tx.origin_address().into(), name.clone());

                let exists = clarity_connection
                    .with_analysis_db_readonly(|db| db.has_contract(&contract_identifier));

                if exists {
                    return Err(MemPoolRejection::ContractAlreadyExists(contract_identifier));
                }
            }
            TransactionPayload::PoisonMicroblock(microblock_header_1, microblock_header_2) => {
                if microblock_header_1.sequence != microblock_header_2.sequence
                    || microblock_header_1.prev_block != microblock_header_2.prev_block
                    || microblock_header_1.version != microblock_header_2.version
                {
                    return Err(MemPoolRejection::PoisonMicroblocksDoNotConflict);
                }

                let microblock_pkh_1 = microblock_header_1
                    .check_recover_pubkey()
                    .map_err(|_e| MemPoolRejection::InvalidMicroblocks)?;
                let microblock_pkh_2 = microblock_header_2
                    .check_recover_pubkey()
                    .map_err(|_e| MemPoolRejection::InvalidMicroblocks)?;

                if microblock_pkh_1 != microblock_pkh_2 {
                    return Err(MemPoolRejection::PoisonMicroblocksDoNotConflict);
                }

                if !has_microblock_pubkey {
                    return Err(MemPoolRejection::NoAnchorBlockWithPubkeyHashes(
                        microblock_pkh_1,
                    ));
                }
            }
            TransactionPayload::Coinbase(_) => return Err(MemPoolRejection::NoCoinbaseViaMempool),
        };

        Ok(())
    }
}

#[derive(Debug, Clone, PartialEq, Eq, Hash, Serialize, Deserialize)]
/// A list of signatures. Used to allow multiple miners to sign a block or micro-block. Supports
/// various kinds of serialization.
pub struct MessageSignatureList {
    signatures: Vec<MessageSignature>,
}

impl MessageSignatureList {
    pub fn empty() -> MessageSignatureList {
        MessageSignatureList { signatures: vec![] }
    }

    pub fn from_single(signature: MessageSignature) -> MessageSignatureList {
        MessageSignatureList {
            signatures: vec![signature],
        }
    }

    pub fn from_vec(signatures: Vec<MessageSignature>) -> MessageSignatureList {
        MessageSignatureList { signatures }
    }

    pub fn add_signature(&mut self, signature: MessageSignature) {
        self.signatures.push(signature);
    }

    pub fn signatures(&self) -> &Vec<MessageSignature> {
        &self.signatures
    }
}

impl ToSql for MessageSignatureList {
    fn to_sql(&self) -> rusqlite::Result<ToSqlOutput> {
        let val = serde_json::to_string(self).expect("FAIL: could not serialize ExecutionCost");
        Ok(ToSqlOutput::from(val))
    }
}

impl FromColumn<MessageSignatureList> for MessageSignatureList {
    fn from_column<'a>(row: &'a Row, column_name: &str) -> Result<MessageSignatureList, db_error> {
        let string_rep: String = row.get_unwrap(column_name);
        let val: MessageSignatureList = serde_json::from_str(&string_rep)
            .expect("FAIL: could not deserialize MessageSignatureList");
        Ok(val)
    }
}

#[cfg(test)]
pub mod test {
    use std::fs;

    use rand::thread_rng;
    use rand::Rng;

    use burnchains::*;
    use chainstate::burn::db::sortdb::*;
    use chainstate::burn::*;
    use chainstate::stacks::db::test::*;
    use chainstate::stacks::db::*;
    use chainstate::stacks::miner::test::*;
    use chainstate::stacks::miner::*;
    use chainstate::stacks::test::*;
    use chainstate::stacks::Error as chainstate_error;
    use chainstate::stacks::*;
    use core::mempool::*;
    use net::test::*;
    use net::ExtendedStacksHeader;
    use util::hash::*;
    use util::retry::*;
    use util_lib::db::Error as db_error;
    use util_lib::db::*;

    use crate::cost_estimates::metrics::UnitMetric;
    use crate::cost_estimates::UnitEstimator;
    use crate::types::chainstate::{BlockHeaderHash, StacksWorkScore};

    use super::*;

    use clarity::vm::test_util::TEST_BURN_STATE_DB;
    use serde_json;

    pub fn make_empty_coinbase_block(mblock_key: &StacksPrivateKey) -> StacksBlock {
        let privk = StacksPrivateKey::from_hex(
            "59e4d5e18351d6027a37920efe53c2f1cbadc50dca7d77169b7291dff936ed6d01",
        )
        .unwrap();
        let auth = TransactionAuth::from_p2pkh(&privk).unwrap();
        let proof_bytes = hex_bytes("9275df67a68c8745c0ff97b48201ee6db447f7c93b23ae24cdc2400f52fdb08a1a6ac7ec71bf9c9c76e96ee4675ebff60625af28718501047bfd87b810c2d2139b73c23bd69de66360953a642c2a330a").unwrap();
        let proof = VRFProof::from_bytes(&proof_bytes[..].to_vec()).unwrap();

        let mut tx_coinbase = StacksTransaction::new(
            TransactionVersion::Testnet,
            auth,
            TransactionPayload::Coinbase(CoinbasePayload([0u8; 32])),
        );
        tx_coinbase.anchor_mode = TransactionAnchorMode::OnChainOnly;
        let mut tx_signer = StacksTransactionSigner::new(&tx_coinbase);

        tx_signer.sign_origin(&privk).unwrap();

        let tx_coinbase_signed = tx_signer.get_tx().unwrap();
        let txs = vec![tx_coinbase_signed];

        let work_score = StacksWorkScore {
            burn: 123,
            work: 456,
        };

        let parent_header = StacksBlockHeader {
            version: 0x01,
            total_work: StacksWorkScore {
                burn: 234,
                work: 567,
            },
            proof: proof.clone(),
            parent_block: BlockHeaderHash([5u8; 32]),
            parent_microblock: BlockHeaderHash([6u8; 32]),
            parent_microblock_sequence: 4,
            tx_merkle_root: Sha512Trunc256Sum([7u8; 32]),
            state_index_root: TrieHash([8u8; 32]),
            microblock_pubkey_hash: Hash160([9u8; 20]),
            miner_signatures: MessageSignatureList::empty(),
        };

        let parent_microblock_header = StacksMicroblockHeader {
            version: 0x12,
            sequence: 0x34,
            prev_block: BlockHeaderHash([0x0au8; 32]),
            tx_merkle_root: Sha512Trunc256Sum([0x0bu8; 32]),
            miner_signatures: MessageSignatureList::from_single(MessageSignature([0x0cu8; 65])),
        };

        let mblock_pubkey_hash =
            Hash160::from_node_public_key(&StacksPublicKey::from_private(mblock_key));
        let mut block = StacksBlock::from_parent(
            &parent_header,
            &parent_microblock_header,
            txs.clone(),
            &work_score,
            &proof,
            &TrieHash([2u8; 32]),
            &mblock_pubkey_hash,
            &MessageSignatureList::empty(),
        );
        block.header.version = 0x24;
        block
    }

    pub fn make_16k_block(mblock_key: &StacksPrivateKey) -> StacksBlock {
        let privk = StacksPrivateKey::from_hex(
            "59e4d5e18351d6027a37920efe53c2f1cbadc50dca7d77169b7291dff936ed6d01",
        )
        .unwrap();
        let auth = TransactionAuth::from_p2pkh(&privk).unwrap();
        let proof_bytes = hex_bytes("9275df67a68c8745c0ff97b48201ee6db447f7c93b23ae24cdc2400f52fdb08a1a6ac7ec71bf9c9c76e96ee4675ebff60625af28718501047bfd87b810c2d2139b73c23bd69de66360953a642c2a330a").unwrap();
        let proof = VRFProof::from_bytes(&proof_bytes[..].to_vec()).unwrap();

        let mut tx_coinbase = StacksTransaction::new(
            TransactionVersion::Testnet,
            auth.clone(),
            TransactionPayload::Coinbase(CoinbasePayload([0u8; 32])),
        );
        tx_coinbase.anchor_mode = TransactionAnchorMode::OnChainOnly;
        let mut tx_signer = StacksTransactionSigner::new(&tx_coinbase);

        tx_signer.sign_origin(&privk).unwrap();

        let tx_coinbase_signed = tx_signer.get_tx().unwrap();

        // 16k + 8 contract
        let contract_16k = {
            let mut parts = vec![];
            parts.push("(begin ".to_string());
            for i in 0..1024 {
                parts.push("(print \"abcdef\")".to_string()); // 16 bytes
            }
            parts.push(")".to_string());
            parts.join("")
        };

        let mut tx_big_contract = StacksTransaction::new(
            TransactionVersion::Testnet,
            auth.clone(),
            TransactionPayload::new_smart_contract(
                &format!("hello-world-{}", &thread_rng().gen::<u32>()),
                &contract_16k.to_string(),
            )
            .unwrap(),
        );

        tx_big_contract.anchor_mode = TransactionAnchorMode::OnChainOnly;
        let mut tx_signer = StacksTransactionSigner::new(&tx_big_contract);
        tx_signer.sign_origin(&privk).unwrap();

        let tx_big_contract_signed = tx_signer.get_tx().unwrap();

        let txs = vec![tx_coinbase_signed, tx_big_contract_signed];

        let work_score = StacksWorkScore {
            burn: 123,
            work: 456,
        };

        let parent_header = StacksBlockHeader {
            version: 0x01,
            total_work: StacksWorkScore {
                burn: 234,
                work: 567,
            },
            proof: proof.clone(),
            parent_block: BlockHeaderHash([5u8; 32]),
            parent_microblock: BlockHeaderHash([6u8; 32]),
            parent_microblock_sequence: 4,
            tx_merkle_root: Sha512Trunc256Sum([7u8; 32]),
            state_index_root: TrieHash([8u8; 32]),
            microblock_pubkey_hash: Hash160([9u8; 20]),
            miner_signatures: MessageSignatureList::empty(),
        };

        let parent_microblock_header = StacksMicroblockHeader {
            version: 0x12,
            sequence: 0x34,
            prev_block: BlockHeaderHash([0x0au8; 32]),
            tx_merkle_root: Sha512Trunc256Sum([0x0bu8; 32]),
            miner_signatures: MessageSignatureList::from_single(MessageSignature([0x0cu8; 65])),
        };

        let mblock_pubkey_hash =
            Hash160::from_node_public_key(&StacksPublicKey::from_private(mblock_key));
        let mut block = StacksBlock::from_parent(
            &parent_header,
            &parent_microblock_header,
            txs.clone(),
            &work_score,
            &proof,
            &TrieHash([2u8; 32]),
            &mblock_pubkey_hash,
            &MessageSignatureList::empty(),
        );
        block.header.version = 0x24;
        block
    }

    pub fn make_sample_microblock_stream_fork(
        privk: &StacksPrivateKey,
        base: &BlockHeaderHash,
        initial_seq: u16,
    ) -> Vec<StacksMicroblock> {
        let mut all_txs = vec![];
        let mut microblocks: Vec<StacksMicroblock> = vec![];

        let mut rng = thread_rng();
        for i in 0..49 {
            let random_bytes = rng.gen::<[u8; 8]>();
            let random_bytes_str = to_hex(&random_bytes);
            let auth = TransactionAuth::from_p2pkh(&privk).unwrap();

            // 16k + 8 contract
            let contract_16k = {
                let mut parts = vec![];
                parts.push("(begin ".to_string());
                for i in 0..1024 {
                    parts.push("(print \"abcdef\")".to_string()); // 16 bytes
                }
                parts.push(")".to_string());
                parts.join("")
            };

            let mut tx_big_contract = StacksTransaction::new(
                TransactionVersion::Testnet,
                auth.clone(),
                TransactionPayload::new_smart_contract(
                    &format!("hello-world-{}", &thread_rng().gen::<u32>()),
                    &contract_16k.to_string(),
                )
                .unwrap(),
            );

            tx_big_contract.anchor_mode = TransactionAnchorMode::OffChainOnly;
            let mut tx_signer = StacksTransactionSigner::new(&tx_big_contract);
            tx_signer.sign_origin(&privk).unwrap();

            let tx_big_contract_signed = tx_signer.get_tx().unwrap();
            all_txs.push(tx_big_contract_signed);
        }

        // make microblocks with 3 transactions each (or fewer)
        for i in 0..(all_txs.len() / 3) {
            let txs = vec![
                all_txs[3 * i].clone(),
                all_txs[3 * i + 1].clone(),
                all_txs[3 * i + 2].clone(),
            ];

            let txid_vecs = txs.iter().map(|tx| tx.txid().as_bytes().to_vec()).collect();

            let merkle_tree = MerkleTree::<Sha512Trunc256Sum>::new(&txid_vecs);
            let tx_merkle_root = merkle_tree.root();

            let prev_block = if i == 0 {
                base.clone()
            } else {
                let l = microblocks.len();
                microblocks[l - 1].block_hash()
            };

            let header = StacksMicroblockHeader {
                version: 0x12,
                sequence: initial_seq + (i as u16),
                prev_block: prev_block,
                tx_merkle_root: tx_merkle_root,
                miner_signatures: MessageSignatureList::empty(),
            };

            let mut mblock = StacksMicroblock {
                header: header,
                txs: txs,
            };

            mblock.sign(privk).unwrap();
            microblocks.push(mblock);
        }

        microblocks
    }

    pub fn make_sample_microblock_stream(
        privk: &StacksPrivateKey,
        anchored_block_hash: &BlockHeaderHash,
    ) -> Vec<StacksMicroblock> {
        make_sample_microblock_stream_fork(privk, anchored_block_hash, 0)
    }

    fn resign_microblocks(
        microblocks: &mut Vec<StacksMicroblock>,
        privk: &StacksPrivateKey,
    ) -> BlockHeaderHash {
        for i in 0..microblocks.len() {
            microblocks[i].header.miner_signatures =
                MessageSignatureList::from_single(MessageSignature([0u8; 65]));
            microblocks[i].sign(privk).unwrap();
            if i + 1 < microblocks.len() {
                microblocks[i + 1].header.prev_block = microblocks[i].block_hash();
            }
        }
        let l = microblocks.len();
        microblocks[l - 1].block_hash()
    }

    fn assert_block_staging_not_processed(
        chainstate: &mut StacksChainState,
        consensus_hash: &ConsensusHash,
        block: &StacksBlock,
    ) -> () {
        assert!(StacksChainState::load_staging_block_data(
            &chainstate.db(),
            &chainstate.blocks_path,
            consensus_hash,
            &block.block_hash()
        )
        .unwrap()
        .is_some());
        assert_eq!(
            StacksChainState::load_staging_block_data(
                &chainstate.db(),
                &chainstate.blocks_path,
                consensus_hash,
                &block.block_hash()
            )
            .unwrap()
            .unwrap(),
            *block
        );
        assert_eq!(
            StacksChainState::get_staging_block_status(
                &chainstate.db(),
                consensus_hash,
                &block.block_hash()
            )
            .unwrap()
            .unwrap(),
            false
        );

        let index_block_hash =
            StacksBlockHeader::make_index_block_hash(consensus_hash, &block.block_hash());
        assert!(
            StacksChainState::has_block_indexed(&chainstate.blocks_path, &index_block_hash)
                .unwrap()
        );
    }

    fn assert_block_not_stored(
        chainstate: &mut StacksChainState,
        consensus_hash: &ConsensusHash,
        block: &StacksBlock,
    ) -> () {
        assert!(!StacksChainState::has_stored_block(
            &chainstate.db(),
            &chainstate.blocks_path,
            consensus_hash,
            &block.block_hash()
        )
        .unwrap());
        assert_eq!(
            StacksChainState::load_staging_block_pubkey_hash(
                &chainstate.db(),
                consensus_hash,
                &block.block_hash()
            )
            .unwrap()
            .unwrap(),
            block.header.microblock_pubkey_hash
        );
    }

    fn assert_block_stored_rejected(
        chainstate: &mut StacksChainState,
        consensus_hash: &ConsensusHash,
        block: &StacksBlock,
    ) -> () {
        assert!(StacksChainState::has_stored_block(
            &chainstate.db(),
            &chainstate.blocks_path,
            consensus_hash,
            &block.block_hash()
        )
        .unwrap());
        assert!(StacksChainState::load_block(
            &chainstate.blocks_path,
            consensus_hash,
            &block.block_hash()
        )
        .unwrap()
        .is_none());
        assert!(StacksChainState::load_block_header(
            &chainstate.blocks_path,
            consensus_hash,
            &block.block_hash()
        )
        .unwrap()
        .is_none());
        assert!(StacksChainState::load_staging_block_pubkey_hash(
            &chainstate.db(),
            consensus_hash,
            &block.block_hash()
        )
        .unwrap()
        .is_none());

        assert_eq!(
            StacksChainState::get_staging_block_status(
                &chainstate.db(),
                consensus_hash,
                &block.block_hash()
            )
            .unwrap()
            .unwrap(),
            true
        );
        assert!(StacksChainState::load_staging_block_data(
            &chainstate.db(),
            &chainstate.blocks_path,
            consensus_hash,
            &block.block_hash()
        )
        .unwrap()
        .is_none());

        let index_block_hash =
            StacksBlockHeader::make_index_block_hash(consensus_hash, &block.block_hash());
        assert!(
            StacksChainState::has_block_indexed(&chainstate.blocks_path, &index_block_hash)
                .unwrap()
        );
    }

    fn assert_block_stored_not_staging(
        chainstate: &mut StacksChainState,
        consensus_hash: &ConsensusHash,
        block: &StacksBlock,
    ) -> () {
        assert!(StacksChainState::has_stored_block(
            &chainstate.db(),
            &chainstate.blocks_path,
            consensus_hash,
            &block.block_hash()
        )
        .unwrap());
        assert!(StacksChainState::load_block(
            &chainstate.blocks_path,
            consensus_hash,
            &block.block_hash()
        )
        .unwrap()
        .is_some());
        assert_eq!(
            StacksChainState::load_block(
                &chainstate.blocks_path,
                consensus_hash,
                &block.block_hash()
            )
            .unwrap()
            .unwrap(),
            *block
        );
        assert_eq!(
            StacksChainState::load_block_header(
                &chainstate.blocks_path,
                consensus_hash,
                &block.block_hash()
            )
            .unwrap()
            .unwrap(),
            block.header
        );
        assert!(StacksChainState::load_staging_block_pubkey_hash(
            &chainstate.db(),
            consensus_hash,
            &block.block_hash()
        )
        .unwrap()
        .is_none());

        assert_eq!(
            StacksChainState::get_staging_block_status(
                &chainstate.db(),
                consensus_hash,
                &block.block_hash()
            )
            .unwrap()
            .unwrap(),
            true
        );
        assert!(StacksChainState::load_staging_block_data(
            &chainstate.db(),
            &chainstate.blocks_path,
            consensus_hash,
            &block.block_hash()
        )
        .unwrap()
        .is_none());

        let index_block_hash =
            StacksBlockHeader::make_index_block_hash(consensus_hash, &block.block_hash());
        assert!(
            StacksChainState::has_block_indexed(&chainstate.blocks_path, &index_block_hash)
                .unwrap()
        );
    }

    pub fn store_staging_block(
        chainstate: &mut StacksChainState,
        consensus_hash: &ConsensusHash,
        block: &StacksBlock,
        parent_consensus_hash: &ConsensusHash,
        commit_burn: u64,
        sortition_burn: u64,
    ) {
        let blocks_path = chainstate.blocks_path.clone();
        let mut tx = chainstate.db_tx_begin().unwrap();
        StacksChainState::store_staging_block(
            &mut tx,
            &blocks_path,
            consensus_hash,
            block,
            parent_consensus_hash,
            commit_burn,
            sortition_burn,
            5,
        )
        .unwrap();
        tx.commit().unwrap();

        let index_block_hash =
            StacksBlockHeader::make_index_block_hash(consensus_hash, &block.block_hash());
        assert!(
            StacksChainState::has_block_indexed(&chainstate.blocks_path, &index_block_hash)
                .unwrap()
        );
    }

    pub fn store_staging_microblock(
        chainstate: &mut StacksChainState,
        parent_consensus_hash: &ConsensusHash,
        parent_anchored_block_hash: &BlockHeaderHash,
        microblock: &StacksMicroblock,
    ) {
        let mut tx = chainstate.db_tx_begin().unwrap();
        StacksChainState::store_staging_microblock(
            &mut tx,
            parent_consensus_hash,
            parent_anchored_block_hash,
            microblock,
        )
        .unwrap();
        tx.commit().unwrap();

        let parent_index_block_hash = StacksBlockHeader::make_index_block_hash(
            parent_consensus_hash,
            parent_anchored_block_hash,
        );
        assert!(chainstate
            .has_microblocks_indexed(&parent_index_block_hash)
            .unwrap());
    }

    pub fn set_block_processed(
        chainstate: &mut StacksChainState,
        consensus_hash: &ConsensusHash,
        anchored_block_hash: &BlockHeaderHash,
        accept: bool,
    ) {
        let index_block_hash =
            StacksBlockHeader::make_index_block_hash(consensus_hash, anchored_block_hash);
        assert!(
            StacksChainState::has_block_indexed(&chainstate.blocks_path, &index_block_hash)
                .unwrap()
        );
        let blocks_path = chainstate.blocks_path.clone();

        let mut tx = chainstate.db_tx_begin().unwrap();
        StacksChainState::set_block_processed(
            &mut tx,
            None,
            &blocks_path,
            consensus_hash,
            anchored_block_hash,
            accept,
        )
        .unwrap();
        tx.commit().unwrap();

        assert!(
            StacksChainState::has_block_indexed(&chainstate.blocks_path, &index_block_hash)
                .unwrap()
        );
    }

    pub fn set_block_orphaned(
        chainstate: &mut StacksChainState,
        consensus_hash: &ConsensusHash,
        anchored_block_hash: &BlockHeaderHash,
    ) {
        let blocks_path = chainstate.blocks_path.clone();

        let mut tx = chainstate.db_tx_begin().unwrap();
        StacksChainState::set_block_orphaned(
            &mut tx,
            &blocks_path,
            consensus_hash,
            anchored_block_hash,
        )
        .unwrap();
        tx.commit().unwrap();
    }

    pub fn set_microblocks_processed(
        chainstate: &mut StacksChainState,
        child_consensus_hash: &ConsensusHash,
        child_anchored_block_hash: &BlockHeaderHash,
        tail_microblock_hash: &BlockHeaderHash,
    ) {
        let child_index_block_hash = StacksBlockHeader::make_index_block_hash(
            child_consensus_hash,
            child_anchored_block_hash,
        );
        let (parent_consensus_hash, parent_block_hash) =
            StacksChainState::get_parent_block_header_hashes(
                &chainstate.db(),
                &child_index_block_hash,
            )
            .unwrap()
            .unwrap();
        let parent_index_block_hash =
            StacksBlockHeader::make_index_block_hash(&parent_consensus_hash, &parent_block_hash);

        let parent_microblock_index_hash =
            StacksBlockHeader::make_index_block_hash(&parent_consensus_hash, &tail_microblock_hash);

        let mut tx = chainstate.db_tx_begin().unwrap();

        StacksChainState::set_microblocks_processed(
            &mut tx,
            child_consensus_hash,
            child_anchored_block_hash,
            &tail_microblock_hash,
        )
        .unwrap();
        tx.commit().unwrap();

        assert!(chainstate
            .has_microblocks_indexed(&parent_index_block_hash)
            .unwrap());
        assert!(StacksChainState::has_processed_microblocks_indexed(
            chainstate.db(),
            &parent_microblock_index_hash
        )
        .unwrap());
    }

    fn process_next_orphaned_staging_block(chainstate: &mut StacksChainState) -> bool {
        let blocks_path = chainstate.blocks_path.clone();
        let mut tx = chainstate.db_tx_begin().unwrap();
        let res =
            StacksChainState::process_next_orphaned_staging_block(&mut tx, &blocks_path).unwrap();
        tx.commit().unwrap();
        res
    }

    fn drop_staging_microblocks(
        chainstate: &mut StacksChainState,
        consensus_hash: &ConsensusHash,
        anchored_block_hash: &BlockHeaderHash,
        invalid_microblock: &BlockHeaderHash,
    ) {
        let mut tx = chainstate.db_tx_begin().unwrap();
        StacksChainState::drop_staging_microblocks(
            &mut tx,
            consensus_hash,
            anchored_block_hash,
            invalid_microblock,
        )
        .unwrap();
        tx.commit().unwrap();
    }

    #[test]
    fn stacks_db_block_load_store_empty() {
        let chainstate =
            instantiate_chainstate(false, 0x80000000, "stacks_db_block_load_store_empty");

        let path = StacksChainState::get_block_path(
            &chainstate.blocks_path,
            &ConsensusHash([1u8; 20]),
            &BlockHeaderHash([2u8; 32]),
        )
        .unwrap();
        assert!(fs::metadata(&path).is_err());
        assert!(!StacksChainState::has_stored_block(
            &chainstate.db(),
            &chainstate.blocks_path,
            &ConsensusHash([1u8; 20]),
            &BlockHeaderHash([2u8; 32])
        )
        .unwrap());

        StacksChainState::store_empty_block(
            &chainstate.blocks_path,
            &ConsensusHash([1u8; 20]),
            &BlockHeaderHash([2u8; 32]),
        )
        .unwrap();
        assert!(fs::metadata(&path).is_ok());
        assert!(StacksChainState::has_stored_block(
            &chainstate.db(),
            &chainstate.blocks_path,
            &ConsensusHash([1u8; 20]),
            &BlockHeaderHash([2u8; 32])
        )
        .unwrap());
        assert!(StacksChainState::load_block(
            &chainstate.blocks_path,
            &ConsensusHash([1u8; 20]),
            &BlockHeaderHash([2u8; 32])
        )
        .unwrap()
        .is_none());
    }

    #[test]
    fn stacks_db_block_load_store() {
        let chainstate = instantiate_chainstate(false, 0x80000000, "stacks_db_block_load_store");
        let privk = StacksPrivateKey::from_hex(
            "eb05c83546fdd2c79f10f5ad5434a90dd28f7e3acb7c092157aa1bc3656b012c01",
        )
        .unwrap();

        let mut block = make_empty_coinbase_block(&privk);

        // don't worry about freeing microblcok state yet
        block.header.parent_microblock_sequence = 0;
        block.header.parent_microblock = EMPTY_MICROBLOCK_PARENT_HASH.clone();

        let path = StacksChainState::get_block_path(
            &chainstate.blocks_path,
            &ConsensusHash([1u8; 20]),
            &block.block_hash(),
        )
        .unwrap();
        assert!(fs::metadata(&path).is_err());
        assert!(!StacksChainState::has_stored_block(
            &chainstate.db(),
            &chainstate.blocks_path,
            &ConsensusHash([1u8; 20]),
            &block.block_hash()
        )
        .unwrap());

        StacksChainState::store_block(&chainstate.blocks_path, &ConsensusHash([1u8; 20]), &block)
            .unwrap();
        assert!(fs::metadata(&path).is_ok());
        assert!(StacksChainState::has_stored_block(
            &chainstate.db(),
            &chainstate.blocks_path,
            &ConsensusHash([1u8; 20]),
            &block.block_hash()
        )
        .unwrap());
        assert!(StacksChainState::load_block(
            &chainstate.blocks_path,
            &ConsensusHash([1u8; 20]),
            &block.block_hash()
        )
        .unwrap()
        .is_some());
        assert_eq!(
            StacksChainState::load_block(
                &chainstate.blocks_path,
                &ConsensusHash([1u8; 20]),
                &block.block_hash()
            )
            .unwrap()
            .unwrap(),
            block
        );
        assert_eq!(
            StacksChainState::load_block_header(
                &chainstate.blocks_path,
                &ConsensusHash([1u8; 20]),
                &block.block_hash()
            )
            .unwrap()
            .unwrap(),
            block.header
        );

        StacksChainState::free_block_state(
            &chainstate.blocks_path,
            &ConsensusHash([1u8; 20]),
            &block.header,
        );

        assert!(StacksChainState::has_stored_block(
            &chainstate.db(),
            &chainstate.blocks_path,
            &ConsensusHash([1u8; 20]),
            &block.block_hash()
        )
        .unwrap());
        assert!(StacksChainState::load_block(
            &chainstate.blocks_path,
            &ConsensusHash([1u8; 20]),
            &block.block_hash()
        )
        .unwrap()
        .is_none());
        assert!(StacksChainState::load_block_header(
            &chainstate.blocks_path,
            &ConsensusHash([1u8; 20]),
            &block.block_hash()
        )
        .unwrap()
        .is_none());
    }

    #[test]
    fn stacks_db_staging_block_load_store_accept() {
        let mut chainstate = instantiate_chainstate(
            false,
            0x80000000,
            "stacks_db_staging_block_load_store_accept",
        );
        let privk = StacksPrivateKey::from_hex(
            "eb05c83546fdd2c79f10f5ad5434a90dd28f7e3acb7c092157aa1bc3656b012c01",
        )
        .unwrap();

        let block = make_empty_coinbase_block(&privk);

        assert!(StacksChainState::load_staging_block_data(
            &chainstate.db(),
            &chainstate.blocks_path,
            &ConsensusHash([2u8; 20]),
            &block.block_hash()
        )
        .unwrap()
        .is_none());

        store_staging_block(
            &mut chainstate,
            &ConsensusHash([2u8; 20]),
            &block,
            &ConsensusHash([1u8; 20]),
            1,
            2,
        );

        assert_block_staging_not_processed(&mut chainstate, &ConsensusHash([2u8; 20]), &block);
        assert_block_not_stored(&mut chainstate, &ConsensusHash([2u8; 20]), &block);

        set_block_processed(
            &mut chainstate,
            &ConsensusHash([2u8; 20]),
            &block.block_hash(),
            true,
        );

        assert_block_stored_not_staging(&mut chainstate, &ConsensusHash([2u8; 20]), &block);

        // should be idempotent
        set_block_processed(
            &mut chainstate,
            &ConsensusHash([2u8; 20]),
            &block.block_hash(),
            true,
        );

        assert_block_stored_not_staging(&mut chainstate, &ConsensusHash([2u8; 20]), &block);
    }

    #[test]
    fn stacks_db_staging_block_load_store_reject() {
        let mut chainstate = instantiate_chainstate(
            false,
            0x80000000,
            "stacks_db_staging_block_load_store_reject",
        );
        let privk = StacksPrivateKey::from_hex(
            "eb05c83546fdd2c79f10f5ad5434a90dd28f7e3acb7c092157aa1bc3656b012c01",
        )
        .unwrap();

        let block = make_empty_coinbase_block(&privk);

        assert!(StacksChainState::load_staging_block_data(
            &chainstate.db(),
            &chainstate.blocks_path,
            &ConsensusHash([2u8; 20]),
            &block.block_hash()
        )
        .unwrap()
        .is_none());

        store_staging_block(
            &mut chainstate,
            &ConsensusHash([2u8; 20]),
            &block,
            &ConsensusHash([1u8; 20]),
            1,
            2,
        );

        assert_block_staging_not_processed(&mut chainstate, &ConsensusHash([2u8; 20]), &block);
        assert_block_not_stored(&mut chainstate, &ConsensusHash([2u8; 20]), &block);

        set_block_processed(
            &mut chainstate,
            &ConsensusHash([2u8; 20]),
            &block.block_hash(),
            false,
        );

        assert_block_stored_rejected(&mut chainstate, &ConsensusHash([2u8; 20]), &block);

        // should be idempotent
        set_block_processed(
            &mut chainstate,
            &ConsensusHash([2u8; 20]),
            &block.block_hash(),
            false,
        );

        assert_block_stored_rejected(&mut chainstate, &ConsensusHash([2u8; 20]), &block);
    }

    #[test]
    fn stacks_db_load_store_microblock_stream() {
        let mut chainstate =
            instantiate_chainstate(false, 0x80000000, "stacks_db_load_store_microblock_stream");
        let privk = StacksPrivateKey::from_hex(
            "eb05c83546fdd2c79f10f5ad5434a90dd28f7e3acb7c092157aa1bc3656b012c01",
        )
        .unwrap();

        let block = make_empty_coinbase_block(&privk);
        let microblocks = make_sample_microblock_stream(&privk, &block.block_hash());

        assert!(!StacksChainState::has_stored_block(
            &chainstate.db(),
            &chainstate.blocks_path,
            &ConsensusHash([2u8; 20]),
            &microblocks[0].block_hash()
        )
        .unwrap());

        assert!(StacksChainState::load_microblock_stream_fork(
            &chainstate.db(),
            &ConsensusHash([2u8; 20]),
            &block.block_hash(),
            &microblocks.last().as_ref().unwrap().block_hash(),
        )
        .unwrap()
        .is_none());

        for mblock in microblocks.iter() {
            store_staging_microblock(
                &mut chainstate,
                &ConsensusHash([2u8; 20]),
                &block.block_hash(),
                mblock,
            );
        }

        assert_eq!(
            StacksChainState::load_microblock_stream_fork(
                &chainstate.db(),
                &ConsensusHash([2u8; 20]),
                &block.block_hash(),
                &microblocks.last().as_ref().unwrap().block_hash(),
            )
            .unwrap()
            .unwrap(),
            microblocks
        );

        // not processed
        assert!(StacksChainState::load_processed_microblock_stream_fork(
            &chainstate.db(),
            &ConsensusHash([2u8; 20]),
            &block.block_hash(),
            &microblocks.last().as_ref().unwrap().block_hash(),
        )
        .unwrap()
        .is_none());
    }

    #[test]
    fn stacks_db_staging_microblock_stream_load_store_confirm_all() {
        let mut chainstate = instantiate_chainstate(
            false,
            0x80000000,
            "stacks_db_staging_microblock_stream_load_store_confirm_all",
        );
        let privk = StacksPrivateKey::from_hex(
            "eb05c83546fdd2c79f10f5ad5434a90dd28f7e3acb7c092157aa1bc3656b012c01",
        )
        .unwrap();

        let block = make_empty_coinbase_block(&privk);
        let microblocks = make_sample_microblock_stream(&privk, &block.block_hash());
        let mut child_block = make_empty_coinbase_block(&privk);

        child_block.header.parent_block = block.block_hash();
        child_block.header.parent_microblock = microblocks.last().as_ref().unwrap().block_hash();
        child_block.header.parent_microblock_sequence =
            microblocks.last().as_ref().unwrap().header.sequence;

        assert!(StacksChainState::load_staging_microblock(
            &chainstate.db(),
            &ConsensusHash([2u8; 20]),
            &block.block_hash(),
            &microblocks[0].block_hash()
        )
        .unwrap()
        .is_none());

        assert!(StacksChainState::load_descendant_staging_microblock_stream(
            &chainstate.db(),
            &StacksBlockHeader::make_index_block_hash(
                &ConsensusHash([2u8; 20]),
                &block.block_hash()
            ),
            0,
            u16::MAX
        )
        .unwrap()
        .is_none());

        store_staging_block(
            &mut chainstate,
            &ConsensusHash([2u8; 20]),
            &block,
            &ConsensusHash([1u8; 20]),
            1,
            2,
        );
        for mb in microblocks.iter() {
            store_staging_microblock(
                &mut chainstate,
                &ConsensusHash([2u8; 20]),
                &block.block_hash(),
                mb,
            );
        }
        store_staging_block(
            &mut chainstate,
            &ConsensusHash([3u8; 20]),
            &child_block,
            &ConsensusHash([2u8; 20]),
            1,
            2,
        );

        // block should be stored to staging
        assert_block_staging_not_processed(&mut chainstate, &ConsensusHash([2u8; 20]), &block);
        assert_block_staging_not_processed(
            &mut chainstate,
            &ConsensusHash([3u8; 20]),
            &child_block,
        );

        // microblock stream should be stored to staging
        assert!(StacksChainState::load_staging_microblock(
            &chainstate.db(),
            &ConsensusHash([2u8; 20]),
            &block.block_hash(),
            &microblocks[0].block_hash()
        )
        .unwrap()
        .is_some());

        assert_eq!(
            StacksChainState::load_staging_microblock(
                &chainstate.db(),
                &ConsensusHash([2u8; 20]),
                &block.block_hash(),
                &microblocks[0].block_hash()
            )
            .unwrap()
            .unwrap()
            .try_into_microblock()
            .unwrap(),
            microblocks[0]
        );
        assert_eq!(
            StacksChainState::load_descendant_staging_microblock_stream(
                &chainstate.db(),
                &StacksBlockHeader::make_index_block_hash(
                    &ConsensusHash([2u8; 20]),
                    &block.block_hash()
                ),
                0,
                u16::MAX
            )
            .unwrap()
            .unwrap(),
            microblocks
        );

        // block should _not_ be in the chunk store
        assert_block_not_stored(&mut chainstate, &ConsensusHash([2u8; 20]), &block);

        // microblocks present
        assert_eq!(
            StacksChainState::load_microblock_stream_fork(
                &chainstate.db(),
                &ConsensusHash([2u8; 20]),
                &block.block_hash(),
                &microblocks.last().as_ref().unwrap().block_hash(),
            )
            .unwrap()
            .unwrap(),
            microblocks
        );

        // microblocks not processed yet
        assert!(StacksChainState::load_processed_microblock_stream_fork(
            &chainstate.db(),
            &ConsensusHash([2u8; 20]),
            &block.block_hash(),
            &microblocks.last().as_ref().unwrap().block_hash(),
        )
        .unwrap()
        .is_none());

        set_block_processed(
            &mut chainstate,
            &ConsensusHash([2u8; 20]),
            &block.block_hash(),
            true,
        );
        set_block_processed(
            &mut chainstate,
            &ConsensusHash([3u8; 20]),
            &child_block.block_hash(),
            true,
        );
        set_microblocks_processed(
            &mut chainstate,
            &ConsensusHash([3u8; 20]),
            &child_block.block_hash(),
            &microblocks.last().as_ref().unwrap().block_hash(),
        );

        // block should be stored to chunk store now
        assert_block_stored_not_staging(&mut chainstate, &ConsensusHash([2u8; 20]), &block);
        assert_block_stored_not_staging(&mut chainstate, &ConsensusHash([3u8; 20]), &child_block);

        assert_eq!(
            StacksChainState::load_microblock_stream_fork(
                &chainstate.db(),
                &ConsensusHash([2u8; 20]),
                &block.block_hash(),
                &microblocks.last().as_ref().unwrap().block_hash(),
            )
            .unwrap()
            .unwrap(),
            microblocks
        );

        // microblocks should be absent from staging
        for mb in microblocks.iter() {
            assert!(chainstate
                .get_microblock_status(
                    &ConsensusHash([2u8; 20]),
                    &block.block_hash(),
                    &mb.block_hash()
                )
                .unwrap()
                .is_some());
            assert_eq!(
                chainstate
                    .get_microblock_status(
                        &ConsensusHash([2u8; 20]),
                        &block.block_hash(),
                        &mb.block_hash()
                    )
                    .unwrap()
                    .unwrap(),
                true
            );
        }

        // but we should still load the full stream if asked
        assert!(StacksChainState::load_descendant_staging_microblock_stream(
            &chainstate.db(),
            &StacksBlockHeader::make_index_block_hash(
                &ConsensusHash([2u8; 20]),
                &block.block_hash()
            ),
            0,
            u16::MAX
        )
        .unwrap()
        .is_some());
        assert_eq!(
            StacksChainState::load_descendant_staging_microblock_stream(
                &chainstate.db(),
                &StacksBlockHeader::make_index_block_hash(
                    &ConsensusHash([2u8; 20]),
                    &block.block_hash()
                ),
                0,
                u16::MAX
            )
            .unwrap()
            .unwrap(),
            microblocks
        );
    }

    #[test]
    fn stacks_db_staging_microblock_stream_load_store_partial_confirm() {
        let mut chainstate = instantiate_chainstate(
            false,
            0x80000000,
            "stacks_db_staging_microblock_stream_load_store_partial_confirm",
        );
        let privk = StacksPrivateKey::from_hex(
            "eb05c83546fdd2c79f10f5ad5434a90dd28f7e3acb7c092157aa1bc3656b012c01",
        )
        .unwrap();

        let block = make_empty_coinbase_block(&privk);
        let microblocks = make_sample_microblock_stream(&privk, &block.block_hash());
        let mut child_block = make_empty_coinbase_block(&privk);

        child_block.header.parent_block = block.block_hash();
        child_block.header.parent_microblock = microblocks.first().as_ref().unwrap().block_hash();
        child_block.header.parent_microblock_sequence =
            microblocks.first().as_ref().unwrap().header.sequence;

        assert!(StacksChainState::load_staging_microblock(
            &chainstate.db(),
            &ConsensusHash([2u8; 20]),
            &block.block_hash(),
            &microblocks[0].block_hash()
        )
        .unwrap()
        .is_none());
        assert!(StacksChainState::load_descendant_staging_microblock_stream(
            &chainstate.db(),
            &StacksBlockHeader::make_index_block_hash(
                &ConsensusHash([2u8; 20]),
                &block.block_hash()
            ),
            0,
            u16::MAX
        )
        .unwrap()
        .is_none());

        store_staging_block(
            &mut chainstate,
            &ConsensusHash([2u8; 20]),
            &block,
            &ConsensusHash([1u8; 20]),
            1,
            2,
        );
        for mb in microblocks.iter() {
            store_staging_microblock(
                &mut chainstate,
                &ConsensusHash([2u8; 20]),
                &block.block_hash(),
                mb,
            );
        }
        store_staging_block(
            &mut chainstate,
            &ConsensusHash([3u8; 20]),
            &child_block,
            &ConsensusHash([2u8; 20]),
            1,
            2,
        );

        // block should be stored to staging
        assert_block_staging_not_processed(&mut chainstate, &ConsensusHash([2u8; 20]), &block);
        assert_block_staging_not_processed(
            &mut chainstate,
            &ConsensusHash([3u8; 20]),
            &child_block,
        );
        assert_block_not_stored(&mut chainstate, &ConsensusHash([2u8; 20]), &block);
        assert_block_not_stored(&mut chainstate, &ConsensusHash([3u8; 20]), &child_block);

        // microblock stream should be stored to staging
        assert!(StacksChainState::load_staging_microblock(
            &chainstate.db(),
            &ConsensusHash([2u8; 20]),
            &block.block_hash(),
            &microblocks[0].block_hash()
        )
        .unwrap()
        .is_some());
        assert_eq!(
            StacksChainState::load_staging_microblock(
                &chainstate.db(),
                &ConsensusHash([2u8; 20]),
                &block.block_hash(),
                &microblocks[0].block_hash()
            )
            .unwrap()
            .unwrap()
            .try_into_microblock()
            .unwrap(),
            microblocks[0]
        );
        assert_eq!(
            StacksChainState::load_descendant_staging_microblock_stream(
                &chainstate.db(),
                &StacksBlockHeader::make_index_block_hash(
                    &ConsensusHash([2u8; 20]),
                    &block.block_hash()
                ),
                0,
                u16::MAX
            )
            .unwrap()
            .unwrap(),
            microblocks
        );
        assert_eq!(
            StacksChainState::load_microblock_stream_fork(
                &chainstate.db(),
                &ConsensusHash([2u8; 20]),
                &block.block_hash(),
                &microblocks.last().as_ref().unwrap().block_hash(),
            )
            .unwrap()
            .unwrap(),
            microblocks
        );

        // not processed
        assert!(StacksChainState::load_processed_microblock_stream_fork(
            &chainstate.db(),
            &ConsensusHash([2u8; 20]),
            &block.block_hash(),
            &microblocks.last().as_ref().unwrap().block_hash(),
        )
        .unwrap()
        .is_none());

        // confirm the 0th microblock, but not the 1st or later.
        // do not confirm the block.
        set_block_processed(
            &mut chainstate,
            &ConsensusHash([2u8; 20]),
            &block.block_hash(),
            true,
        );
        set_block_processed(
            &mut chainstate,
            &ConsensusHash([3u8; 20]),
            &child_block.block_hash(),
            true,
        );
        set_microblocks_processed(
            &mut chainstate,
            &ConsensusHash([3u8; 20]),
            &child_block.block_hash(),
            &microblocks[0].block_hash(),
        );

        // block should be processed in staging, but the data should not be in the staging DB
        assert_block_stored_not_staging(&mut chainstate, &ConsensusHash([2u8; 20]), &block);
        assert_block_stored_not_staging(&mut chainstate, &ConsensusHash([3u8; 20]), &child_block);

        // microblocks should not be in the chunk store, except for block 0 which was confirmed
        assert_eq!(
            StacksChainState::load_microblock_stream_fork(
                &chainstate.db(),
                &ConsensusHash([2u8; 20]),
                &block.block_hash(),
                &microblocks.last().as_ref().unwrap().block_hash(),
            )
            .unwrap()
            .unwrap(),
            microblocks
        );

        assert_eq!(
            StacksChainState::load_processed_microblock_stream_fork(
                &chainstate.db(),
                &ConsensusHash([2u8; 20]),
                &block.block_hash(),
                &microblocks.first().as_ref().unwrap().block_hash(),
            )
            .unwrap()
            .unwrap(),
            vec![microblocks[0].clone()]
        );

        assert_eq!(
            StacksChainState::load_processed_microblock_stream_fork(
                &chainstate.db(),
                &ConsensusHash([2u8; 20]),
                &block.block_hash(),
                &microblocks[1].block_hash(),
            )
            .unwrap(),
            None
        );

        // microblocks should be present in staging, except for block 0
        for mb in microblocks.iter() {
            assert!(chainstate
                .get_microblock_status(
                    &ConsensusHash([2u8; 20]),
                    &block.block_hash(),
                    &mb.block_hash()
                )
                .unwrap()
                .is_some());

            if mb.header.sequence == 0 {
                assert_eq!(
                    chainstate
                        .get_microblock_status(
                            &ConsensusHash([2u8; 20]),
                            &block.block_hash(),
                            &mb.block_hash()
                        )
                        .unwrap()
                        .unwrap(),
                    true
                );
            } else {
                // not processed since seq=0 was the last block to be accepted
                assert_eq!(
                    chainstate
                        .get_microblock_status(
                            &ConsensusHash([2u8; 20]),
                            &block.block_hash(),
                            &mb.block_hash()
                        )
                        .unwrap()
                        .unwrap(),
                    false
                );
            }
        }

        // can load the entire stream still
        assert!(StacksChainState::load_descendant_staging_microblock_stream(
            &chainstate.db(),
            &StacksBlockHeader::make_index_block_hash(
                &ConsensusHash([2u8; 20]),
                &block.block_hash()
            ),
            0,
            u16::MAX
        )
        .unwrap()
        .is_some());
        assert_eq!(
            StacksChainState::load_descendant_staging_microblock_stream(
                &chainstate.db(),
                &StacksBlockHeader::make_index_block_hash(
                    &ConsensusHash([2u8; 20]),
                    &block.block_hash()
                ),
                0,
                u16::MAX
            )
            .unwrap()
            .unwrap(),
            microblocks
        );
    }

    #[test]
    fn stacks_db_staging_microblock_stream_load_continuous_streams() {
        let mut chainstate = instantiate_chainstate(
            false,
            0x80000000,
            "stacks_db_staging_microblock_stream_load_continuous_streams",
        );
        let privk = StacksPrivateKey::from_hex(
            "eb05c83546fdd2c79f10f5ad5434a90dd28f7e3acb7c092157aa1bc3656b012c01",
        )
        .unwrap();

        let block = make_empty_coinbase_block(&privk);
        let microblocks = make_sample_microblock_stream(&privk, &block.block_hash());
        let mut child_block = make_empty_coinbase_block(&privk);

        child_block.header.parent_block = block.block_hash();
        child_block.header.parent_microblock = microblocks.first().as_ref().unwrap().block_hash();
        child_block.header.parent_microblock_sequence =
            microblocks.first().as_ref().unwrap().header.sequence;

        assert!(StacksChainState::load_staging_microblock(
            &chainstate.db(),
            &ConsensusHash([2u8; 20]),
            &block.block_hash(),
            &microblocks[0].block_hash()
        )
        .unwrap()
        .is_none());
        assert!(StacksChainState::load_descendant_staging_microblock_stream(
            &chainstate.db(),
            &StacksBlockHeader::make_index_block_hash(
                &ConsensusHash([2u8; 20]),
                &block.block_hash()
            ),
            0,
            u16::MAX
        )
        .unwrap()
        .is_none());

        store_staging_block(
            &mut chainstate,
            &ConsensusHash([2u8; 20]),
            &block,
            &ConsensusHash([1u8; 20]),
            1,
            2,
        );

        // don't store the first microblock, but store the rest
        for (i, mb) in microblocks.iter().enumerate() {
            if i > 0 {
                store_staging_microblock(
                    &mut chainstate,
                    &ConsensusHash([2u8; 20]),
                    &block.block_hash(),
                    mb,
                );
            }
        }
        store_staging_block(
            &mut chainstate,
            &ConsensusHash([3u8; 20]),
            &child_block,
            &ConsensusHash([2u8; 20]),
            1,
            2,
        );

        // block should be stored to staging
        assert_block_staging_not_processed(&mut chainstate, &ConsensusHash([2u8; 20]), &block);
        assert_block_staging_not_processed(
            &mut chainstate,
            &ConsensusHash([3u8; 20]),
            &child_block,
        );
        assert_block_not_stored(&mut chainstate, &ConsensusHash([2u8; 20]), &block);
        assert_block_not_stored(&mut chainstate, &ConsensusHash([3u8; 20]), &child_block);

        // missing head
        assert!(StacksChainState::load_staging_microblock(
            &chainstate.db(),
            &ConsensusHash([2u8; 20]),
            &block.block_hash(),
            &microblocks[0].block_hash()
        )
        .unwrap()
        .is_none());

        // subsequent microblock stream should be stored to staging
        assert!(StacksChainState::load_staging_microblock(
            &chainstate.db(),
            &ConsensusHash([2u8; 20]),
            &block.block_hash(),
            &microblocks[1].block_hash()
        )
        .unwrap()
        .is_some());
        assert_eq!(
            StacksChainState::load_staging_microblock(
                &chainstate.db(),
                &ConsensusHash([2u8; 20]),
                &block.block_hash(),
                &microblocks[1].block_hash()
            )
            .unwrap()
            .unwrap()
            .try_into_microblock()
            .unwrap(),
            microblocks[1]
        );

        // can't load descendent stream because missing head
        assert!(StacksChainState::load_descendant_staging_microblock_stream(
            &chainstate.db(),
            &StacksBlockHeader::make_index_block_hash(
                &ConsensusHash([2u8; 20]),
                &block.block_hash()
            ),
            0,
            u16::MAX
        )
        .unwrap()
        .is_none());
    }

    #[test]
    fn stacks_db_validate_parent_microblock_stream() {
        let privk = StacksPrivateKey::from_hex(
            "eb05c83546fdd2c79f10f5ad5434a90dd28f7e3acb7c092157aa1bc3656b012c01",
        )
        .unwrap();
        let block = make_empty_coinbase_block(&privk);
        let microblocks = make_sample_microblock_stream(&privk, &block.block_hash());
        let num_mblocks = microblocks.len();

        let proof_bytes = hex_bytes("9275df67a68c8745c0ff97b48201ee6db447f7c93b23ae24cdc2400f52fdb08a1a6ac7ec71bf9c9c76e96ee4675ebff60625af28718501047bfd87b810c2d2139b73c23bd69de66360953a642c2a330a").unwrap();
        let proof = VRFProof::from_bytes(&proof_bytes[..].to_vec()).unwrap();

        let child_block_header = StacksBlockHeader {
            version: 0x01,
            total_work: StacksWorkScore {
                burn: 234,
                work: 567,
            },
            proof: proof.clone(),
            parent_block: block.block_hash(),
            parent_microblock: microblocks[num_mblocks - 1].block_hash(),
            parent_microblock_sequence: microblocks[num_mblocks - 1].header.sequence,
            tx_merkle_root: Sha512Trunc256Sum([7u8; 32]),
            state_index_root: TrieHash([8u8; 32]),
            microblock_pubkey_hash: Hash160([9u8; 20]),
            miner_signatures: MessageSignatureList::empty(),
        };

        // contiguous, non-empty stream
        {
            let res = StacksChainState::validate_parent_microblock_stream(
                &block.header,
                &child_block_header,
                &microblocks,
                true,
            );
            assert!(res.is_some());

            let (cutoff, poison_opt) = res.unwrap();
            assert!(poison_opt.is_none());
            assert_eq!(cutoff, num_mblocks);
        }

        // empty stream
        {
            let mut child_block_header_empty = child_block_header.clone();
            child_block_header_empty.parent_microblock = EMPTY_MICROBLOCK_PARENT_HASH.clone();
            child_block_header_empty.parent_microblock_sequence = 0;

            let res = StacksChainState::validate_parent_microblock_stream(
                &block.header,
                &child_block_header_empty,
                &vec![],
                true,
            );
            assert!(res.is_some());

            let (cutoff, poison_opt) = res.unwrap();
            assert!(poison_opt.is_none());
            assert_eq!(cutoff, 0);
        }

        // non-empty stream, but child drops all microblocks
        {
            let mut child_block_header_empty = child_block_header.clone();
            child_block_header_empty.parent_microblock = EMPTY_MICROBLOCK_PARENT_HASH.clone();
            child_block_header_empty.parent_microblock_sequence = 0;

            let res = StacksChainState::validate_parent_microblock_stream(
                &block.header,
                &child_block_header_empty,
                &microblocks,
                true,
            );
            assert!(res.is_some());

            let (cutoff, poison_opt) = res.unwrap();
            assert!(poison_opt.is_none());
            assert_eq!(cutoff, 0);
        }

        // non-empty stream, but child drops some microblocks
        {
            for i in 0..num_mblocks - 1 {
                let mut child_block_header_trunc = child_block_header.clone();
                child_block_header_trunc.parent_microblock = microblocks[i].block_hash();
                child_block_header_trunc.parent_microblock_sequence =
                    microblocks[i].header.sequence;

                let res = StacksChainState::validate_parent_microblock_stream(
                    &block.header,
                    &child_block_header_trunc,
                    &microblocks,
                    true,
                );
                assert!(res.is_some());

                let (cutoff, poison_opt) = res.unwrap();
                assert!(poison_opt.is_none());
                assert_eq!(cutoff, i + 1);
            }
        }

        // non-empty stream, but child does not identify any block as its parent
        {
            let mut child_block_header_broken = child_block_header.clone();
            child_block_header_broken.parent_microblock = BlockHeaderHash([1u8; 32]);
            child_block_header_broken.parent_microblock_sequence = 5;

            let res = StacksChainState::validate_parent_microblock_stream(
                &block.header,
                &child_block_header_broken,
                &microblocks,
                true,
            );
            assert!(res.is_none());
        }

        // non-empty stream, but missing first microblock
        {
            let mut broken_microblocks = vec![];
            for i in 1..num_mblocks {
                broken_microblocks.push(microblocks[i].clone());
            }

            let mut new_child_block_header = child_block_header.clone();
            new_child_block_header.parent_microblock =
                resign_microblocks(&mut broken_microblocks, &privk);

            let res = StacksChainState::validate_parent_microblock_stream(
                &block.header,
                &new_child_block_header,
                &broken_microblocks,
                true,
            );
            assert!(res.is_none());
        }

        // non-empty stream, but missing intermediate microblock
        {
            let mut broken_microblocks = vec![];
            let missing = num_mblocks / 2;
            for i in 0..num_mblocks {
                if i != missing {
                    broken_microblocks.push(microblocks[i].clone());
                }
            }

            let mut new_child_block_header = child_block_header.clone();
            new_child_block_header.parent_microblock =
                resign_microblocks(&mut broken_microblocks, &privk);

            let res = StacksChainState::validate_parent_microblock_stream(
                &block.header,
                &new_child_block_header,
                &broken_microblocks,
                true,
            );
            assert!(res.is_none());
        }

        // nonempty stream, but discontiguous first microblock (doesn't connect to parent block)
        {
            let mut broken_microblocks = microblocks.clone();
            broken_microblocks[0].header.prev_block = BlockHeaderHash([1u8; 32]);

            let mut new_child_block_header = child_block_header.clone();
            new_child_block_header.parent_microblock =
                resign_microblocks(&mut broken_microblocks, &privk);

            let res = StacksChainState::validate_parent_microblock_stream(
                &block.header,
                &new_child_block_header,
                &broken_microblocks,
                true,
            );
            assert!(res.is_none());
        }

        // nonempty stream, but discontiguous first microblock (wrong sequence)
        {
            let mut broken_microblocks = microblocks.clone();
            broken_microblocks[0].header.sequence = 1;

            let mut new_child_block_header = child_block_header.clone();
            new_child_block_header.parent_microblock =
                resign_microblocks(&mut broken_microblocks, &privk);

            let res = StacksChainState::validate_parent_microblock_stream(
                &block.header,
                &new_child_block_header,
                &broken_microblocks,
                true,
            );
            assert!(res.is_none());
        }

        // nonempty stream, but discontiguous hash chain
        {
            let mut broken_microblocks = microblocks.clone();

            let mut new_child_block_header = child_block_header.clone();

            for i in 0..broken_microblocks.len() {
                broken_microblocks[i].header.miner_signatures = MessageSignatureList::empty();
                broken_microblocks[i].sign(&privk).unwrap();
                if i + 1 < broken_microblocks.len() {
                    if i != num_mblocks / 2 {
                        broken_microblocks[i + 1].header.prev_block =
                            broken_microblocks[i].block_hash();
                    } else {
                        broken_microblocks[i + 1].header.prev_block = BlockHeaderHash([1u8; 32]);
                    }
                }
            }
            let l = broken_microblocks.len();
            new_child_block_header.parent_microblock = broken_microblocks[l - 1].block_hash();

            let res = StacksChainState::validate_parent_microblock_stream(
                &block.header,
                &new_child_block_header,
                &broken_microblocks,
                true,
            );
            assert!(res.is_none());
        }

        // nonempty string, but bad signature
        {
            let mut broken_microblocks = microblocks.clone();
            broken_microblocks[num_mblocks / 2].header.miner_signatures =
                MessageSignatureList::from_single(MessageSignature([1u8; 65]));

            let res = StacksChainState::validate_parent_microblock_stream(
                &block.header,
                &child_block_header,
                &broken_microblocks,
                true,
            );
            assert!(res.is_none());
        }

        // deliberate miner fork
        {
            let mut broken_microblocks = microblocks.clone();
            let mut forked_microblocks = vec![];

            let mut new_child_block_header = child_block_header.clone();
            let mut conflicting_microblock = microblocks[0].clone();

            for i in 0..broken_microblocks.len() {
                broken_microblocks[i].header.miner_signatures = MessageSignatureList::empty();
                broken_microblocks[i].sign(&privk).unwrap();
                if i + 1 < broken_microblocks.len() {
                    broken_microblocks[i + 1].header.prev_block =
                        broken_microblocks[i].block_hash();
                }

                forked_microblocks.push(broken_microblocks[i].clone());
                if i == num_mblocks / 2 {
                    conflicting_microblock = broken_microblocks[i].clone();

                    let extra_tx = {
                        let auth = TransactionAuth::from_p2pkh(&privk).unwrap();
                        let tx_smart_contract = StacksTransaction::new(
                            TransactionVersion::Testnet,
                            auth.clone(),
                            TransactionPayload::new_smart_contract(
                                &"name-contract".to_string(),
                                &format!("conflicting smart contract {}", i),
                            )
                            .unwrap(),
                        );
                        let mut tx_signer = StacksTransactionSigner::new(&tx_smart_contract);
                        tx_signer.sign_origin(&privk).unwrap();
                        tx_signer.get_tx().unwrap()
                    };

                    conflicting_microblock.txs.push(extra_tx);

                    let txid_vecs = conflicting_microblock
                        .txs
                        .iter()
                        .map(|tx| tx.txid().as_bytes().to_vec())
                        .collect();

                    let merkle_tree = MerkleTree::<Sha512Trunc256Sum>::new(&txid_vecs);

                    conflicting_microblock.header.tx_merkle_root = merkle_tree.root();

                    conflicting_microblock.sign(&privk).unwrap();
                    forked_microblocks.push(conflicting_microblock.clone());
                }
            }

            let l = broken_microblocks.len();
            new_child_block_header.parent_microblock = broken_microblocks[l - 1].block_hash();

            let res = StacksChainState::validate_parent_microblock_stream(
                &block.header,
                &child_block_header,
                &forked_microblocks,
                true,
            );
            assert!(res.is_some());

            let (cutoff, poison_opt) = res.unwrap();
            assert_eq!(cutoff, num_mblocks / 2);
            assert!(poison_opt.is_some());

            let poison = poison_opt.unwrap();
            match poison {
                TransactionPayload::PoisonMicroblock(ref h1, ref h2) => {
                    assert_eq!(*h2, forked_microblocks[num_mblocks / 2].header);
                    assert_eq!(*h1, conflicting_microblock.header);
                }
                _ => {
                    assert!(false);
                }
            }
        }
    }

    #[test]
    fn stacks_db_staging_block_load_store_accept_attachable() {
        let mut chainstate = instantiate_chainstate(
            false,
            0x80000000,
            "stacks_db_staging_block_load_store_accept_attachable",
        );
        let privk = StacksPrivateKey::from_hex(
            "eb05c83546fdd2c79f10f5ad5434a90dd28f7e3acb7c092157aa1bc3656b012c01",
        )
        .unwrap();

        let mut block_1 = make_empty_coinbase_block(&privk);
        let mut block_2 = make_empty_coinbase_block(&privk);
        let mut block_3 = make_empty_coinbase_block(&privk);
        let mut block_4 = make_empty_coinbase_block(&privk);

        block_1.header.parent_block = FIRST_STACKS_BLOCK_HASH;
        block_2.header.parent_block = block_1.block_hash();
        block_3.header.parent_block = block_2.block_hash();
        block_4.header.parent_block = block_3.block_hash();

        let consensus_hashes = vec![
            ConsensusHash([2u8; 20]),
            ConsensusHash([3u8; 20]),
            ConsensusHash([4u8; 20]),
            ConsensusHash([5u8; 20]),
        ];

        let parent_consensus_hashes = vec![
            FIRST_BURNCHAIN_CONSENSUS_HASH,
            ConsensusHash([2u8; 20]),
            ConsensusHash([3u8; 20]),
            ConsensusHash([4u8; 20]),
        ];

        let blocks = &[&block_1, &block_2, &block_3, &block_4];

        // store each block
        for ((block, consensus_hash), parent_consensus_hash) in blocks
            .iter()
            .zip(&consensus_hashes)
            .zip(&parent_consensus_hashes)
        {
            assert!(StacksChainState::load_staging_block_data(
                &chainstate.db(),
                &chainstate.blocks_path,
                consensus_hash,
                &block.block_hash()
            )
            .unwrap()
            .is_none());
            store_staging_block(
                &mut chainstate,
                consensus_hash,
                block,
                parent_consensus_hash,
                1,
                2,
            );
            assert_block_staging_not_processed(&mut chainstate, consensus_hash, block);
        }

        // first block is attachable, but all the rest are not
        assert_eq!(
            StacksChainState::load_staging_block(
                &chainstate.db(),
                &chainstate.blocks_path,
                &consensus_hashes[0],
                &block_1.block_hash()
            )
            .unwrap()
            .unwrap()
            .attachable,
            true
        );

        for (block, consensus_hash) in blocks[1..].iter().zip(&consensus_hashes[1..]) {
            assert_eq!(
                StacksChainState::load_staging_block(
                    &chainstate.db(),
                    &chainstate.blocks_path,
                    consensus_hash,
                    &block.block_hash()
                )
                .unwrap()
                .unwrap()
                .attachable,
                false
            );
        }

        // process all blocks, and check that processing a parent makes the child attachable
        for (i, (block, consensus_hash)) in blocks.iter().zip(&consensus_hashes).enumerate() {
            // child block is not attachable
            if i + 1 < consensus_hashes.len() {
                let child_consensus_hash = &consensus_hashes[i + 1];
                let child_block = &blocks[i + 1];
                assert_eq!(
                    StacksChainState::load_staging_block(
                        &chainstate.db(),
                        &chainstate.blocks_path,
                        child_consensus_hash,
                        &child_block.block_hash()
                    )
                    .unwrap()
                    .unwrap()
                    .attachable,
                    false
                );
            }

            // block not stored yet
            assert_block_not_stored(&mut chainstate, consensus_hash, block);

            set_block_processed(&mut chainstate, consensus_hash, &block.block_hash(), true);

            // block is now stored
            assert_block_stored_not_staging(&mut chainstate, consensus_hash, block);

            // child block is attachable
            if i + 1 < consensus_hashes.len() {
                let child_consensus_hash = &consensus_hashes[i + 1];
                let child_block = &blocks[i + 1];
                assert_eq!(
                    StacksChainState::load_staging_block(
                        &chainstate.db(),
                        &chainstate.blocks_path,
                        child_consensus_hash,
                        &child_block.block_hash()
                    )
                    .unwrap()
                    .unwrap()
                    .attachable,
                    true
                );
            }
        }
    }

    #[test]
    fn stacks_db_staging_block_load_store_accept_attachable_reversed() {
        let mut chainstate = instantiate_chainstate(
            false,
            0x80000000,
            "stx_db_staging_block_load_store_accept_attachable_r",
        );
        let privk = StacksPrivateKey::from_hex(
            "eb05c83546fdd2c79f10f5ad5434a90dd28f7e3acb7c092157aa1bc3656b012c01",
        )
        .unwrap();

        let mut block_1 = make_empty_coinbase_block(&privk);
        let mut block_2 = make_empty_coinbase_block(&privk);
        let mut block_3 = make_empty_coinbase_block(&privk);
        let mut block_4 = make_empty_coinbase_block(&privk);

        block_1.header.parent_block = FIRST_STACKS_BLOCK_HASH;
        block_2.header.parent_block = block_1.block_hash();
        block_3.header.parent_block = block_2.block_hash();
        block_4.header.parent_block = block_3.block_hash();

        let consensus_hashes = vec![
            ConsensusHash([2u8; 20]),
            ConsensusHash([3u8; 20]),
            ConsensusHash([4u8; 20]),
            ConsensusHash([5u8; 20]),
        ];

        let parent_consensus_hashes = vec![
            FIRST_BURNCHAIN_CONSENSUS_HASH,
            ConsensusHash([2u8; 20]),
            ConsensusHash([3u8; 20]),
            ConsensusHash([4u8; 20]),
        ];

        let blocks = &[&block_1, &block_2, &block_3, &block_4];

        // store each block, in reverse order!
        for ((block, consensus_hash), parent_consensus_hash) in blocks
            .iter()
            .zip(&consensus_hashes)
            .zip(&parent_consensus_hashes)
            .rev()
        {
            assert!(StacksChainState::load_staging_block_data(
                &chainstate.db(),
                &chainstate.blocks_path,
                consensus_hash,
                &block.block_hash()
            )
            .unwrap()
            .is_none());
            store_staging_block(
                &mut chainstate,
                consensus_hash,
                block,
                parent_consensus_hash,
                1,
                2,
            );
            assert_block_staging_not_processed(&mut chainstate, consensus_hash, block);
        }

        // first block is accepted, but all the rest are not
        assert_eq!(
            StacksChainState::load_staging_block(
                &chainstate.db(),
                &chainstate.blocks_path,
                &consensus_hashes[0],
                &block_1.block_hash()
            )
            .unwrap()
            .unwrap()
            .attachable,
            true
        );

        for (block, consensus_hash) in blocks[1..].iter().zip(&consensus_hashes[1..]) {
            assert_eq!(
                StacksChainState::load_staging_block(
                    &chainstate.db(),
                    &chainstate.blocks_path,
                    consensus_hash,
                    &block.block_hash()
                )
                .unwrap()
                .unwrap()
                .attachable,
                false
            );
        }

        // process all blocks, and check that processing a parent makes the child attachable
        for (i, (block, consensus_hash)) in blocks.iter().zip(&consensus_hashes).enumerate() {
            // child block is not attachable
            if i + 1 < consensus_hashes.len() {
                let child_consensus_hash = &consensus_hashes[i + 1];
                let child_block = &blocks[i + 1];
                assert_eq!(
                    StacksChainState::load_staging_block(
                        &chainstate.db(),
                        &chainstate.blocks_path,
                        child_consensus_hash,
                        &child_block.block_hash()
                    )
                    .unwrap()
                    .unwrap()
                    .attachable,
                    false
                );
            }

            // block not stored yet
            assert_block_not_stored(&mut chainstate, consensus_hash, block);

            set_block_processed(&mut chainstate, consensus_hash, &block.block_hash(), true);

            // block is now stored
            assert_block_stored_not_staging(&mut chainstate, consensus_hash, block);

            // child block is attachable
            if i + 1 < consensus_hashes.len() {
                let child_consensus_hash = &consensus_hashes[i + 1];
                let child_block = &blocks[i + 1];
                assert_eq!(
                    StacksChainState::load_staging_block(
                        &chainstate.db(),
                        &chainstate.blocks_path,
                        child_consensus_hash,
                        &child_block.block_hash()
                    )
                    .unwrap()
                    .unwrap()
                    .attachable,
                    true
                );
            }
        }
    }

    #[test]
    fn stacks_db_staging_block_load_store_accept_attachable_fork() {
        let mut chainstate = instantiate_chainstate(
            false,
            0x80000000,
            "stx_db_staging_block_load_store_accept_attachable_f",
        );
        let privk = StacksPrivateKey::from_hex(
            "eb05c83546fdd2c79f10f5ad5434a90dd28f7e3acb7c092157aa1bc3656b012c01",
        )
        .unwrap();

        let mut block_1 = make_empty_coinbase_block(&privk);
        let mut block_2 = make_empty_coinbase_block(&privk);
        let mut block_3 = make_empty_coinbase_block(&privk);
        let mut block_4 = make_empty_coinbase_block(&privk);

        //            block_3 -- block_4
        // block_1 --/
        //           \
        //            block_2
        //
        // storing block_1 to staging renders block_2 and block_3 unattachable
        // processing and accepting block_1 renders both block_2 and block_3 attachable again

        block_1.header.parent_block = FIRST_STACKS_BLOCK_HASH;
        block_2.header.parent_block = block_1.block_hash();
        block_3.header.parent_block = block_1.block_hash();
        block_4.header.parent_block = block_3.block_hash();

        let consensus_hashes = vec![
            ConsensusHash([2u8; 20]),
            ConsensusHash([3u8; 20]),
            ConsensusHash([4u8; 20]),
            ConsensusHash([5u8; 20]),
        ];

        let parent_consensus_hashes = vec![
            FIRST_BURNCHAIN_CONSENSUS_HASH,
            ConsensusHash([2u8; 20]),
            ConsensusHash([3u8; 20]),
            ConsensusHash([4u8; 20]),
        ];

        let blocks = &[&block_1, &block_2, &block_3, &block_4];

        // store each block in reverse order, except for block_1
        for ((block, consensus_hash), parent_consensus_hash) in blocks[1..]
            .iter()
            .zip(&consensus_hashes[1..])
            .zip(&parent_consensus_hashes[1..])
            .rev()
        {
            assert!(StacksChainState::load_staging_block_data(
                &chainstate.db(),
                &chainstate.blocks_path,
                consensus_hash,
                &block.block_hash()
            )
            .unwrap()
            .is_none());
            store_staging_block(
                &mut chainstate,
                consensus_hash,
                block,
                parent_consensus_hash,
                1,
                2,
            );
            assert_block_staging_not_processed(&mut chainstate, consensus_hash, block);
        }

        // blocks 2, 3, and 4 are not attachable since block 1 isn't in staging_blocks
        for (block, consensus_hash) in [&block_2, &block_3, &block_4].iter().zip(&[
            &consensus_hashes[1],
            &consensus_hashes[2],
            &consensus_hashes[3],
        ]) {
            assert_eq!(
                StacksChainState::load_staging_block(
                    &chainstate.db(),
                    &chainstate.blocks_path,
                    consensus_hash,
                    &block.block_hash()
                )
                .unwrap()
                .unwrap()
                .attachable,
                false
            );
        }

        // store block 1
        assert!(StacksChainState::load_staging_block_data(
            &chainstate.db(),
            &chainstate.blocks_path,
            &consensus_hashes[0],
            &block_1.block_hash()
        )
        .unwrap()
        .is_none());
        store_staging_block(
            &mut chainstate,
            &consensus_hashes[0],
            &block_1,
            &parent_consensus_hashes[0],
            1,
            2,
        );
        assert_block_staging_not_processed(&mut chainstate, &consensus_hashes[0], &block_1);

        // first block is attachable
        assert_eq!(
            StacksChainState::load_staging_block(
                &chainstate.db(),
                &chainstate.blocks_path,
                &consensus_hashes[0],
                &block_1.block_hash()
            )
            .unwrap()
            .unwrap()
            .attachable,
            true
        );

        // blocks 2 and 3 are not attachable
        for (block, consensus_hash) in [&block_2, &block_3]
            .iter()
            .zip(&[&consensus_hashes[1], &consensus_hashes[2]])
        {
            assert_eq!(
                StacksChainState::load_staging_block(
                    &chainstate.db(),
                    &chainstate.blocks_path,
                    consensus_hash,
                    &block.block_hash()
                )
                .unwrap()
                .unwrap()
                .attachable,
                false
            );
        }

        // process block 1, and confirm that it makes block 2 and 3 attachable
        assert_block_not_stored(&mut chainstate, &consensus_hashes[0], &block_1);
        set_block_processed(
            &mut chainstate,
            &consensus_hashes[0],
            &block_1.block_hash(),
            true,
        );
        assert_block_stored_not_staging(&mut chainstate, &consensus_hashes[0], &block_1);

        // now block 2 and 3 are attachable
        for (block, consensus_hash) in blocks[1..3].iter().zip(&consensus_hashes[1..3]) {
            assert_eq!(
                StacksChainState::load_staging_block(
                    &chainstate.db(),
                    &chainstate.blocks_path,
                    consensus_hash,
                    &block.block_hash()
                )
                .unwrap()
                .unwrap()
                .attachable,
                true
            );
        }

        // and block 4 is still not
        assert_eq!(
            StacksChainState::load_staging_block(
                &chainstate.db(),
                &chainstate.blocks_path,
                &consensus_hashes[3],
                &block_4.block_hash()
            )
            .unwrap()
            .unwrap()
            .attachable,
            false
        );
    }

    #[test]
    fn stacks_db_staging_microblocks_multiple_descendants() {
        // multiple anchored blocks build off of different microblock parents
        let mut chainstate = instantiate_chainstate(
            false,
            0x80000000,
            "stacks_db_staging_microblocks_multiple_descendants",
        );
        let privk = StacksPrivateKey::from_hex(
            "eb05c83546fdd2c79f10f5ad5434a90dd28f7e3acb7c092157aa1bc3656b012c01",
        )
        .unwrap();

        let block_1 = make_empty_coinbase_block(&privk);
        let mut block_2 = make_empty_coinbase_block(&privk);
        let mut block_3 = make_empty_coinbase_block(&privk);
        let mut block_4 = make_empty_coinbase_block(&privk);

        let mut mblocks = make_sample_microblock_stream(&privk, &block_1.block_hash());
        mblocks.truncate(3);

        //
        //
        // block_1 --> mblocks[0] --> mblocks[1] --> mblocks[2] --> block_4
        //             \              \
        //              block_2        block_3
        //

        block_2.header.parent_block = block_1.block_hash();
        block_3.header.parent_block = block_1.block_hash();
        block_4.header.parent_block = block_1.block_hash();

        block_2.header.parent_microblock = mblocks[0].block_hash();
        block_2.header.parent_microblock_sequence = mblocks[0].header.sequence;

        block_3.header.parent_microblock = mblocks[1].block_hash();
        block_3.header.parent_microblock_sequence = mblocks[1].header.sequence;

        block_4.header.parent_microblock = mblocks[2].block_hash();
        block_4.header.parent_microblock_sequence = mblocks[2].header.sequence;

        let consensus_hashes = vec![
            ConsensusHash([2u8; 20]),
            ConsensusHash([3u8; 20]),
            ConsensusHash([4u8; 20]),
            ConsensusHash([5u8; 20]),
        ];

        let parent_consensus_hash = ConsensusHash([1u8; 20]);

        let blocks = &[&block_1, &block_2, &block_3, &block_4];

        // store all microblocks to staging
        for mblock in mblocks.iter() {
            store_staging_microblock(
                &mut chainstate,
                &consensus_hashes[0],
                &blocks[0].block_hash(),
                mblock,
            );
        }

        // store block 1 to staging
        assert!(StacksChainState::load_staging_block_data(
            &chainstate.db(),
            &chainstate.blocks_path,
            &consensus_hashes[0],
            &blocks[0].block_hash()
        )
        .unwrap()
        .is_none());
        store_staging_block(
            &mut chainstate,
            &consensus_hashes[0],
            &blocks[0],
            &parent_consensus_hash,
            1,
            2,
        );
        assert_block_staging_not_processed(&mut chainstate, &consensus_hashes[0], &blocks[0]);

        set_block_processed(
            &mut chainstate,
            &consensus_hashes[0],
            &blocks[0].block_hash(),
            true,
        );
        assert_block_stored_not_staging(&mut chainstate, &consensus_hashes[0], &blocks[0]);

        // process and store blocks 1 and N, as well as microblocks in-between
        let len = blocks.len();
        for i in 1..len {
            // this is what happens at the end of append_block()
            // store block to staging and process it
            assert!(StacksChainState::load_staging_block_data(
                &chainstate.db(),
                &chainstate.blocks_path,
                &consensus_hashes[i],
                &blocks[i].block_hash()
            )
            .unwrap()
            .is_none());
            store_staging_block(
                &mut chainstate,
                &consensus_hashes[i],
                &blocks[i],
                &consensus_hashes[0],
                1,
                2,
            );
            assert_block_staging_not_processed(&mut chainstate, &consensus_hashes[i], &blocks[i]);

            set_block_processed(
                &mut chainstate,
                &consensus_hashes[i],
                &blocks[i].block_hash(),
                true,
            );

            // set different parts of this stream as confirmed
            set_microblocks_processed(
                &mut chainstate,
                &consensus_hashes[i],
                &blocks[i].block_hash(),
                &blocks[i].header.parent_microblock,
            );

            assert_block_stored_not_staging(&mut chainstate, &consensus_hashes[i], &blocks[i]);

            let mblocks_confirmed = StacksChainState::load_processed_microblock_stream_fork(
                &chainstate.db(),
                &consensus_hashes[0],
                &blocks[0].block_hash(),
                &blocks[i].header.parent_microblock,
            )
            .unwrap()
            .unwrap();
            assert_eq!(mblocks_confirmed.as_slice(), &mblocks[0..i]);
        }
    }

    #[test]
    fn stacks_db_staging_blocks_orphaned() {
        let mut chainstate =
            instantiate_chainstate(false, 0x80000000, "stacks_db_staging_blocks_orphaned");
        let privk = StacksPrivateKey::from_hex(
            "eb05c83546fdd2c79f10f5ad5434a90dd28f7e3acb7c092157aa1bc3656b012c01",
        )
        .unwrap();

        let block_1 = make_empty_coinbase_block(&privk);
        let block_2 = make_empty_coinbase_block(&privk);
        let block_3 = make_empty_coinbase_block(&privk);
        let block_4 = make_empty_coinbase_block(&privk);

        let mut blocks = vec![block_1, block_2, block_3, block_4];

        let mut microblocks = vec![];

        for i in 0..blocks.len() {
            // make a sample microblock stream for block i
            let mut mblocks = make_sample_microblock_stream(&privk, &blocks[i].block_hash());
            mblocks.truncate(3);

            if i + 1 < blocks.len() {
                blocks[i + 1].header.parent_block = blocks[i].block_hash();
                blocks[i + 1].header.parent_microblock = mblocks[2].block_hash();
                blocks[i + 1].header.parent_microblock_sequence = mblocks[2].header.sequence;
            }

            microblocks.push(mblocks);
        }

        let consensus_hashes = vec![
            ConsensusHash([2u8; 20]),
            ConsensusHash([3u8; 20]),
            ConsensusHash([4u8; 20]),
            ConsensusHash([5u8; 20]),
        ];

        let parent_consensus_hashes = vec![
            ConsensusHash([1u8; 20]),
            ConsensusHash([2u8; 20]),
            ConsensusHash([3u8; 20]),
            ConsensusHash([4u8; 20]),
        ];

        // store all microblocks to staging
        for ((block, consensus_hash), mblocks) in
            blocks.iter().zip(&consensus_hashes).zip(&microblocks)
        {
            for mblock in mblocks {
                store_staging_microblock(
                    &mut chainstate,
                    consensus_hash,
                    &block.block_hash(),
                    mblock,
                );
                assert!(StacksChainState::load_staging_microblock(
                    &chainstate.db(),
                    consensus_hash,
                    &block.block_hash(),
                    &mblock.block_hash()
                )
                .unwrap()
                .is_some());
            }
        }

        // store blocks to staging
        for i in 0..blocks.len() {
            assert!(StacksChainState::load_staging_block_data(
                &chainstate.db(),
                &chainstate.blocks_path,
                &consensus_hashes[i],
                &blocks[i].block_hash()
            )
            .unwrap()
            .is_none());
            store_staging_block(
                &mut chainstate,
                &consensus_hashes[i],
                &blocks[i],
                &parent_consensus_hashes[i],
                1,
                2,
            );
            assert_block_staging_not_processed(&mut chainstate, &consensus_hashes[i], &blocks[i]);
        }

        // reject block 1
        set_block_processed(
            &mut chainstate,
            &consensus_hashes[0],
            &blocks[0].block_hash(),
            false,
        );

        // destroy all descendants
        for i in 0..blocks.len() {
            // confirm that block i is deleted, as are its microblocks
            assert_block_stored_rejected(&mut chainstate, &consensus_hashes[i], &blocks[i]);

            // block i's microblocks should all be marked as processed, orphaned, and deleted
            for mblock in microblocks[i].iter() {
                assert!(StacksChainState::load_staging_microblock(
                    &chainstate.db(),
                    &consensus_hashes[i],
                    &blocks[i].block_hash(),
                    &mblock.block_hash()
                )
                .unwrap()
                .is_none());

                assert!(StacksChainState::load_staging_microblock_bytes(
                    &chainstate.db(),
                    &mblock.block_hash()
                )
                .unwrap()
                .is_none());
            }

            if i + 1 < blocks.len() {
                // block i+1 should be marked as an orphan, but its data should still be there
                assert!(StacksChainState::load_staging_block(
                    &chainstate.db(),
                    &chainstate.blocks_path,
                    &consensus_hashes[i + 1],
                    &blocks[i + 1].block_hash()
                )
                .unwrap()
                .is_none());
                assert!(
                    StacksChainState::load_block_bytes(
                        &chainstate.blocks_path,
                        &consensus_hashes[i + 1],
                        &blocks[i + 1].block_hash()
                    )
                    .unwrap()
                    .unwrap()
                    .len()
                        > 0
                );

                for mblock in microblocks[i + 1].iter() {
                    let staging_mblock = StacksChainState::load_staging_microblock(
                        &chainstate.db(),
                        &consensus_hashes[i + 1],
                        &blocks[i + 1].block_hash(),
                        &mblock.block_hash(),
                    )
                    .unwrap()
                    .unwrap();
                    assert!(!staging_mblock.processed);
                    assert!(!staging_mblock.orphaned);
                    assert!(staging_mblock.block_data.len() > 0);
                }
            }

            // process next orphan block (should be block i+1)
            let res = process_next_orphaned_staging_block(&mut chainstate);

            if i < blocks.len() - 1 {
                // have more to do
                assert!(res);
            } else {
                // should be done
                assert!(!res);
            }
        }
    }

    #[test]
    fn stacks_db_drop_staging_microblocks() {
        let mut chainstate =
            instantiate_chainstate(false, 0x80000000, "stacks_db_drop_staging_microblocks_1");
        let privk = StacksPrivateKey::from_hex(
            "eb05c83546fdd2c79f10f5ad5434a90dd28f7e3acb7c092157aa1bc3656b012c01",
        )
        .unwrap();

        let block = make_empty_coinbase_block(&privk);
        let mut mblocks = make_sample_microblock_stream(&privk, &block.block_hash());
        mblocks.truncate(3);

        let consensus_hash = ConsensusHash([2u8; 20]);
        let parent_consensus_hash = ConsensusHash([1u8; 20]);

        // store microblocks to staging
        for mblock in mblocks.iter() {
            store_staging_microblock(
                &mut chainstate,
                &consensus_hash,
                &block.block_hash(),
                mblock,
            );
            assert!(StacksChainState::load_staging_microblock(
                &chainstate.db(),
                &consensus_hash,
                &block.block_hash(),
                &mblock.block_hash()
            )
            .unwrap()
            .is_some());
        }

        // store block to staging
        assert!(StacksChainState::load_staging_block_data(
            &chainstate.db(),
            &chainstate.blocks_path,
            &consensus_hash,
            &block.block_hash()
        )
        .unwrap()
        .is_none());
        store_staging_block(
            &mut chainstate,
            &consensus_hash,
            &block,
            &parent_consensus_hash,
            1,
            2,
        );
        assert_block_staging_not_processed(&mut chainstate, &consensus_hash, &block);

        // drop microblocks
        let len = mblocks.len();
        for i in 0..len {
            drop_staging_microblocks(
                &mut chainstate,
                &consensus_hash,
                &block.block_hash(),
                &mblocks[len - i - 1].block_hash(),
            );
            if i < len - 1 {
                assert_eq!(
                    StacksChainState::load_descendant_staging_microblock_stream(
                        &chainstate.db(),
                        &StacksBlockHeader::make_index_block_hash(
                            &consensus_hash,
                            &block.block_hash()
                        ),
                        0,
                        u16::MAX
                    )
                    .unwrap()
                    .unwrap()
                    .as_slice(),
                    &mblocks[0..len - i - 1]
                );
            } else {
                // last time we do this, there will be no more stream
                assert!(StacksChainState::load_descendant_staging_microblock_stream(
                    &chainstate.db(),
                    &StacksBlockHeader::make_index_block_hash(&consensus_hash, &block.block_hash()),
                    0,
                    u16::MAX
                )
                .unwrap()
                .is_none());
            }
        }
    }

    #[test]
    fn stacks_db_has_blocks_and_microblocks() {
        let mut chainstate =
            instantiate_chainstate(false, 0x80000000, "stacks_db_has_blocks_and_microblocks");
        let privk = StacksPrivateKey::from_hex(
            "eb05c83546fdd2c79f10f5ad5434a90dd28f7e3acb7c092157aa1bc3656b012c01",
        )
        .unwrap();

        let block = make_empty_coinbase_block(&privk);
        let mut mblocks = make_sample_microblock_stream(&privk, &block.block_hash());
        mblocks.truncate(3);

        let mut child_block = make_empty_coinbase_block(&privk);

        child_block.header.parent_block = block.block_hash();
        child_block.header.parent_microblock = mblocks.last().as_ref().unwrap().block_hash();
        child_block.header.parent_microblock_sequence =
            mblocks.last().as_ref().unwrap().header.sequence;

        let consensus_hash = ConsensusHash([2u8; 20]);
        let parent_consensus_hash = ConsensusHash([1u8; 20]);
        let child_consensus_hash = ConsensusHash([3u8; 20]);

        let index_block_header =
            StacksBlockHeader::make_index_block_hash(&consensus_hash, &block.block_hash());
        assert!(
            !StacksChainState::has_block_indexed(&chainstate.blocks_path, &index_block_header)
                .unwrap()
        );
        assert!(!chainstate
            .has_microblocks_indexed(&index_block_header)
            .unwrap());

        let child_index_block_header = StacksBlockHeader::make_index_block_hash(
            &child_consensus_hash,
            &child_block.block_hash(),
        );
        assert!(!StacksChainState::has_block_indexed(
            &chainstate.blocks_path,
            &child_index_block_header
        )
        .unwrap());
        assert!(!chainstate
            .has_microblocks_indexed(&child_index_block_header)
            .unwrap());

        assert_eq!(
            StacksChainState::stream_microblock_get_info(&chainstate.db(), &index_block_header)
                .unwrap()
                .len(),
            0
        );

        // store microblocks to staging
        for (i, mblock) in mblocks.iter().enumerate() {
            assert!(StacksChainState::stream_microblock_get_rowid(
                &chainstate.db(),
                &index_block_header,
                &mblock.header.block_hash(),
            )
            .unwrap()
            .is_none());

            store_staging_microblock(
                &mut chainstate,
                &consensus_hash,
                &block.block_hash(),
                mblock,
            );
            assert!(StacksChainState::load_staging_microblock(
                &chainstate.db(),
                &consensus_hash,
                &block.block_hash(),
                &mblock.block_hash()
            )
            .unwrap()
            .is_some());

            assert!(chainstate
                .has_microblocks_indexed(&index_block_header)
                .unwrap());
            assert!(StacksChainState::stream_microblock_get_rowid(
                &chainstate.db(),
                &index_block_header,
                &mblock.header.block_hash(),
            )
            .unwrap()
            .is_some());

            assert!(!StacksChainState::has_block_indexed(
                &chainstate.blocks_path,
                &index_block_header
            )
            .unwrap());

            let mblock_info =
                StacksChainState::stream_microblock_get_info(&chainstate.db(), &index_block_header)
                    .unwrap();
            assert_eq!(mblock_info.len(), i + 1);

            let last_mblock_info = mblock_info.last().unwrap();
            assert_eq!(last_mblock_info.consensus_hash, consensus_hash);
            assert_eq!(last_mblock_info.anchored_block_hash, block.block_hash());
            assert_eq!(last_mblock_info.microblock_hash, mblock.block_hash());
            assert_eq!(last_mblock_info.sequence, mblock.header.sequence);
            assert!(!last_mblock_info.processed);
            assert!(!last_mblock_info.orphaned);
            assert_eq!(last_mblock_info.block_data.len(), 0);
        }

        // store block to staging
        store_staging_block(
            &mut chainstate,
            &consensus_hash,
            &block,
            &parent_consensus_hash,
            1,
            2,
        );
        store_staging_block(
            &mut chainstate,
            &child_consensus_hash,
            &child_block,
            &consensus_hash,
            1,
            2,
        );

        assert!(
            StacksChainState::has_block_indexed(&chainstate.blocks_path, &index_block_header)
                .unwrap()
        );
        assert!(StacksChainState::has_block_indexed(
            &chainstate.blocks_path,
            &child_index_block_header
        )
        .unwrap());

        // accept it
        set_block_processed(&mut chainstate, &consensus_hash, &block.block_hash(), true);
        assert!(
            StacksChainState::has_block_indexed(&chainstate.blocks_path, &index_block_header)
                .unwrap()
        );
        set_block_processed(
            &mut chainstate,
            &child_consensus_hash,
            &child_block.block_hash(),
            true,
        );
        assert!(StacksChainState::has_block_indexed(
            &chainstate.blocks_path,
            &child_index_block_header
        )
        .unwrap());

        for i in 0..mblocks.len() {
            assert!(StacksChainState::stream_microblock_get_rowid(
                &chainstate.db(),
                &index_block_header,
                &mblocks[i].block_hash(),
            )
            .unwrap()
            .is_some());

            // set different parts of this stream as confirmed
            set_microblocks_processed(
                &mut chainstate,
                &child_consensus_hash,
                &child_block.block_hash(),
                &mblocks[i].block_hash(),
            );
            assert!(chainstate
                .has_microblocks_indexed(&index_block_header)
                .unwrap());

            let mblock_info =
                StacksChainState::stream_microblock_get_info(&chainstate.db(), &index_block_header)
                    .unwrap();
            assert_eq!(mblock_info.len(), mblocks.len());

            let this_mblock_info = &mblock_info[i];
            test_debug!("Pass {} (seq {})", &i, &this_mblock_info.sequence);

            assert_eq!(this_mblock_info.consensus_hash, consensus_hash);
            assert_eq!(this_mblock_info.anchored_block_hash, block.block_hash());
            assert_eq!(this_mblock_info.microblock_hash, mblocks[i].block_hash());
            assert_eq!(this_mblock_info.sequence, mblocks[i].header.sequence);
            assert!(this_mblock_info.processed);
            assert!(!this_mblock_info.orphaned);
            assert_eq!(this_mblock_info.block_data.len(), 0);
        }
    }

    fn stream_one_header_to_vec(
        blocks_conn: &DBConn,
        blocks_path: &str,
        stream: &mut StreamCursor,
        count: u64,
    ) -> Result<Vec<u8>, chainstate_error> {
        if let StreamCursor::Headers(ref mut stream) = stream {
            let mut bytes = vec![];
            StacksChainState::stream_one_header(blocks_conn, blocks_path, &mut bytes, stream, count)
                .map(|nr| {
                    assert_eq!(bytes.len(), nr as usize);
                    bytes
                })
        } else {
            panic!("not a header stream");
        }
    }

    fn stream_one_staging_microblock_to_vec(
        blocks_conn: &DBConn,
        stream: &mut StreamCursor,
        count: u64,
    ) -> Result<Vec<u8>, chainstate_error> {
        if let StreamCursor::Microblocks(ref mut stream) = stream {
            let mut bytes = vec![];
            StacksChainState::stream_one_microblock(blocks_conn, &mut bytes, stream, count).map(
                |nr| {
                    assert_eq!(bytes.len(), nr as usize);
                    bytes
                },
            )
        } else {
            panic!("not a microblock stream");
        }
    }

    fn stream_chunk_to_vec(
        blocks_path: &str,
        stream: &mut StreamCursor,
        count: u64,
    ) -> Result<Vec<u8>, chainstate_error> {
        if let StreamCursor::Block(ref mut stream) = stream {
            let mut bytes = vec![];
            StacksChainState::stream_data_from_chunk_store(blocks_path, &mut bytes, stream, count)
                .map(|nr| {
                    assert_eq!(bytes.len(), nr as usize);
                    bytes
                })
        } else {
            panic!("not a block stream");
        }
    }

    fn stream_headers_to_vec(
        chainstate: &mut StacksChainState,
        stream: &mut StreamCursor,
        count: u64,
    ) -> Result<Vec<u8>, chainstate_error> {
        let mempool = MemPoolDB::open_test(
            chainstate.mainnet,
            chainstate.chain_id,
            &chainstate.root_path,
        )
        .unwrap();
        let mut bytes = vec![];
        stream
            .stream_to(&mempool, chainstate, &mut bytes, count)
            .map(|nr| {
                assert_eq!(bytes.len(), nr as usize);
                bytes
            })
    }

    fn stream_unconfirmed_microblocks_to_vec(
        chainstate: &mut StacksChainState,
        stream: &mut StreamCursor,
        count: u64,
    ) -> Result<Vec<u8>, chainstate_error> {
        let mempool = MemPoolDB::open_test(
            chainstate.mainnet,
            chainstate.chain_id,
            &chainstate.root_path,
        )
        .unwrap();
        let mut bytes = vec![];
        stream
            .stream_to(&mempool, chainstate, &mut bytes, count)
            .map(|nr| {
                assert_eq!(bytes.len(), nr as usize);
                bytes
            })
    }

    fn stream_confirmed_microblocks_to_vec(
        chainstate: &mut StacksChainState,
        stream: &mut StreamCursor,
        count: u64,
    ) -> Result<Vec<u8>, chainstate_error> {
        let mempool = MemPoolDB::open_test(
            chainstate.mainnet,
            chainstate.chain_id,
            &chainstate.root_path,
        )
        .unwrap();
        let mut bytes = vec![];
        stream
            .stream_to(&mempool, chainstate, &mut bytes, count)
            .map(|nr| {
                assert_eq!(bytes.len(), nr as usize);
                bytes
            })
    }

    fn decode_microblock_stream(mblock_bytes: &Vec<u8>) -> Vec<StacksMicroblock> {
        // decode stream
        let mut mblock_ptr = mblock_bytes.as_slice();
        let mut mblocks = vec![];
        loop {
            test_debug!("decoded {}", mblocks.len());
            {
                let mut debug_reader = LogReader::from_reader(&mut mblock_ptr);
                let next_mblock = StacksMicroblock::consensus_deserialize(&mut debug_reader)
                    .map_err(|e| {
                        eprintln!("Failed to decode microblock {}: {:?}", mblocks.len(), &e);
                        eprintln!("Bytes consumed:");
                        for buf in debug_reader.log().iter() {
                            eprintln!("  {}", to_hex(buf));
                        }
                        assert!(false);
                        unreachable!();
                    })
                    .unwrap();
                mblocks.push(next_mblock);
            }
            if mblock_ptr.len() == 0 {
                break;
            }
        }
        mblocks
    }

    #[test]
    fn stacks_db_stream_blocks() {
        let mut chainstate = instantiate_chainstate(false, 0x80000000, "stacks_db_stream_blocks");
        let privk = StacksPrivateKey::from_hex(
            "eb05c83546fdd2c79f10f5ad5434a90dd28f7e3acb7c092157aa1bc3656b012c01",
        )
        .unwrap();

        let block = make_16k_block(&privk);

        let consensus_hash = ConsensusHash([2u8; 20]);
        let parent_consensus_hash = ConsensusHash([1u8; 20]);
        let index_block_header =
            StacksBlockHeader::make_index_block_hash(&consensus_hash, &block.block_hash());

        // can't stream a non-existant block
        let mut stream = StreamCursor::new_block(index_block_header.clone());
        assert!(stream_chunk_to_vec(&chainstate.blocks_path, &mut stream, 123).is_err());

        // stream unmodified
        let stream_2 = StreamCursor::new_block(index_block_header.clone());
        assert_eq!(stream, stream_2);

        // store block to staging
        store_staging_block(
            &mut chainstate,
            &consensus_hash,
            &block,
            &parent_consensus_hash,
            1,
            2,
        );

        // stream it back
        let mut all_block_bytes = vec![];
        loop {
            let mut next_bytes =
                stream_chunk_to_vec(&chainstate.blocks_path, &mut stream, 16).unwrap();
            if next_bytes.len() == 0 {
                break;
            }
            test_debug!(
                "Got {} more bytes from staging; add to {} total",
                next_bytes.len(),
                all_block_bytes.len()
            );
            all_block_bytes.append(&mut next_bytes);
        }

        // should decode back into the block
        let staging_block = StacksBlock::consensus_deserialize(&mut &all_block_bytes[..]).unwrap();
        assert_eq!(staging_block, block);

        // accept it
        set_block_processed(&mut chainstate, &consensus_hash, &block.block_hash(), true);

        // can still stream it
        let mut stream = StreamCursor::new_block(index_block_header.clone());

        // stream from chunk store
        let mut all_block_bytes = vec![];
        loop {
            let mut next_bytes =
                stream_chunk_to_vec(&chainstate.blocks_path, &mut stream, 16).unwrap();
            if next_bytes.len() == 0 {
                break;
            }
            test_debug!(
                "Got {} more bytes from chunkstore; add to {} total",
                next_bytes.len(),
                all_block_bytes.len()
            );
            all_block_bytes.append(&mut next_bytes);
        }

        // should decode back into the block
        let staging_block = StacksBlock::consensus_deserialize(&mut &all_block_bytes[..]).unwrap();
        assert_eq!(staging_block, block);
    }

    #[test]
    fn stacks_db_stream_headers() {
        let mut chainstate = instantiate_chainstate(false, 0x80000000, "stacks_db_stream_headers");
        let privk = StacksPrivateKey::from_hex(
            "eb05c83546fdd2c79f10f5ad5434a90dd28f7e3acb7c092157aa1bc3656b012c01",
        )
        .unwrap();

        let mut blocks: Vec<StacksBlock> = vec![];
        let mut blocks_index_hashes: Vec<StacksBlockId> = vec![];

        // make a linear stream
        for i in 0..32 {
            let mut block = make_empty_coinbase_block(&privk);

            if i == 0 {
                block.header.total_work.work = 1;
                block.header.total_work.burn = 1;
            }
            if i > 0 {
                block.header.parent_block = blocks.get(i - 1).unwrap().block_hash();
                block.header.total_work.work =
                    blocks.get(i - 1).unwrap().header.total_work.work + 1;
                block.header.total_work.burn =
                    blocks.get(i - 1).unwrap().header.total_work.burn + 1;
            }

            let consensus_hash = ConsensusHash([((i + 1) as u8); 20]);
            let parent_consensus_hash = ConsensusHash([(i as u8); 20]);

            store_staging_block(
                &mut chainstate,
                &consensus_hash,
                &block,
                &parent_consensus_hash,
                i as u64,
                i as u64,
            );

            blocks_index_hashes.push(StacksBlockHeader::make_index_block_hash(
                &consensus_hash,
                &block.block_hash(),
            ));
            blocks.push(block);
        }

        let mut blocks_fork = blocks[0..16].to_vec();
        let mut blocks_fork_index_hashes = blocks_index_hashes[0..16].to_vec();

        // make a stream that branches off
        for i in 16..32 {
            let mut block = make_empty_coinbase_block(&privk);

            if i == 16 {
                block.header.parent_block = blocks.get(i - 1).unwrap().block_hash();
                block.header.total_work.work =
                    blocks.get(i - 1).unwrap().header.total_work.work + 1;
                block.header.total_work.burn =
                    blocks.get(i - 1).unwrap().header.total_work.burn + 2;
            } else {
                block.header.parent_block = blocks_fork.get(i - 1).unwrap().block_hash();
                block.header.total_work.work =
                    blocks_fork.get(i - 1).unwrap().header.total_work.work + 1;
                block.header.total_work.burn =
                    blocks_fork.get(i - 1).unwrap().header.total_work.burn + 2;
            }

            let consensus_hash = ConsensusHash([((i + 1) as u8) | 0x80; 20]);
            let parent_consensus_hash = if i == 16 {
                ConsensusHash([(i as u8); 20])
            } else {
                ConsensusHash([(i as u8) | 0x80; 20])
            };

            store_staging_block(
                &mut chainstate,
                &consensus_hash,
                &block,
                &parent_consensus_hash,
                i as u64,
                i as u64,
            );

            blocks_fork_index_hashes.push(StacksBlockHeader::make_index_block_hash(
                &consensus_hash,
                &block.block_hash(),
            ));
            blocks_fork.push(block);
        }

        // can't stream a non-existant header
        assert!(StreamCursor::new_headers(&chainstate, &StacksBlockId([0x11; 32]), 1).is_err());

        // stream back individual headers
        for i in 0..blocks.len() {
            let mut stream =
                StreamCursor::new_headers(&chainstate, &blocks_index_hashes[i], 1).unwrap();
            let mut next_header_bytes = vec![];
            loop {
                // torture test
                let mut next_bytes = stream_one_header_to_vec(
                    &chainstate.db(),
                    &chainstate.blocks_path,
                    &mut stream,
                    25,
                )
                .unwrap();
                if next_bytes.len() == 0 {
                    break;
                }
                next_header_bytes.append(&mut next_bytes);
            }
            test_debug!("Got {} total bytes", next_header_bytes.len());
            let header: ExtendedStacksHeader =
                serde_json::from_reader(&mut &next_header_bytes[..]).unwrap();

            assert_eq!(header.consensus_hash, ConsensusHash([(i + 1) as u8; 20]));
            assert_eq!(header.header, blocks[i].header);

            if i > 0 {
                assert_eq!(header.parent_block_id, blocks_index_hashes[i - 1]);
            }
        }

        // stream back a run of headers
        let block_expected_headers: Vec<StacksBlockHeader> =
            blocks.iter().rev().map(|blk| blk.header.clone()).collect();

        let block_expected_index_hashes: Vec<StacksBlockId> = blocks_index_hashes
            .iter()
            .rev()
            .map(|idx| idx.clone())
            .collect();

        let block_fork_expected_headers: Vec<StacksBlockHeader> = blocks_fork
            .iter()
            .rev()
            .map(|blk| blk.header.clone())
            .collect();

        let block_fork_expected_index_hashes: Vec<StacksBlockId> = blocks_fork_index_hashes
            .iter()
            .rev()
            .map(|idx| idx.clone())
            .collect();

        // get them all -- ask for more than there is
        let mut stream =
            StreamCursor::new_headers(&chainstate, blocks_index_hashes.last().unwrap(), 4096)
                .unwrap();
        let header_bytes =
            stream_headers_to_vec(&mut chainstate, &mut stream, 1024 * 1024).unwrap();

        eprintln!(
            "headers: {}",
            String::from_utf8(header_bytes.clone()).unwrap()
        );
        let headers: Vec<ExtendedStacksHeader> =
            serde_json::from_reader(&mut &header_bytes[..]).unwrap();

        assert_eq!(headers.len(), block_expected_headers.len());
        for ((i, h), eh) in headers
            .iter()
            .enumerate()
            .zip(block_expected_headers.iter())
        {
            assert_eq!(h.header, *eh);
            assert_eq!(h.consensus_hash, ConsensusHash([(32 - i) as u8; 20]));
            if i + 1 < block_expected_index_hashes.len() {
                assert_eq!(h.parent_block_id, block_expected_index_hashes[i + 1]);
            }
        }

        let mut stream =
            StreamCursor::new_headers(&chainstate, blocks_fork_index_hashes.last().unwrap(), 4096)
                .unwrap();
        let header_bytes =
            stream_headers_to_vec(&mut chainstate, &mut stream, 1024 * 1024).unwrap();
        let fork_headers: Vec<ExtendedStacksHeader> =
            serde_json::from_reader(&mut &header_bytes[..]).unwrap();

        assert_eq!(fork_headers.len(), block_fork_expected_headers.len());
        for ((i, h), eh) in fork_headers
            .iter()
            .enumerate()
            .zip(block_fork_expected_headers.iter())
        {
            let consensus_hash = if i >= 16 {
                ConsensusHash([((32 - i) as u8); 20])
            } else {
                ConsensusHash([((32 - i) as u8) | 0x80; 20])
            };

            assert_eq!(h.header, *eh);
            assert_eq!(h.consensus_hash, consensus_hash);
            if i + 1 < block_fork_expected_index_hashes.len() {
                assert_eq!(h.parent_block_id, block_fork_expected_index_hashes[i + 1]);
            }
        }

        assert_eq!(fork_headers[16..32], headers[16..32]);

        // ask for only a few
        let mut stream =
            StreamCursor::new_headers(&chainstate, blocks_index_hashes.last().unwrap(), 10)
                .unwrap();
        let mut header_bytes = vec![];
        loop {
            // torture test
            let mut next_bytes = stream_headers_to_vec(&mut chainstate, &mut stream, 17).unwrap();
            if next_bytes.len() == 0 {
                break;
            }
            header_bytes.append(&mut next_bytes);
        }

        eprintln!(
            "header bytes: {}",
            String::from_utf8(header_bytes.clone()).unwrap()
        );

        let headers: Vec<ExtendedStacksHeader> =
            serde_json::from_reader(&mut &header_bytes[..]).unwrap();

        assert_eq!(headers.len(), 10);
        for (i, hdr) in headers.iter().enumerate() {
            assert_eq!(hdr.header, block_expected_headers[i]);
            assert_eq!(hdr.parent_block_id, block_expected_index_hashes[i + 1]);
        }

        // ask for only a few
        let mut stream =
            StreamCursor::new_headers(&chainstate, blocks_fork_index_hashes.last().unwrap(), 10)
                .unwrap();
        let mut header_bytes = vec![];
        loop {
            // torture test
            let mut next_bytes = stream_headers_to_vec(&mut chainstate, &mut stream, 17).unwrap();
            if next_bytes.len() == 0 {
                break;
            }
            header_bytes.append(&mut next_bytes);
        }
        let headers: Vec<ExtendedStacksHeader> =
            serde_json::from_reader(&mut &header_bytes[..]).unwrap();

        assert_eq!(headers.len(), 10);
        for (i, hdr) in headers.iter().enumerate() {
            assert_eq!(hdr.header, block_fork_expected_headers[i]);
            assert_eq!(hdr.parent_block_id, block_fork_expected_index_hashes[i + 1]);
        }
    }

    #[test]
    fn stacks_db_stream_staging_microblocks() {
        let mut chainstate =
            instantiate_chainstate(false, 0x80000000, "stacks_db_stream_staging_microblocks");
        let privk = StacksPrivateKey::from_hex(
            "eb05c83546fdd2c79f10f5ad5434a90dd28f7e3acb7c092157aa1bc3656b012c01",
        )
        .unwrap();

        let block = make_empty_coinbase_block(&privk);
        let mut mblocks = make_sample_microblock_stream(&privk, &block.block_hash());
        mblocks.truncate(15);

        let consensus_hash = ConsensusHash([2u8; 20]);
        let parent_consensus_hash = ConsensusHash([1u8; 20]);
        let index_block_header =
            StacksBlockHeader::make_index_block_hash(&consensus_hash, &block.block_hash());

        // can't stream a non-existant microblock
        if let Err(super::Error::NoSuchBlockError) =
            StreamCursor::new_microblock_confirmed(&chainstate, index_block_header.clone())
        {
        } else {
            panic!("Opened nonexistant microblock");
        }

        if let Err(super::Error::NoSuchBlockError) =
            StreamCursor::new_microblock_unconfirmed(&chainstate, index_block_header.clone(), 0)
        {
        } else {
            panic!("Opened nonexistant microblock");
        }

        // store microblocks to staging and stream them back
        for (i, mblock) in mblocks.iter().enumerate() {
            store_staging_microblock(
                &mut chainstate,
                &consensus_hash,
                &block.block_hash(),
                mblock,
            );

            // read back all the data we have so far, block-by-block
            let mut staging_mblocks = vec![];
            for j in 0..(i + 1) {
                let mut next_mblock_bytes = vec![];
                let mut stream = StreamCursor::new_microblock_unconfirmed(
                    &chainstate,
                    index_block_header.clone(),
                    j as u16,
                )
                .unwrap();
                loop {
                    let mut next_bytes =
                        stream_one_staging_microblock_to_vec(&chainstate.db(), &mut stream, 4096)
                            .unwrap();
                    if next_bytes.len() == 0 {
                        break;
                    }
                    test_debug!(
                        "Got {} more bytes from staging; add to {} total",
                        next_bytes.len(),
                        next_mblock_bytes.len()
                    );
                    next_mblock_bytes.append(&mut next_bytes);
                }
                test_debug!("Got {} total bytes", next_mblock_bytes.len());

                // should deserialize to a microblock
                let staging_mblock =
                    StacksMicroblock::consensus_deserialize(&mut &next_mblock_bytes[..]).unwrap();
                staging_mblocks.push(staging_mblock);
            }

            assert_eq!(staging_mblocks.len(), mblocks[0..(i + 1)].len());
            for j in 0..(i + 1) {
                test_debug!("check {}", j);
                assert_eq!(staging_mblocks[j], mblocks[j])
            }

            // can also read partial stream in one shot, from any seq
            for k in 0..(i + 1) {
                test_debug!("start at seq {}", k);
                let mut staging_mblock_bytes = vec![];
                let mut stream = StreamCursor::new_microblock_unconfirmed(
                    &chainstate,
                    index_block_header.clone(),
                    k as u16,
                )
                .unwrap();
                loop {
                    let mut next_bytes =
                        stream_unconfirmed_microblocks_to_vec(&mut chainstate, &mut stream, 4096)
                            .unwrap();
                    if next_bytes.len() == 0 {
                        break;
                    }
                    test_debug!(
                        "Got {} more bytes from staging; add to {} total",
                        next_bytes.len(),
                        staging_mblock_bytes.len()
                    );
                    staging_mblock_bytes.append(&mut next_bytes);
                }

                test_debug!("Got {} total bytes", staging_mblock_bytes.len());

                // decode stream
                let staging_mblocks = decode_microblock_stream(&staging_mblock_bytes);

                assert_eq!(staging_mblocks.len(), mblocks[k..(i + 1)].len());
                for j in 0..staging_mblocks.len() {
                    test_debug!("check {}", j);
                    assert_eq!(staging_mblocks[j], mblocks[k + j])
                }
            }
        }
    }

    #[test]
    fn stacks_db_stream_confirmed_microblocks() {
        let mut chainstate =
            instantiate_chainstate(false, 0x80000000, "stacks_db_stream_confirmed_microblocks");
        let privk = StacksPrivateKey::from_hex(
            "eb05c83546fdd2c79f10f5ad5434a90dd28f7e3acb7c092157aa1bc3656b012c01",
        )
        .unwrap();

        let block = make_empty_coinbase_block(&privk);
        let mut mblocks = make_sample_microblock_stream(&privk, &block.block_hash());
        mblocks.truncate(5);

        let mut child_block = make_empty_coinbase_block(&privk);
        child_block.header.parent_block = block.block_hash();
        child_block.header.parent_microblock = mblocks.last().as_ref().unwrap().block_hash();
        child_block.header.parent_microblock_sequence =
            mblocks.last().as_ref().unwrap().header.sequence;

        let consensus_hash = ConsensusHash([2u8; 20]);
        let parent_consensus_hash = ConsensusHash([1u8; 20]);
        let child_consensus_hash = ConsensusHash([3u8; 20]);

        let index_block_header =
            StacksBlockHeader::make_index_block_hash(&consensus_hash, &block.block_hash());

        // store microblocks to staging
        for (i, mblock) in mblocks.iter().enumerate() {
            store_staging_microblock(
                &mut chainstate,
                &consensus_hash,
                &block.block_hash(),
                mblock,
            );
        }

        // store block to staging
        store_staging_block(
            &mut chainstate,
            &consensus_hash,
            &block,
            &parent_consensus_hash,
            1,
            2,
        );

        // store child block to staging
        store_staging_block(
            &mut chainstate,
            &child_consensus_hash,
            &child_block,
            &consensus_hash,
            1,
            2,
        );

        // accept it
        set_block_processed(&mut chainstate, &consensus_hash, &block.block_hash(), true);
        set_block_processed(
            &mut chainstate,
            &child_consensus_hash,
            &child_block.block_hash(),
            true,
        );

        for i in 0..mblocks.len() {
            // set different parts of this stream as confirmed
            set_microblocks_processed(
                &mut chainstate,
                &child_consensus_hash,
                &child_block.block_hash(),
                &mblocks[i].block_hash(),
            );

            // verify that we can stream everything
            let microblock_index_header =
                StacksBlockHeader::make_index_block_hash(&consensus_hash, &mblocks[i].block_hash());
            let mut stream = StreamCursor::new_microblock_confirmed(
                &chainstate,
                microblock_index_header.clone(),
            )
            .unwrap();

            let mut confirmed_mblock_bytes = vec![];
            loop {
                let mut next_bytes =
                    stream_confirmed_microblocks_to_vec(&mut chainstate, &mut stream, 16).unwrap();
                if next_bytes.len() == 0 {
                    break;
                }
                test_debug!(
                    "Got {} more bytes from staging; add to {} total",
                    next_bytes.len(),
                    confirmed_mblock_bytes.len()
                );
                confirmed_mblock_bytes.append(&mut next_bytes);
            }

            // decode stream (should be length-prefixed)
            let mut confirmed_mblocks =
                Vec::<StacksMicroblock>::consensus_deserialize(&mut &confirmed_mblock_bytes[..])
                    .unwrap();

            confirmed_mblocks.reverse();

            assert_eq!(confirmed_mblocks.len(), mblocks[0..(i + 1)].len());
            for j in 0..(i + 1) {
                test_debug!("check {}", j);
                assert_eq!(confirmed_mblocks[j], mblocks[j])
            }
        }
    }

    #[test]
    fn stacks_db_get_blocks_inventory() {
        let mut chainstate =
            instantiate_chainstate(false, 0x80000000, "stacks_db_get_blocks_inventory");

        let mut blocks: Vec<StacksBlock> = vec![];
        let mut privks = vec![];
        let mut microblocks = vec![];
        let mut consensus_hashes = vec![];
        let mut parent_consensus_hashes = vec![];

        for i in 0..32 {
            test_debug!("Making block {}", i);
            let privk = StacksPrivateKey::new();
            let block = make_empty_coinbase_block(&privk);

            blocks.push(block);
            privks.push(privk);

            let bhh = ConsensusHash([((i + 1) as u8); 20]);
            consensus_hashes.push(bhh);

            let parent_bhh = ConsensusHash([(i as u8); 20]);
            parent_consensus_hashes.push(parent_bhh);
        }

        for i in 0..blocks.len() {
            test_debug!("Making microblock stream {}", i);
            // make a sample microblock stream for block i
            let mut mblocks = make_sample_microblock_stream(&privks[i], &blocks[i].block_hash());
            mblocks.truncate(3);

            if i + 1 < blocks.len() {
                blocks[i + 1].header.parent_block = blocks[i].block_hash();
                blocks[i + 1].header.parent_microblock = mblocks[2].block_hash();
                blocks[i + 1].header.parent_microblock_sequence = mblocks[2].header.sequence;
            }

            microblocks.push(mblocks);
        }

        let block_hashes: Vec<BlockHeaderHash> =
            blocks.iter().map(|ref b| b.block_hash()).collect();
        let header_hashes_all: Vec<(ConsensusHash, Option<BlockHeaderHash>)> = consensus_hashes
            .iter()
            .zip(block_hashes.iter())
            .map(|(ref burn, ref block)| ((*burn).clone(), Some((*block).clone())))
            .collect();

        // nothing is stored, so our inventory should be empty
        let block_inv_all = chainstate.get_blocks_inventory(&header_hashes_all).unwrap();

        assert_eq!(block_inv_all.bitlen as usize, block_hashes.len());
        for i in 0..blocks.len() {
            assert!(!block_inv_all.has_ith_block(i as u16));
            assert!(!block_inv_all.has_ith_microblock_stream(i as u16));
        }

        // store all microblocks to staging
        for (i, ((block, consensus_hash), mblocks)) in blocks
            .iter()
            .zip(&consensus_hashes)
            .zip(&microblocks)
            .enumerate()
        {
            test_debug!("Store microblock stream {} to staging", i);
            for mblock in mblocks.iter() {
                test_debug!("Store microblock {}", &mblock.block_hash());
                store_staging_microblock(
                    &mut chainstate,
                    consensus_hash,
                    &block.block_hash(),
                    mblock,
                );
            }
        }

        // no anchored blocks are stored, so our block inventory should _still_ be empty
        let block_inv_all = chainstate.get_blocks_inventory(&header_hashes_all).unwrap();

        assert_eq!(block_inv_all.bitlen as usize, block_hashes.len());
        for i in 0..blocks.len() {
            assert!(!block_inv_all.has_ith_block(i as u16));
            assert!(!block_inv_all.has_ith_microblock_stream(i as u16)); // because anchord blocks are missing, microblocks won't be reported either
        }

        // store blocks to staging
        for i in 0..blocks.len() {
            test_debug!("Store block {} to staging", i);
            assert!(StacksChainState::load_staging_block_data(
                &chainstate.db(),
                &chainstate.blocks_path,
                &consensus_hashes[i],
                &blocks[i].block_hash()
            )
            .unwrap()
            .is_none());

            store_staging_block(
                &mut chainstate,
                &consensus_hashes[i],
                &blocks[i],
                &parent_consensus_hashes[i],
                1,
                2,
            );
            assert_block_staging_not_processed(&mut chainstate, &consensus_hashes[i], &blocks[i]);

            // some anchored blocks are stored (to staging)
            let block_inv_all = chainstate.get_blocks_inventory(&header_hashes_all).unwrap();
            assert_eq!(block_inv_all.bitlen as usize, block_hashes.len());
            for j in 0..(i + 1) {
                assert!(
                    block_inv_all.has_ith_block(j as u16),
                    "Missing block {} from bitvec {}",
                    j,
                    to_hex(&block_inv_all.block_bitvec)
                );

                // microblocks not stored yet, so they should be marked absent
                assert!(
                    !block_inv_all.has_ith_microblock_stream(j as u16),
                    "Have microblock {} from bitvec {}",
                    j,
                    to_hex(&block_inv_all.microblocks_bitvec)
                );
            }
            for j in i + 1..blocks.len() {
                assert!(!block_inv_all.has_ith_block(j as u16));
                assert!(!block_inv_all.has_ith_microblock_stream(j as u16));
            }
        }

        // confirm blocks and microblocks
        for i in 0..blocks.len() {
            test_debug!("Confirm block {} and its microblock stream", i);

            set_block_processed(
                &mut chainstate,
                &consensus_hashes[i],
                &block_hashes[i],
                true,
            );

            // have block, but stream is still empty
            let block_inv_all = chainstate.get_blocks_inventory(&header_hashes_all).unwrap();
            assert!(!block_inv_all.has_ith_microblock_stream((i + 1) as u16));

            if i < blocks.len() - 1 {
                for k in 0..3 {
                    set_microblocks_processed(
                        &mut chainstate,
                        &consensus_hashes[i + 1],
                        &block_hashes[i + 1],
                        &microblocks[i][k].block_hash(),
                    );

                    let block_inv_all =
                        chainstate.get_blocks_inventory(&header_hashes_all).unwrap();
                    test_debug!("Inv: {:?}", &block_inv_all);
                    for j in 0..blocks.len() {
                        // still have all the blocks
                        assert!(block_inv_all.has_ith_block(j as u16));

                        // all prior microblock streams remain present
                        test_debug!("Test microblock bit {} ({})", j, i);
                        if j == 0 {
                            assert!(!block_inv_all.has_ith_microblock_stream(j as u16));
                        } else if j <= i + 1 {
                            if k == 2 || j < i + 1 {
                                // all blocks prior to i+1 confirmed a microblock stream, except for
                                // the first.
                                // If k == 2, then block i+1 confirmed its stream fully.
                                assert!(block_inv_all.has_ith_microblock_stream(j as u16));
                            } else {
                                // only some microblocks processed in stream (k != 2 && j == i + 1)
                                assert!(!block_inv_all.has_ith_microblock_stream(j as u16));
                            }
                        } else {
                            assert!(!block_inv_all.has_ith_microblock_stream(j as u16));
                        }
                    }
                }
            }
        }

        // mark blocks as empty.  Should also orphan its descendant microblock stream
        for i in 0..blocks.len() {
            test_debug!("Mark block {} as invalid", i);
            set_block_orphaned(
                &mut chainstate,
                &consensus_hashes[i],
                &blocks[i].block_hash(),
            );

            // some anchored blocks are stored (to staging)
            let block_inv_all = chainstate.get_blocks_inventory(&header_hashes_all).unwrap();
            test_debug!("Blocks inv: {:?}", &block_inv_all);

            assert_eq!(block_inv_all.bitlen as usize, block_hashes.len());
            for j in 1..(i + 1) {
                test_debug!("Test bit {} ({})", j, i);
                assert!(
                    !block_inv_all.has_ith_block(j as u16),
                    "Have orphaned block {} from bitvec {}",
                    j,
                    to_hex(&block_inv_all.block_bitvec)
                );
                assert!(
                    !block_inv_all.has_ith_microblock_stream(j as u16),
                    "Still have microblock {} from bitvec {}",
                    j,
                    to_hex(&block_inv_all.microblocks_bitvec)
                );
            }
            for j in (i + 1)..blocks.len() {
                assert!(block_inv_all.has_ith_block(j as u16));
                assert!(block_inv_all.has_ith_microblock_stream(j as u16));
            }
        }
    }

    #[test]
    fn test_get_parent_block_header() {
        let peer_config = TestPeerConfig::new("test_get_parent_block_header", 21313, 21314);
        let mut peer = TestPeer::new(peer_config);

        let chainstate_path = peer.chainstate_path.clone();

        let num_blocks = 10;
        let first_stacks_block_height = {
            let sn =
                SortitionDB::get_canonical_burn_chain_tip(&peer.sortdb.as_ref().unwrap().conn())
                    .unwrap();
            sn.block_height
        };

        let mut last_block_ch: Option<ConsensusHash> = None;
        let mut last_parent_opt: Option<StacksBlock> = None;
        for tenure_id in 0..num_blocks {
            let tip =
                SortitionDB::get_canonical_burn_chain_tip(&peer.sortdb.as_ref().unwrap().conn())
                    .unwrap();

            assert_eq!(
                tip.block_height,
                first_stacks_block_height + (tenure_id as u64)
            );

            let (burn_ops, stacks_block, microblocks) = peer.make_tenure(
                |ref mut miner,
                 ref mut sortdb,
                 ref mut chainstate,
                 vrf_proof,
                 ref parent_opt,
                 ref parent_microblock_header_opt| {
                    last_parent_opt = parent_opt.cloned();
                    let parent_tip = match parent_opt {
                        None => StacksChainState::get_genesis_header_info(chainstate.db()).unwrap(),
                        Some(block) => {
                            let ic = sortdb.index_conn();
                            let snapshot =
                                SortitionDB::get_block_snapshot_for_winning_stacks_block(
                                    &ic,
                                    &tip.sortition_id,
                                    &block.block_hash(),
                                )
                                .unwrap()
                                .unwrap(); // succeeds because we don't fork
                            StacksChainState::get_anchored_block_header_info(
                                chainstate.db(),
                                &snapshot.consensus_hash,
                                &snapshot.winning_stacks_block_hash,
                            )
                            .unwrap()
                            .unwrap()
                        }
                    };

                    let mut mempool =
                        MemPoolDB::open_test(false, 0x80000000, &chainstate_path).unwrap();
                    let coinbase_tx = make_coinbase(miner, tenure_id);

                    let anchored_block = StacksBlockBuilder::build_anchored_block(
                        chainstate,
                        &sortdb.index_conn(),
                        &mut mempool,
                        &parent_tip,
                        tip.total_burn,
                        vrf_proof,
                        Hash160([tenure_id as u8; 20]),
                        &coinbase_tx,
                        BlockBuilderSettings::max_value(),
                        None,
                    )
                    .unwrap();
                    (anchored_block.0, vec![])
                },
            );

            let (_, burn_header_hash, consensus_hash) = peer.next_burnchain_block(burn_ops.clone());

            peer.process_stacks_epoch_at_tip(&stacks_block, &microblocks);

            let blocks_path = peer.chainstate().blocks_path.clone();

            if tenure_id == 0 {
                let parent_header_opt = StacksChainState::load_parent_block_header(
                    &peer.sortdb.as_ref().unwrap().index_conn(),
                    &blocks_path,
                    &consensus_hash,
                    &stacks_block.block_hash(),
                );
                assert!(parent_header_opt.is_err());
            } else {
                let parent_header_opt = StacksChainState::load_parent_block_header(
                    &peer.sortdb.as_ref().unwrap().index_conn(),
                    &blocks_path,
                    &consensus_hash,
                    &stacks_block.block_hash(),
                )
                .unwrap();
                let (parent_header, parent_ch) = parent_header_opt.unwrap();

                assert_eq!(last_parent_opt.as_ref().unwrap().header, parent_header);
                assert_eq!(parent_ch, last_block_ch.clone().unwrap());

                let chain_tip_index_hash = parent_header.index_block_hash(&parent_ch);
                let upper_bound_header =
                    StacksChainState::get_stacks_block_header_info_by_index_block_hash(
                        peer.chainstate().db(),
                        &chain_tip_index_hash,
                    )
                    .unwrap()
                    .unwrap();
                let ancestors = StacksChainState::get_ancestors_headers(
                    peer.chainstate().db(),
                    upper_bound_header,
                    0,
                )
                .unwrap();
                // Test that the segment returned by get_ancestors_headers (from genesis to chain tip) grows when the chain is growing
                assert_eq!(tenure_id, ancestors.len() - 1);
            }

            last_block_ch = Some(consensus_hash.clone());
        }
    }

    #[test]
    fn stacks_db_staging_microblocks_fork() {
        // multiple anchored blocks build off of a forked microblock stream
        let mut chainstate =
            instantiate_chainstate(false, 0x80000000, "stacks_db_staging_microblocks_fork");
        let privk = StacksPrivateKey::from_hex(
            "eb05c83546fdd2c79f10f5ad5434a90dd28f7e3acb7c092157aa1bc3656b012c01",
        )
        .unwrap();

        let block_1 = make_empty_coinbase_block(&privk);

        let mut mblocks_1 = make_sample_microblock_stream(&privk, &block_1.block_hash());
        mblocks_1.truncate(3);

        let mut mblocks_2 = make_sample_microblock_stream(&privk, &block_1.block_hash());
        mblocks_2.truncate(3);

        let mut block_2 = make_empty_coinbase_block(&privk);
        let mut block_3 = make_empty_coinbase_block(&privk);

        block_2.header.parent_block = block_1.block_hash();
        block_3.header.parent_block = block_1.block_hash();

        block_2.header.parent_microblock = mblocks_1[2].block_hash();
        block_2.header.parent_microblock_sequence = mblocks_2[2].header.sequence;

        block_3.header.parent_microblock = mblocks_2[2].block_hash();
        block_3.header.parent_microblock_sequence = mblocks_2[2].header.sequence;

        let consensus_hashes = vec![
            ConsensusHash([2u8; 20]),
            ConsensusHash([3u8; 20]),
            ConsensusHash([4u8; 20]),
        ];

        let parent_consensus_hash = ConsensusHash([1u8; 20]);

        // store both microblock forks to staging
        for mblock in mblocks_1.iter() {
            store_staging_microblock(
                &mut chainstate,
                &consensus_hashes[0],
                &block_1.block_hash(),
                mblock,
            );
        }

        for mblock in mblocks_2.iter() {
            store_staging_microblock(
                &mut chainstate,
                &consensus_hashes[0],
                &block_1.block_hash(),
                mblock,
            );
        }

        store_staging_block(
            &mut chainstate,
            &consensus_hashes[0],
            &block_1,
            &parent_consensus_hash,
            1,
            2,
        );

        store_staging_block(
            &mut chainstate,
            &consensus_hashes[1],
            &block_2,
            &consensus_hashes[0],
            1,
            2,
        );

        store_staging_block(
            &mut chainstate,
            &consensus_hashes[2],
            &block_3,
            &consensus_hashes[0],
            1,
            2,
        );

        set_block_processed(
            &mut chainstate,
            &consensus_hashes[0],
            &block_1.block_hash(),
            true,
        );
        set_block_processed(
            &mut chainstate,
            &consensus_hashes[1],
            &block_2.block_hash(),
            true,
        );
        set_block_processed(
            &mut chainstate,
            &consensus_hashes[2],
            &block_3.block_hash(),
            true,
        );

        set_microblocks_processed(
            &mut chainstate,
            &consensus_hashes[1],
            &block_2.block_hash(),
            &mblocks_1[2].block_hash(),
        );

        set_microblocks_processed(
            &mut chainstate,
            &consensus_hashes[2],
            &block_3.block_hash(),
            &mblocks_2[2].block_hash(),
        );

        // both streams should be present
        assert_eq!(
            StacksChainState::load_microblock_stream_fork(
                &chainstate.db(),
                &consensus_hashes[0],
                &block_1.block_hash(),
                &mblocks_1.last().as_ref().unwrap().block_hash(),
            )
            .unwrap()
            .unwrap(),
            mblocks_1
        );

        assert_eq!(
            StacksChainState::load_microblock_stream_fork(
                &chainstate.db(),
                &consensus_hashes[0],
                &block_1.block_hash(),
                &mblocks_2.last().as_ref().unwrap().block_hash(),
            )
            .unwrap()
            .unwrap(),
            mblocks_2
        );

        // loading a descendant stream should fail to load any microblocks, since the fork is at
        // seq 0
        assert_eq!(
            StacksChainState::load_descendant_staging_microblock_stream(
                &chainstate.db(),
                &StacksBlockHeader::make_index_block_hash(
                    &consensus_hashes[0],
                    &block_1.block_hash()
                ),
                0,
                u16::MAX
            )
            .unwrap()
            .unwrap(),
            vec![]
        );
    }

    #[test]
    fn stacks_db_staging_microblocks_multiple_forks() {
        // multiple anchored blocks build off of a microblock stream that gets forked multiple
        // times
        let mut chainstate = instantiate_chainstate(
            false,
            0x80000000,
            "stacks_db_staging_microblocks_multiple_fork",
        );
        let privk = StacksPrivateKey::from_hex(
            "eb05c83546fdd2c79f10f5ad5434a90dd28f7e3acb7c092157aa1bc3656b012c01",
        )
        .unwrap();

        let block_1 = make_empty_coinbase_block(&privk);
        let mut blocks = vec![];

        let mut mblocks = make_sample_microblock_stream(&privk, &block_1.block_hash());
        mblocks.truncate(5);

        let mut mblocks_branches = vec![];
        let mut consensus_hashes = vec![ConsensusHash([2u8; 20])];

        for i in 1..4 {
            let mut mblocks_branch = make_sample_microblock_stream_fork(
                &privk,
                &mblocks[i].block_hash(),
                mblocks[i].header.sequence + 1,
            );
            mblocks_branch.truncate(3);

            let mut block = make_empty_coinbase_block(&privk);
            block.header.parent_block = block_1.block_hash();
            block.header.parent_microblock = mblocks_branch[2].block_hash();
            block.header.parent_microblock_sequence = mblocks_branch[2].header.sequence;

            mblocks_branches.push(mblocks_branch);
            blocks.push(block);
            consensus_hashes.push(ConsensusHash([(i + 2) as u8; 20]));
        }

        let parent_consensus_hash = ConsensusHash([1u8; 20]);

        // store everything
        store_staging_block(
            &mut chainstate,
            &consensus_hashes[0],
            &block_1,
            &parent_consensus_hash,
            1,
            2,
        );

        for (i, block) in blocks.iter().enumerate() {
            store_staging_block(
                &mut chainstate,
                &consensus_hashes[i + 1],
                &block,
                &consensus_hashes[0],
                1,
                2,
            );
        }

        // store both microblock forks to staging
        for mblock in mblocks.iter() {
            store_staging_microblock(
                &mut chainstate,
                &consensus_hashes[0],
                &block_1.block_hash(),
                mblock,
            );
        }

        for mblock_branch in mblocks_branches.iter() {
            for mblock in mblock_branch {
                store_staging_microblock(
                    &mut chainstate,
                    &consensus_hashes[0],
                    &block_1.block_hash(),
                    mblock,
                );
            }
        }

        set_block_processed(
            &mut chainstate,
            &consensus_hashes[0],
            &block_1.block_hash(),
            true,
        );
        for (i, block) in blocks.iter().enumerate() {
            set_block_processed(
                &mut chainstate,
                &consensus_hashes[i + 1],
                &block.block_hash(),
                true,
            );
        }

        for (i, mblock_branch) in mblocks_branches.iter().enumerate() {
            set_microblocks_processed(
                &mut chainstate,
                &consensus_hashes[i + 1],
                &blocks[i].block_hash(),
                &mblock_branch[2].block_hash(),
            );
        }

        // all streams should be present
        assert_eq!(
            StacksChainState::load_microblock_stream_fork(
                &chainstate.db(),
                &consensus_hashes[0],
                &block_1.block_hash(),
                &mblocks.last().as_ref().unwrap().block_hash(),
            )
            .unwrap()
            .unwrap(),
            mblocks
        );

        for (i, mblock_branch) in mblocks_branches.iter().enumerate() {
            let mut expected_mblocks = vec![];
            for j in 0..((mblock_branch[0].header.sequence) as usize) {
                expected_mblocks.push(mblocks[j].clone());
            }
            expected_mblocks.append(&mut mblock_branch.clone());

            assert_eq!(
                StacksChainState::load_microblock_stream_fork(
                    &chainstate.db(),
                    &consensus_hashes[0],
                    &block_1.block_hash(),
                    &mblock_branch.last().as_ref().unwrap().block_hash()
                )
                .unwrap()
                .unwrap(),
                expected_mblocks
            );
        }

        // loading a descendant stream should fail to load any microblocks, since the fork is at
        // seq 1
        assert_eq!(
            StacksChainState::load_descendant_staging_microblock_stream(
                &chainstate.db(),
                &StacksBlockHeader::make_index_block_hash(
                    &consensus_hashes[0],
                    &block_1.block_hash()
                ),
                0,
                u16::MAX
            )
            .unwrap()
            .unwrap(),
            mblocks[0..2].to_vec()
        );
    }

    // TODO(test): test multiple anchored blocks confirming the same microblock stream (in the same
    // place, and different places, with/without orphans)
    // TODO(test): process_next_staging_block
    // TODO(test): test resource limits -- shouldn't be able to load microblock streams that are too big

    /// Tests the basic create, read and update operations for MessageSignatureList.
    #[test]
    fn message_signature_list_operations() {
        let list = MessageSignatureList::empty();
        assert_eq!(0, list.signatures().len());

        let mut list = MessageSignatureList::empty();
        list.add_signature(MessageSignature([0u8; 65]));
        assert_eq!(&vec![MessageSignature([0u8; 65])], list.signatures());
        list.add_signature(MessageSignature([1u8; 65]));
        assert_eq!(
            &vec![MessageSignature([0u8; 65]), MessageSignature([1u8; 65])],
            list.signatures()
        );

        let list = MessageSignatureList::from_single(MessageSignature([0u8; 65]));
        assert_eq!(&vec![MessageSignature([0u8; 65])], list.signatures());

        let list = MessageSignatureList::from_vec(vec![
            MessageSignature([0u8; 65]),
            MessageSignature([1u8; 65]),
        ]);
        assert_eq!(
            &vec![MessageSignature([0u8; 65]), MessageSignature([1u8; 65])],
            list.signatures()
        );
    }

    /// Tests the SQL serialize/deserialize operations for MessageSignatureList.
    #[test]
    fn message_signature_list_sql_serialize() {
        let list = MessageSignatureList::from_vec(vec![
            MessageSignature([0u8; 65]),
            MessageSignature([1u8; 65]),
        ]);
        assert_eq!(ToSqlOutput::from("{\"signatures\":[\"0000000000000000000000000000000000000000000000000000000000000000000000000000000000000000000000000000000000000000000000000000000000\",\"0101010101010101010101010101010101010101010101010101010101010101010101010101010101010101010101010101010101010101010101010101010101\"]}".to_string()), list.to_sql().unwrap());
    }

    #[test]
    fn test_process_deposit_ft_ops() {
        let mut chainstate =
            instantiate_chainstate(false, 0x80000000, "test_process_deposit_ft_ops");

        let privk_user = StacksPrivateKey::from_hex(
            "027682d2f7b05c3801fe4467883ab4cff0568b5e36412b5289e83ea5b519de8a01",
        )
        .unwrap();
        let auth_user = TransactionAuth::from_p2pkh(&privk_user).unwrap();
        let addr_publisher = auth_user.origin().address_testnet();

        let mut conn = chainstate.block_begin(
            &TEST_BURN_STATE_DB,
            &FIRST_BURNCHAIN_CONSENSUS_HASH,
            &FIRST_STACKS_BLOCK_HASH,
            &ConsensusHash([1u8; 20]),
            &BlockHeaderHash([1u8; 32]),
        );

        let hyperchain_simple_ft = "
        (define-fungible-token ft-token)

        (define-public (hyperchain-deposit-ft-token (amount uint) (recipient principal))
          (ft-mint? ft-token amount recipient)
        )

        (define-read-only (get-token-balance (user principal))
            (ft-get-balance ft-token user)
        )
        ";

        let mut hc_deposit_contract_tx = StacksTransaction::new(
            TransactionVersion::Testnet,
            auth_user.clone(),
            TransactionPayload::new_smart_contract("hc-deposit-contract", hyperchain_simple_ft)
                .unwrap(),
        );

        hc_deposit_contract_tx.chain_id = 0x80000000;
        hc_deposit_contract_tx.set_tx_fee(0);

        let mut signer = StacksTransactionSigner::new(&hc_deposit_contract_tx);
        signer.sign_origin(&privk_user).unwrap();

        let signed_contract_tx = signer.get_tx().unwrap();

        // publish contract on hyperchains
        let _ =
            StacksChainState::process_transaction(&mut conn, &signed_contract_tx, false).unwrap();

        // create deposit ft ops
        let ops = vec![
            // this op is well formed
            DepositFtOp {
                txid: Txid([1; 32]),
                burn_header_hash: BurnchainHeaderHash([0; 32]),
                l1_contract_id: QualifiedContractIdentifier::local("l1-contract").unwrap(),
                hc_contract_id: QualifiedContractIdentifier::new(
                    StandardPrincipalData::from(addr_publisher),
                    ContractName::from("hc-deposit-contract"),
                ),
                hc_function_name: ClarityName::from("hyperchain-deposit-ft-token"),
                name: "ft-token".to_string(),
                amount: 2,
                sender: PrincipalData::from(addr_publisher),
            },
            // this op calls a function that does not exist in the designated hyperchains contract
            DepositFtOp {
                txid: Txid([2; 32]),
                burn_header_hash: BurnchainHeaderHash([0; 32]),
                l1_contract_id: QualifiedContractIdentifier::local("l1-contract").unwrap(),
                hc_contract_id: QualifiedContractIdentifier::new(
                    StandardPrincipalData::from(addr_publisher),
                    ContractName::from("hc-deposit-contract"),
                ),
                hc_function_name: ClarityName::from("hyperchain-deposit-ft-token-DNE"),
                name: "ft-token".to_string(),
                amount: 5,
                sender: PrincipalData::from(addr_publisher),
            },
            // this op tries to call a function in an unregistered contract
            DepositFtOp {
                txid: Txid([1; 32]),
                burn_header_hash: BurnchainHeaderHash([0; 32]),
                l1_contract_id: QualifiedContractIdentifier::local("l1-contract").unwrap(),
                hc_contract_id: QualifiedContractIdentifier::new(
                    StandardPrincipalData::from(addr_publisher),
                    ContractName::from("hc-deposit-contract-DNE"),
                ),
                hc_function_name: ClarityName::from("hyperchain-deposit-ft-token"),
                name: "ft-token".to_string(),
                amount: 2,
                sender: PrincipalData::from(addr_publisher),
            },
        ];

        // process ops
        let processed_ops = StacksChainState::process_deposit_ft_ops(&mut conn, ops);

        assert_eq!(processed_ops.len(), 1);
    }

    #[test]
    fn test_process_deposit_nft_ops() {
        let mut chainstate =
            instantiate_chainstate(false, 0x80000000, "test_process_deposit_nft_ops");

        let privk_user = StacksPrivateKey::from_hex(
            "027682d2f7b05c3801fe4467883ab4cff0568b5e36412b5289e83ea5b519de8a01",
        )
        .unwrap();
        let auth_user = TransactionAuth::from_p2pkh(&privk_user).unwrap();
        let addr_publisher = auth_user.origin().address_testnet();

        let mut conn = chainstate.block_begin(
            &TEST_BURN_STATE_DB,
            &FIRST_BURNCHAIN_CONSENSUS_HASH,
            &FIRST_STACKS_BLOCK_HASH,
            &ConsensusHash([1u8; 20]),
            &BlockHeaderHash([1u8; 32]),
        );

        let hyperchain_simple_nft = "
        (define-non-fungible-token nft-token uint)

        (define-public (hyperchain-deposit-nft-token (id uint) (recipient principal))
          (nft-mint? nft-token id recipient)
        )

        (define-read-only (get-token-owner (id uint))
            (nft-get-owner? nft-token id)
        )
        ";

        let mut hc_deposit_contract_tx = StacksTransaction::new(
            TransactionVersion::Testnet,
            auth_user.clone(),
            TransactionPayload::new_smart_contract("hc-deposit-contract", hyperchain_simple_nft)
                .unwrap(),
        );

        hc_deposit_contract_tx.chain_id = 0x80000000;
        hc_deposit_contract_tx.set_tx_fee(0);

        let mut signer = StacksTransactionSigner::new(&hc_deposit_contract_tx);
        signer.sign_origin(&privk_user).unwrap();

        let signed_contract_tx = signer.get_tx().unwrap();

        // publish contract on hyperchains
        let _ =
            StacksChainState::process_transaction(&mut conn, &signed_contract_tx, false).unwrap();

        // create deposit nft ops
        let ops = vec![
            // this op is well formed
            DepositNftOp {
                txid: Txid([1; 32]),
                burn_header_hash: BurnchainHeaderHash([0; 32]),
                l1_contract_id: QualifiedContractIdentifier::local("l1-contract").unwrap(),
                hc_contract_id: QualifiedContractIdentifier::new(
                    StandardPrincipalData::from(addr_publisher),
                    ContractName::from("hc-deposit-contract"),
                ),
                hc_function_name: ClarityName::from("hyperchain-deposit-nft-token"),
                id: 2,
                sender: PrincipalData::from(addr_publisher),
            },
            // this op calls a function that does not exist in the designated hyperchains contract
            DepositNftOp {
                txid: Txid([1; 32]),
                burn_header_hash: BurnchainHeaderHash([0; 32]),
                l1_contract_id: QualifiedContractIdentifier::local("l1-contract").unwrap(),
                hc_contract_id: QualifiedContractIdentifier::new(
                    StandardPrincipalData::from(addr_publisher),
                    ContractName::from("hc-deposit-contract"),
                ),
                hc_function_name: ClarityName::from("hyperchain-deposit-nft-token-DNE"),
                id: 2,
                sender: PrincipalData::from(addr_publisher),
            },
            // this op tries to call a function in an unregistered contract
            DepositNftOp {
                txid: Txid([1; 32]),
                burn_header_hash: BurnchainHeaderHash([0; 32]),
                l1_contract_id: QualifiedContractIdentifier::local("l1-contract").unwrap(),
                hc_contract_id: QualifiedContractIdentifier::new(
                    StandardPrincipalData::from(addr_publisher),
                    ContractName::from("hc-deposit-contract-DNE"),
                ),
                hc_function_name: ClarityName::from("hyperchain-deposit-nft-token"),
                id: 2,
                sender: PrincipalData::from(addr_publisher),
            },
        ];

        // process ops
        let processed_ops = StacksChainState::process_deposit_nft_ops(&mut conn, ops);

        assert_eq!(processed_ops.len(), 1);
    }
}<|MERGE_RESOLUTION|>--- conflicted
+++ resolved
@@ -4916,15 +4916,12 @@
         let (applied_epoch_transition, mut tx_receipts) =
             StacksChainState::process_epoch_transition(&mut clarity_tx, burn_tip_height)?;
 
-<<<<<<< HEAD
         tx_receipts.extend(StacksChainState::process_deposit_stx_ops(
             &mut clarity_tx,
             deposit_stx_ops,
         ));
 
-=======
         // Process asset deposits
->>>>>>> 2361d4fb
         tx_receipts.extend(StacksChainState::process_deposit_ft_ops(
             &mut clarity_tx,
             deposit_ft_ops,
