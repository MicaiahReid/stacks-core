--- conflicted
+++ resolved
@@ -597,31 +597,27 @@
 // fraction (out of 100) of the coinbase a user will receive for reporting a microblock stream fork
 pub const POISON_MICROBLOCK_COMMISSION_FRACTION: u128 = 5;
 
+#[derive(Debug, Clone)]
 pub struct ChainstateAccountBalance {
     pub address: String,
     pub amount: u64,
 }
 
-<<<<<<< HEAD
-impl VestingSchedule {
-    pub fn new(address: StacksAddress, amount: u64, block_height: u64) -> VestingSchedule {
-        VestingSchedule {
-            address,
+#[derive(Debug, Clone)]
+pub struct ChainstateAccountLockup {
+    pub address: String,
+    pub amount: u64,
+    pub block_height: u64,
+}
+
+impl ChainstateAccountLockup {
+    pub fn new(address: StacksAddress, amount: u64, block_height: u64) -> ChainstateAccountLockup {
+        ChainstateAccountLockup {
+            address: address.to_string(),
             amount,
             block_height,
         }
     }
-}
-
-#[derive(Debug, Clone, Deserialize)]
-pub struct AccountBalance {
-    pub address: StacksAddress,
-=======
-pub struct ChainStateAccountLockup {
-    pub address: String,
->>>>>>> 82640861
-    pub amount: u64,
-    pub block_height: u64,
 }
 
 pub struct ChainStateBootData {
@@ -631,7 +627,7 @@
     pub initial_balances: Vec<(PrincipalData, u64)>,
     pub post_flight_callback: Option<Box<dyn FnOnce(&mut ClarityTx) -> ()>>,
     pub get_bulk_initial_lockups:
-        Option<Box<dyn FnOnce() -> Box<dyn Iterator<Item = ChainStateAccountLockup>>>>,
+        Option<Box<dyn FnOnce() -> Box<dyn Iterator<Item = ChainstateAccountLockup>>>>,
     pub get_bulk_initial_balances:
         Option<Box<dyn FnOnce() -> Box<dyn Iterator<Item = ChainstateAccountBalance>>>>,
 }
@@ -941,23 +937,21 @@
             );
             receipts.push(allocations_receipt);
 
-<<<<<<< HEAD
-            if let Some(get_schedules) = boot_data.get_bulk_initial_vesting_schedules.take() {
-                info!("Initializing chain with vesting schedules");
-                let mut vesting_schedules_per_block: HashMap<u64, Vec<Value>> = HashMap::new();
-                let initial_vesting_schedules = get_schedules();
-                for schedule in initial_vesting_schedules {
+            if let Some(get_schedules) = boot_data.get_bulk_initial_lockups.take() {
+                info!("Initializing chain with lockups");
+                let mut lockups_per_block: HashMap<u64, Vec<Value>> = HashMap::new();
+                let initial_lockups = get_schedules();
+                for schedule in initial_lockups {
+                    let stx_address =
+                        StacksChainState::parse_genesis_address(&schedule.address, mainnet);
                     let value = Value::Tuple(
                         TupleData::from_data(vec![
-                            (
-                                "recipient".into(),
-                                Value::Principal(schedule.address.into()),
-                            ),
+                            ("recipient".into(), Value::Principal(stx_address)),
                             ("amount".into(), Value::UInt(schedule.amount.into())),
                         ])
                         .unwrap(),
                     );
-                    match vesting_schedules_per_block.entry(schedule.block_height) {
+                    match lockups_per_block.entry(schedule.block_height) {
                         Entry::Occupied(schedules) => {
                             schedules.into_mut().push(value);
                         }
@@ -971,49 +965,11 @@
                 clarity_tx.connection().as_transaction(|clarity| {
                     clarity
                         .with_clarity_db(|db| {
-                            for (block_height, schedule) in vesting_schedules_per_block.into_iter()
-                            {
+                            for (block_height, schedule) in lockups_per_block.into_iter() {
                                 let key = Value::UInt(block_height.into());
-=======
-            let mut total_locked_amount: u128 = 0;
-            if let Some(get_schedules) = boot_data.get_bulk_initial_lockups.take() {
-                info!("Initializing chain with locked balances");
-                let mut lockup_count = 0;
-                clarity_tx.connection().as_transaction(|clarity| {
-                    let initial_lockups = get_schedules();
-                    let mut unlocks_per_blocks: HashMap<u64, u32> = HashMap::new();
-                    let lockup_contract_id = boot_code_id("lockup");
-                    for schedule in initial_lockups {
-                        total_locked_amount = total_locked_amount
-                            .checked_add(schedule.amount as u128)
-                            .expect("FATAL: locked STX overflow");
-                        lockup_count = lockup_count + 1;
-                        let value = unlocks_per_blocks.get(&schedule.block_height).unwrap_or(&0);
-                        let index = value + 1;
-                        unlocks_per_blocks.insert(schedule.block_height, index);
-                        let stx_address =
-                            StacksChainState::parse_genesis_address(&schedule.address, mainnet);
-                        clarity
-                            .with_clarity_db(|db| {
-                                let key = TupleData::from_data(vec![
-                                    (
-                                        "stx-height".into(),
-                                        Value::UInt(schedule.block_height.into()),
-                                    ),
-                                    ("index".into(), Value::UInt(index.into())),
-                                ])
-                                .unwrap();
-
-                                let value = TupleData::from_data(vec![
-                                    ("owner".into(), Value::Principal(stx_address)),
-                                    ("metadata".into(), Value::buff_from_byte(0)),
-                                    ("unlock-ustx".into(), Value::UInt(schedule.amount.into())),
-                                ])
-                                .unwrap();
->>>>>>> 82640861
                                 db.insert_entry(
                                     &lockup_contract_id,
-                                    "vesting-schedules",
+                                    "lockups",
                                     key,
                                     Value::list_from(schedule).unwrap(),
                                 )?;
@@ -1022,29 +978,8 @@
                         })
                         .unwrap();
                 });
-<<<<<<< HEAD
-            }
-
-=======
-                info!(
-                    "Done initializing chain with {} locked balances",
-                    lockup_count
-                );
-            }
-
-            info!(
-                "Credit lockup contract with balance {}",
-                total_locked_amount
-            );
-            clarity_tx.connection().as_transaction(|clarity| {
-                StacksChainState::account_genesis_credit(
-                    clarity,
-                    &PrincipalData::from(boot_code_id("lockup")),
-                    total_locked_amount,
-                )
-            });
-
->>>>>>> 82640861
+            }
+
             if let Some(callback) = boot_data.post_flight_callback.take() {
                 callback(&mut clarity_tx);
             }
