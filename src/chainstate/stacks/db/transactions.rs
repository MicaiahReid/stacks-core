// Copyright (C) 2013-2020 Blockstack PBC, a public benefit corporation
// Copyright (C) 2020 Stacks Open Internet Foundation
//
// This program is free software: you can redistribute it and/or modify
// it under the terms of the GNU General Public License as published by
// the Free Software Foundation, either version 3 of the License, or
// (at your option) any later version.
//
// This program is distributed in the hope that it will be useful,
// but WITHOUT ANY WARRANTY; without even the implied warranty of
// MERCHANTABILITY or FITNESS FOR A PARTICULAR PURPOSE.  See the
// GNU General Public License for more details.
//
// You should have received a copy of the GNU General Public License
// along with this program.  If not, see <http://www.gnu.org/licenses/>.

use std::io;
use std::io::prelude::*;
use std::io::{Read, Write};

use std::collections::{HashMap, HashSet};
use std::fmt;
use std::fs;

use chainstate::stacks::db::*;
use chainstate::stacks::Error;
use chainstate::stacks::*;

use std::path::{Path, PathBuf};

use util::db::Error as db_error;
use util::db::{query_count, query_rows, DBConn};

use util::strings::{StacksString, VecDisplay};

use util::hash::to_hex;

use chainstate::burn::db::sortdb::*;

use net::Error as net_error;

use vm::types::{
    AssetIdentifier, BuffData, PrincipalData, QualifiedContractIdentifier, SequenceData,
    StandardPrincipalData, TupleData, TypeSignature, Value,
};

use vm::contexts::{AssetMap, AssetMapEntry, Environment};

use vm::analysis::run_analysis;
use vm::ast::build_ast;

use vm::costs::cost_functions;
use vm::costs::cost_functions::ClarityCostFunction;
use vm::costs::runtime_cost;
use vm::costs::CostTracker;
use vm::costs::ExecutionCost;

use vm::clarity::{
    ClarityBlockConnection, ClarityConnection, ClarityInstance, ClarityTransactionConnection,
};

use vm::errors::Error as InterpreterError;

pub use vm::analysis::errors::CheckErrors;
use vm::analysis::types::ContractAnalysis;
use vm::clarity::Error as clarity_error;

use vm::database::ClarityDatabase;

use vm::contracts::Contract;

use vm::representations::ClarityName;
use vm::representations::ContractName;

// make it possible to have a set of Values
impl std::hash::Hash for Value {
    fn hash<H: std::hash::Hasher>(&self, state: &mut H) {
        let mut s = vec![];
        self.consensus_serialize(&mut s)
            .expect("FATAL: failed to serialize to vec");
        s.hash(state);
    }
}

impl StacksTransactionReceipt {
    pub fn from_stx_transfer(
        tx: StacksTransaction,
        events: Vec<StacksTransactionEvent>,
        result: Value,
        cost: ExecutionCost,
    ) -> StacksTransactionReceipt {
        StacksTransactionReceipt {
            events: events,
            result: result,
            stx_burned: 0,
            post_condition_aborted: false,
            contract_analysis: None,
            transaction: tx.into(),
            execution_cost: cost,
        }
    }

    pub fn from_contract_call(
        tx: StacksTransaction,
        events: Vec<StacksTransactionEvent>,
        result: Value,
        burned: u128,
        cost: ExecutionCost,
    ) -> StacksTransactionReceipt {
        StacksTransactionReceipt {
            transaction: tx.into(),
            post_condition_aborted: false,
            events,
            result,
            stx_burned: burned,
            contract_analysis: None,
            execution_cost: cost,
        }
    }

    pub fn from_condition_aborted_contract_call(
        tx: StacksTransaction,
        events: Vec<StacksTransactionEvent>,
        result: Value,
        burned: u128,
        cost: ExecutionCost,
    ) -> StacksTransactionReceipt {
        StacksTransactionReceipt {
            transaction: tx.into(),
            post_condition_aborted: true,
            events,
            result,
            stx_burned: burned,
            contract_analysis: None,
            execution_cost: cost,
        }
    }

    pub fn from_smart_contract(
        tx: StacksTransaction,
        events: Vec<StacksTransactionEvent>,
        burned: u128,
        analysis: ContractAnalysis,
        cost: ExecutionCost,
    ) -> StacksTransactionReceipt {
        StacksTransactionReceipt {
            transaction: tx.into(),
            events,
            post_condition_aborted: false,
            result: Value::okay_true(),
            stx_burned: burned,
            contract_analysis: Some(analysis),
            execution_cost: cost,
        }
    }

    pub fn from_condition_aborted_smart_contract(
        tx: StacksTransaction,
        events: Vec<StacksTransactionEvent>,
        burned: u128,
        analysis: ContractAnalysis,
        cost: ExecutionCost,
    ) -> StacksTransactionReceipt {
        StacksTransactionReceipt {
            transaction: tx.into(),
            events,
            post_condition_aborted: true,
            result: Value::okay_true(),
            stx_burned: burned,
            contract_analysis: Some(analysis),
            execution_cost: cost,
        }
    }

    pub fn from_coinbase(tx: StacksTransaction) -> StacksTransactionReceipt {
        StacksTransactionReceipt {
            transaction: tx.into(),
            events: vec![],
            post_condition_aborted: false,
            result: Value::okay_true(),
            stx_burned: 0,
            contract_analysis: None,
            execution_cost: ExecutionCost::zero(),
        }
    }

    pub fn from_analysis_failure(
        tx: StacksTransaction,
        analysis_cost: ExecutionCost,
    ) -> StacksTransactionReceipt {
        StacksTransactionReceipt {
            transaction: tx.into(),
            events: vec![],
            post_condition_aborted: false,
            result: Value::err_none(),
            stx_burned: 0,
            contract_analysis: None,
            execution_cost: analysis_cost,
        }
    }

    pub fn from_poison_microblock(
        tx: StacksTransaction,
        result: Value,
        cost: ExecutionCost,
    ) -> StacksTransactionReceipt {
        StacksTransactionReceipt {
            transaction: tx.into(),
            events: vec![],
            post_condition_aborted: false,
            result: result,
            stx_burned: 0,
            contract_analysis: None,
            execution_cost: cost,
        }
    }
}

#[derive(Debug)]
pub struct TransactionNonceMismatch {
    pub expected: u64,
    pub actual: u64,
    pub txid: Txid,
    pub principal: PrincipalData,
    pub is_origin: bool,
    pub quiet: bool,
}

impl std::fmt::Display for TransactionNonceMismatch {
    fn fmt(&self, f: &mut std::fmt::Formatter) -> std::fmt::Result {
        let acct_type = if self.is_origin { "origin" } else { "sponsor" };
        write!(
            f,
            "Bad nonce: {} account {} nonce of tx {} is {} (expected {})",
            acct_type,
            &self.principal,
            &self.txid.to_hex(),
            &self.actual,
            &self.expected
        )
    }
}

impl<T> From<(TransactionNonceMismatch, T)> for Error {
    fn from(e: (TransactionNonceMismatch, T)) -> Error {
        Error::InvalidStacksTransaction(e.0.to_string(), e.0.quiet)
    }
}

impl From<TransactionNonceMismatch> for MemPoolRejection {
    fn from(e: TransactionNonceMismatch) -> MemPoolRejection {
        MemPoolRejection::BadNonces(e)
    }
}

enum ClarityRuntimeTxError {
    Acceptable {
        error: clarity_error,
        err_type: &'static str,
    },
    AbortedByCallback(Option<Value>, AssetMap, Vec<StacksTransactionEvent>),
    CostError(ExecutionCost, ExecutionCost),
    Rejectable(clarity_error),
}

fn handle_clarity_runtime_error(error: clarity_error) -> ClarityRuntimeTxError {
    match error {
        // runtime errors are okay
        clarity_error::Interpreter(InterpreterError::Runtime(_, _)) => {
            ClarityRuntimeTxError::Acceptable {
                error,
                err_type: "runtime error",
            }
        }
        clarity_error::Interpreter(InterpreterError::ShortReturn(_)) => {
            ClarityRuntimeTxError::Acceptable {
                error,
                err_type: "short return/panic",
            }
        }
        clarity_error::AbortedByCallback(val, assets, events) => {
            ClarityRuntimeTxError::AbortedByCallback(val, assets, events)
        }
        clarity_error::CostError(cost, budget) => ClarityRuntimeTxError::CostError(cost, budget),
        unhandled_error => ClarityRuntimeTxError::Rejectable(unhandled_error),
    }
}

impl StacksChainState {
    /// Get the payer account
    fn get_payer_account<T: ClarityConnection>(
        clarity_tx: &mut T,
        tx: &StacksTransaction,
    ) -> StacksAccount {
        // who's paying the fee?
        let payer_account = if let Some(sponsor_address) = tx.sponsor_address() {
            let payer_account = StacksChainState::get_account(clarity_tx, &sponsor_address.into());
            payer_account
        } else {
            let origin_account =
                StacksChainState::get_account(clarity_tx, &tx.origin_address().into());
            origin_account
        };

        payer_account
    }

    /// Check the account nonces for the supplied stacks transaction,
    ///   returning the origin and payer accounts if valid.
    pub fn check_transaction_nonces<T: ClarityConnection>(
        clarity_tx: &mut T,
        tx: &StacksTransaction,
        quiet: bool,
    ) -> Result<
        (StacksAccount, StacksAccount),
        (TransactionNonceMismatch, (StacksAccount, StacksAccount)),
    > {
        // who's sending it?
        let origin = tx.get_origin();
        let origin_account = StacksChainState::get_account(clarity_tx, &tx.origin_address().into());

        // who's paying the fee?
        let payer_account = if let Some(sponsor_address) = tx.sponsor_address() {
            let payer = tx.get_payer();
            let payer_account = StacksChainState::get_account(clarity_tx, &sponsor_address.into());

            if payer.nonce() != payer_account.nonce {
                let e = TransactionNonceMismatch {
                    expected: payer_account.nonce,
                    actual: payer.nonce(),
                    txid: tx.txid(),
                    principal: payer_account.principal.clone(),
                    is_origin: false,
                    quiet: quiet,
                };
                if !quiet {
                    warn!("{}", &e);
                }
                return Err((e, (origin_account, payer_account)));
            }

            payer_account
        } else {
            origin_account.clone()
        };

        // check nonces
        if origin.nonce() != origin_account.nonce {
            let e = TransactionNonceMismatch {
                expected: origin_account.nonce,
                actual: origin.nonce(),
                txid: tx.txid(),
                principal: origin_account.principal.clone(),
                is_origin: true,
                quiet: quiet,
            };
            if !quiet {
                warn!("{}", &e);
            }
            return Err((e, (origin_account, payer_account)));
        }

        Ok((origin_account, payer_account))
    }

    /// Pay the transaction fee (but don't credit it to the miner yet).
    /// Does not touch the account nonce.
    /// Consumes the account object, since it invalidates it.
    fn pay_transaction_fee(
        clarity_tx: &mut ClarityTransactionConnection,
        fee: u64,
        payer_account: StacksAccount,
    ) -> Result<u64, Error> {
        let cur_burn_block_height = clarity_tx
            .with_clarity_db_readonly(|ref mut db| db.get_current_burnchain_block_height());

        let consolidated_balance = payer_account
            .stx_balance
            .get_available_balance_at_burn_block(cur_burn_block_height as u64);

        if consolidated_balance < fee as u128 {
            return Err(Error::InvalidFee);
        }

        StacksChainState::account_debit(clarity_tx, &payer_account.principal, fee);
        Ok(fee)
    }

    /// Pre-check a transaction -- make sure it's well-formed
    pub fn process_transaction_precheck(
        config: &DBConfig,
        tx: &StacksTransaction,
    ) -> Result<(), Error> {
        // valid auth?
        tx.verify().map_err(Error::NetError)?;

        // destined for us?
        if config.chain_id != tx.chain_id {
            let msg = format!(
                "Invalid tx {}: invalid chain ID {} (expected {})",
                tx.txid(),
                tx.chain_id,
                config.chain_id
            );
            warn!("{}", &msg);

            return Err(Error::InvalidStacksTransaction(msg, false));
        }

        match tx.version {
            TransactionVersion::Mainnet => {
                if !config.mainnet {
                    let msg = format!("Invalid tx {}: on testnet; got mainnet", tx.txid());
                    warn!("{}", &msg);

                    return Err(Error::InvalidStacksTransaction(msg, false));
                }
            }
            TransactionVersion::Testnet => {
                if config.mainnet {
                    let msg = format!("Invalid tx {}: on mainnet; got testnet", tx.txid());
                    warn!("{}", &msg);

                    return Err(Error::InvalidStacksTransaction(msg, false));
                }
            }
        }

        Ok(())
    }

    /// Apply a post-conditions check.
    /// Return true if they all pass.
    /// Return false if at least one fails.
    fn check_transaction_postconditions(
        post_conditions: &Vec<TransactionPostCondition>,
        post_condition_mode: &TransactionPostConditionMode,
        origin_account: &StacksAccount,
        asset_map: &AssetMap,
    ) -> bool {
        let mut checked_fungible_assets: HashMap<PrincipalData, HashSet<AssetIdentifier>> =
            HashMap::new();
        let mut checked_nonfungible_assets: HashMap<
            PrincipalData,
            HashMap<AssetIdentifier, HashSet<Value>>,
        > = HashMap::new();
        let allow_unchecked_assets = *post_condition_mode == TransactionPostConditionMode::Allow;

        for postcond in post_conditions {
            match postcond {
                TransactionPostCondition::STX(
                    ref principal,
                    ref condition_code,
                    ref amount_sent_condition,
                ) => {
                    let account_principal = principal.to_principal_data(&origin_account.principal);

                    let amount_transferred = asset_map.get_stx(&account_principal).unwrap_or(0);
                    let amount_burned = asset_map.get_stx_burned(&account_principal).unwrap_or(0);

                    let amount_sent = amount_transferred
                        .checked_add(amount_burned)
                        .expect("FATAL: sent waaaaay too much STX");

                    if !condition_code.check(*amount_sent_condition as u128, amount_sent) {
                        info!(
                            "Post-condition check failure on STX owned by {}: {:?} {:?} {}",
                            account_principal, amount_sent_condition, condition_code, amount_sent
                        );
                        return false;
                    }

                    if let Some(ref mut asset_ids) =
                        checked_fungible_assets.get_mut(&account_principal)
                    {
                        if amount_transferred > 0 {
                            asset_ids.insert(AssetIdentifier::STX());
                        }
                        if amount_burned > 0 {
                            asset_ids.insert(AssetIdentifier::STX_burned());
                        }
                    } else {
                        let mut h = HashSet::new();
                        if amount_transferred > 0 {
                            h.insert(AssetIdentifier::STX());
                        }
                        if amount_burned > 0 {
                            h.insert(AssetIdentifier::STX_burned());
                        }
                        checked_fungible_assets.insert(account_principal, h);
                    }
                }
                TransactionPostCondition::Fungible(
                    ref principal,
                    ref asset_info,
                    ref condition_code,
                    ref amount_sent_condition,
                ) => {
                    let account_principal = principal.to_principal_data(&origin_account.principal);
                    let asset_id = AssetIdentifier {
                        contract_identifier: QualifiedContractIdentifier::new(
                            StandardPrincipalData::from(asset_info.contract_address.clone()),
                            asset_info.contract_name.clone(),
                        ),
                        asset_name: asset_info.asset_name.clone(),
                    };

                    let amount_sent = asset_map
                        .get_fungible_tokens(&account_principal, &asset_id)
                        .unwrap_or(0);
                    if !condition_code.check(*amount_sent_condition as u128, amount_sent) {
                        info!("Post-condition check failure on fungible asset {} owned by {}: {} {:?} {}", &asset_id, account_principal, amount_sent_condition, condition_code, amount_sent);
                        return false;
                    }

                    if let Some(ref mut asset_ids) =
                        checked_fungible_assets.get_mut(&account_principal)
                    {
                        asset_ids.insert(asset_id);
                    } else {
                        let mut h = HashSet::new();
                        h.insert(asset_id);
                        checked_fungible_assets.insert(account_principal, h);
                    }
                }
                TransactionPostCondition::Nonfungible(
                    ref principal,
                    ref asset_info,
                    ref asset_value,
                    ref condition_code,
                ) => {
                    let account_principal = principal.to_principal_data(&origin_account.principal);
                    let asset_id = AssetIdentifier {
                        contract_identifier: QualifiedContractIdentifier::new(
                            StandardPrincipalData::from(asset_info.contract_address.clone()),
                            asset_info.contract_name.clone(),
                        ),
                        asset_name: asset_info.asset_name.clone(),
                    };

                    let empty_assets = vec![];
                    let assets_sent = asset_map
                        .get_nonfungible_tokens(&account_principal, &asset_id)
                        .unwrap_or(&empty_assets);
                    if !condition_code.check(asset_value, assets_sent) {
                        info!("Post-condition check failure on non-fungible asset {} owned by {}: {:?} {:?}", &asset_id, account_principal, &asset_value, condition_code);
                        return false;
                    }

                    if let Some(ref mut asset_id_map) =
                        checked_nonfungible_assets.get_mut(&account_principal)
                    {
                        if let Some(ref mut asset_values) = asset_id_map.get_mut(&asset_id) {
                            asset_values.insert(asset_value.clone());
                        } else {
                            let mut asset_set = HashSet::new();
                            asset_set.insert(asset_value.clone());
                            asset_id_map.insert(asset_id, asset_set);
                        }
                    } else {
                        let mut asset_id_map = HashMap::new();
                        let mut asset_set = HashSet::new();
                        asset_set.insert(asset_value.clone());
                        asset_id_map.insert(asset_id, asset_set);
                        checked_nonfungible_assets.insert(account_principal, asset_id_map);
                    }
                }
            }
        }

        if !allow_unchecked_assets {
            // make sure every asset transferred is covered by a postcondition
            let asset_map_copy = (*asset_map).clone();
            let mut all_assets_sent = asset_map_copy.to_table();
            for (principal, mut assets) in all_assets_sent.drain() {
                for (asset_identifier, asset_entry) in assets.drain() {
                    match asset_entry {
                        AssetMapEntry::Asset(values) => {
                            // this is a NFT
                            if let Some(ref checked_nft_asset_map) =
                                checked_nonfungible_assets.get(&principal)
                            {
                                if let Some(ref nfts) = checked_nft_asset_map.get(&asset_identifier)
                                {
                                    // each value must be covered
                                    for v in values {
                                        if !nfts.contains(&v) {
                                            info!("Post-condition check failure: Non-fungible asset {} value {:?} was moved by {} but not checked", &asset_identifier, &v, &principal);
                                            return false;
                                        }
                                    }
                                } else {
                                    // no values covered
                                    info!("Post-condition check failure: No checks for non-fungible asset type {} moved by {}", &asset_identifier, &principal);
                                    return false;
                                }
                            } else {
                                // no NFT for this principal
                                info!("Post-condition check failure: No checks for any non-fungible assets, but moved {} by {}", &asset_identifier, &principal);
                                return false;
                            }
                        }
                        _ => {
                            // This is STX or a fungible token
                            if let Some(ref checked_ft_asset_ids) =
                                checked_fungible_assets.get(&principal)
                            {
                                if !checked_ft_asset_ids.contains(&asset_identifier) {
                                    info!("Post-condition check failure: checks did not cover transfer of {} by {}", &asset_identifier, &principal);
                                    return false;
                                }
                            } else {
                                info!("Post-condition check failure: No checks for fungible token type {} moved by {}", &asset_identifier, &principal);
                                return false;
                            }
                        }
                    }
                }
            }
        }
        return true;
    }

    /// Given two microblock headers, were they signed by the same key?
    /// Return the pubkey hash if so; return Err otherwise
    fn check_microblock_header_signer(
        mblock_hdr_1: &StacksMicroblockHeader,
        mblock_hdr_2: &StacksMicroblockHeader,
    ) -> Result<Hash160, Error> {
        let pkh1 = mblock_hdr_1.check_recover_pubkey().map_err(|e| {
            Error::InvalidStacksTransaction(
                format!("Failed to recover public key: {:?}", &e),
                false,
            )
        })?;

        let pkh2 = mblock_hdr_2.check_recover_pubkey().map_err(|e| {
            Error::InvalidStacksTransaction(
                format!("Failed to recover public key: {:?}", &e),
                false,
            )
        })?;

        if pkh1 != pkh2 {
            let msg = format!(
                "Invalid PoisonMicroblock transaction -- signature pubkey hash {} != {}",
                &pkh1, &pkh2
            );
            warn!("{}", &msg);
            return Err(Error::InvalidStacksTransaction(msg, false));
        }
        Ok(pkh1)
    }

    /// Process a poison-microblock transaction within a Clarity environment.
    /// The code in vm::contexts will call this, via a similarly-named method.
    /// Returns a Value that represents the miner slashed:
    /// * contains the block height of the block with the slashed microblock public key hash
    /// * contains the microblock public key hash
    /// * contains the sender that reported the poison-microblock
    /// * contains the sequence number at which the fork occured
    pub fn handle_poison_microblock(
        env: &mut Environment,
        mblock_header_1: &StacksMicroblockHeader,
        mblock_header_2: &StacksMicroblockHeader,
    ) -> Result<Value, Error> {
        let cost_before = env.global_context.cost_track.get_total();

        // encodes MARF reads for loading microblock height and current height, and loading and storing a
        // poison-microblock report
        runtime_cost(ClarityCostFunction::PoisonMicroblock, env, 0)
            .map_err(|e| Error::from_cost_error(e, cost_before.clone(), &env.global_context))?;

        let sender_principal = match &env.sender {
            Some(ref sender) => {
                let sender_principal = sender.clone().expect_principal();
                if let PrincipalData::Standard(sender_principal) = sender_principal {
                    sender_principal
                } else {
                    panic!(
                        "BUG: tried to handle poison microblock without a standard principal sender"
                    );
                }
            }
            None => {
                panic!("BUG: tried to handle poison microblock without a sender");
            }
        };

        // is this valid -- were both headers signed by the same key?
        let pubkh =
            StacksChainState::check_microblock_header_signer(mblock_header_1, mblock_header_2)?;

        let microblock_height_opt = env
            .global_context
            .database
            .get_microblock_pubkey_hash_height(&pubkh);
        let current_height = env.global_context.database.get_current_block_height();

        // for the microblock public key hash we had to process
        env.add_memory(20)
            .map_err(|e| Error::from_cost_error(e, cost_before.clone(), &env.global_context))?;

        // for the block height we had to load
        env.add_memory(4)
            .map_err(|e| Error::from_cost_error(e, cost_before.clone(), &env.global_context))?;

        // was the referenced public key hash used anytime in the past
        // MINER_REWARD_MATURITY blocks?
        let mblock_pubk_height = match microblock_height_opt {
            None => {
                // public key has never been seen before
                let msg = format!(
                    "Invalid Stacks transaction: microblock public key hash {} never seen in this fork",
                    &pubkh
                );
                warn!("{}", &msg;
                      "microblock_pubkey_hash" => %pubkh
                );

                return Err(Error::InvalidStacksTransaction(msg, false));
            }
            Some(height) => {
                if height
                    .checked_add(MINER_REWARD_MATURITY as u32)
                    .expect("BUG: too many blocks")
                    < current_height
                {
                    let msg = format!("Invalid Stacks transaction: microblock public key hash from height {} has matured relative to current height {}", height, current_height);
                    warn!("{}", &msg;
                          "microblock_pubkey_hash" => %pubkh
                    );

                    return Err(Error::InvalidStacksTransaction(msg, false));
                }
                height
            }
        };

        // add punishment / commission record, if one does not already exist at lower sequence
        let (reporter_principal, reported_seq) = if let Some((reporter, seq)) = env
            .global_context
            .database
            .get_microblock_poison_report(mblock_pubk_height)
        {
            // account for report loaded
            env.add_memory(TypeSignature::PrincipalType.size() as u64)
                .map_err(|e| Error::from_cost_error(e, cost_before.clone(), &env.global_context))?;

            // u128 sequence
            env.add_memory(16)
                .map_err(|e| Error::from_cost_error(e, cost_before.clone(), &env.global_context))?;

            if mblock_header_1.sequence < seq {
                // this sender reports a point lower in the stream where a fork occurred, and is now
                // entitled to a commission of the punished miner's coinbase
                debug!("Sender {} reports a better poison-miroblock record (at {}) for key {} at height {} than {} (at {})", &sender_principal, mblock_header_1.sequence, &pubkh, mblock_pubk_height, &reporter, seq;
                    "sender" => %sender_principal,
                    "microblock_pubkey_hash" => %pubkh
                );
                env.global_context.database.insert_microblock_poison(
                    mblock_pubk_height,
                    &sender_principal,
                    mblock_header_1.sequence,
                )?;
                (sender_principal.clone(), mblock_header_1.sequence)
            } else {
                // someone else beat the sender to this report
                debug!("Sender {} reports an equal or worse poison-microblock record (at {}, but already have one for {}); dropping...", &sender_principal, mblock_header_1.sequence, seq;
                    "sender" => %sender_principal,
                    "microblock_pubkey_hash" => %pubkh
                );
                (reporter, seq)
            }
        } else {
            // first-ever report of a fork
            debug!(
                "Sender {} reports a poison-microblock record at seq {} for key {} at height {}",
                &sender_principal, mblock_header_1.sequence, &pubkh, &mblock_pubk_height;
                "sender" => %sender_principal,
                "microblock_pubkey_hash" => %pubkh
            );
            env.global_context.database.insert_microblock_poison(
                mblock_pubk_height,
                &sender_principal,
                mblock_header_1.sequence,
            )?;
            (sender_principal.clone(), mblock_header_1.sequence)
        };

        let hash_data = BuffData {
            data: pubkh.as_bytes().to_vec(),
        };
        let tuple_data = TupleData::from_data(vec![
            (
                ClarityName::try_from("block_height").expect("BUG: valid string representation"),
                Value::UInt(mblock_pubk_height as u128),
            ),
            (
                ClarityName::try_from("microblock_pubkey_hash")
                    .expect("BUG: valid string representation"),
                Value::Sequence(SequenceData::Buffer(hash_data)),
            ),
            (
                ClarityName::try_from("reporter").expect("BUG: valid string representation"),
                Value::Principal(PrincipalData::Standard(reporter_principal)),
            ),
            (
                ClarityName::try_from("sequence").expect("BUG: valid string representation"),
                Value::UInt(reported_seq as u128),
            ),
        ])
        .expect("BUG: valid tuple representation");

        Ok(Value::Tuple(tuple_data))
    }

    /// Process the transaction's payload, and run the post-conditions against the resulting state.
    /// Returns the number of STX burned.
    pub fn process_transaction_payload(
        clarity_tx: &mut ClarityTransactionConnection,
        tx: &StacksTransaction,
        origin_account: &StacksAccount,
    ) -> Result<StacksTransactionReceipt, Error> {
        match tx.payload {
            TransactionPayload::TokenTransfer(ref addr, ref amount, ref _memo) => {
                // post-conditions are not allowed for this variant, since they're non-sensical.
                // Their presence in this variant makes the transaction invalid.
                if tx.post_conditions.len() > 0 {
                    let msg = format!("Invalid Stacks transaction: TokenTransfer transactions do not support post-conditions");
                    warn!("{}", &msg);

                    return Err(Error::InvalidStacksTransaction(msg, false));
                }

                if *addr == origin_account.principal {
                    let msg = format!("Invalid TokenTransfer: address tried to send to itself");
                    warn!("{}", &msg);
                    return Err(Error::InvalidStacksTransaction(msg, false));
                }

                let cost_before = clarity_tx.cost_so_far();
                let (value, _asset_map, events) = clarity_tx
                    .run_stx_transfer(&origin_account.principal, addr, *amount as u128)
                    .map_err(Error::ClarityError)?;

                let mut total_cost = clarity_tx.cost_so_far();
                total_cost
                    .sub(&cost_before)
                    .expect("BUG: total block cost decreased");

                // TODO: cost is not empty, but we need to figure out how to charge for it
                let receipt = StacksTransactionReceipt::from_stx_transfer(
                    tx.clone(),
                    events,
                    value,
                    total_cost,
                );
                Ok(receipt)
            }
            TransactionPayload::ContractCall(ref contract_call) => {
                // if this calls a function that doesn't exist or is syntactically invalid, then the
                // transaction is invalid (since this can be checked statically by the miner).
                // if on the other hand the contract being called has a runtime error, then the
                // transaction is still valid, but no changes will materialize besides debiting the
                // tx fee.
                let contract_id = contract_call.to_clarity_contract_id();
                let cost_before = clarity_tx.cost_so_far();

                let contract_call_resp = clarity_tx.run_contract_call(
                    &origin_account.principal,
                    &contract_id,
                    &contract_call.function_name,
                    &contract_call.function_args,
                    |asset_map, _| {
                        !StacksChainState::check_transaction_postconditions(
                            &tx.post_conditions,
                            &tx.post_condition_mode,
                            origin_account,
                            asset_map,
                        )
                    },
                );

                let mut total_cost = clarity_tx.cost_so_far();
                total_cost
                    .sub(&cost_before)
                    .expect("BUG: total block cost decreased");

                let (result, asset_map, events) = match contract_call_resp {
                    Ok((return_value, asset_map, events)) => {
<<<<<<< HEAD
                        info!("Contract-call: {} returned {}", contract_call, &return_value);
                        info!("Contract-call: {} cost {}", contract_call, &total_cost);
                        Ok((return_value, asset_map, events))
                    },
                    Err(e) => {
                        match e {
                            // runtime errors are okay -- we just have an empty asset map
                            clarity_error::Interpreter(InterpreterError::Runtime(ref runtime_error, ref stack)) => {
                                info!("Runtime error {:?} on contract-call {}.{:?} {:?}, stack trace {:?}", runtime_error, &contract_id, &contract_call.function_name, &contract_call.function_args, stack);
                                Ok((Value::err_none(), AssetMap::new(), vec![]))
                            },
                            clarity_error::AbortedByCallback(value, assets, events) => {
                                let receipt = StacksTransactionReceipt::from_condition_aborted_contract_call(
=======
                        info!("Contract-call successfully processed";
                              "contract_name" => %contract_id,
                              "function_name" => %contract_call.function_name,
                              "function_args" => %VecDisplay(&contract_call.function_args),
                              "return_value" => %return_value,
                              "cost" => ?total_cost);
                        (return_value, asset_map, events)
                    }
                    Err(e) => match handle_clarity_runtime_error(e) {
                        ClarityRuntimeTxError::Acceptable { error, err_type } => {
                            info!("Contract-call processed with {}", err_type;
                                      "contract_name" => %contract_id,
                                      "function_name" => %contract_call.function_name,
                                      "function_args" => %VecDisplay(&contract_call.function_args),
                                      "error" => ?error);
                            (Value::err_none(), AssetMap::new(), vec![])
                        }
                        ClarityRuntimeTxError::AbortedByCallback(value, assets, events) => {
                            let receipt = StacksTransactionReceipt::from_condition_aborted_contract_call(
>>>>>>> 444e71f7
                                    tx.clone(),
                                    events,
                                    value.expect("BUG: Post condition contract call must provide would-have-been-returned value"),
                                    assets.get_stx_burned_total(),
                                    total_cost);
                            return Ok(receipt);
                        }
                        ClarityRuntimeTxError::CostError(cost_after, budget) => {
                            warn!("Block compute budget exceeded: if included, this will invalidate a block"; "txid" => %tx.txid(), "cost" => %cost_after, "budget" => %budget);
                            return Err(Error::CostOverflowError(cost_before, cost_after, budget));
                        }
                        ClarityRuntimeTxError::Rejectable(e) => {
                            error!("Unexpected error invalidating transaction: if included, this will invalidate a block";
                                       "contract_name" => %contract_id,
                                       "function_name" => %contract_call.function_name,
                                       "function_args" => %VecDisplay(&contract_call.function_args),
                                       "error" => ?e);
                            return Err(Error::ClarityError(e));
                        }
                    },
                };

                let receipt = StacksTransactionReceipt::from_contract_call(
                    tx.clone(),
                    events,
                    result,
                    asset_map.get_stx_burned_total(),
                    total_cost,
                );
                Ok(receipt)
            }
            TransactionPayload::SmartContract(ref smart_contract) => {
                let issuer_principal = match origin_account.principal {
                    PrincipalData::Standard(ref p) => p.clone(),
                    _ => {
                        unreachable!(
                            "BUG: transaction issued by something other than a standard principal"
                        );
                    }
                };

                let contract_id =
                    QualifiedContractIdentifier::new(issuer_principal, smart_contract.name.clone());
                let contract_code_str = smart_contract.code_body.to_string();

                // can't be instantiated already -- if this fails, then the transaction is invalid
                // (because this can be checked statically by the miner before mining the block).
                if StacksChainState::get_contract(clarity_tx, &contract_id)?.is_some() {
                    let msg = format!("Duplicate contract '{}'", &contract_id);
                    warn!("{}", &msg);

                    return Err(Error::InvalidStacksTransaction(msg, false));
                }

                let cost_before = clarity_tx.cost_so_far();

                // analysis pass -- if this fails, then the transaction is still accepted, but nothing is stored or processed.
                // The reason for this is that analyzing the transaction is itself an expensive
                // operation, and the paying account will need to be debited the fee regardless.
                let analysis_resp =
                    clarity_tx.analyze_smart_contract(&contract_id, &contract_code_str);
                let (contract_ast, contract_analysis) = match analysis_resp {
                    Ok(x) => x,
                    Err(e) => {
                        match e {
                            clarity_error::CostError(ref cost_after, ref budget) => {
                                warn!("Block compute budget exceeded on {}: cost before={}, after={}, budget={}", tx.txid(), &cost_before, cost_after, budget);
                                return Err(Error::CostOverflowError(
                                    cost_before,
                                    cost_after.clone(),
                                    budget.clone(),
                                ));
                            }
                            _ => {
                                // this analysis isn't free -- convert to runtime error
                                let mut analysis_cost = clarity_tx.cost_so_far();
                                analysis_cost
                                    .sub(&cost_before)
                                    .expect("BUG: total block cost decreased");

                                error!(
                                    "Runtime error in contract analysis for {}: {:?}",
                                    &contract_id, &e
                                );
                                let receipt = StacksTransactionReceipt::from_analysis_failure(
                                    tx.clone(),
                                    analysis_cost,
                                );

                                // abort now -- no burns
                                return Ok(receipt);
                            }
                        }
                    }
                };

                let mut analysis_cost = clarity_tx.cost_so_far();
                analysis_cost
                    .sub(&cost_before)
                    .expect("BUG: total block cost decreased");

                // execution -- if this fails due to a runtime error, then the transaction is still
                // accepted, but the contract does not materialize (but the sender is out their fee).
                let initialize_resp = clarity_tx.initialize_smart_contract(
                    &contract_id,
                    &contract_ast,
                    &contract_code_str,
                    |asset_map, _| {
                        !StacksChainState::check_transaction_postconditions(
                            &tx.post_conditions,
                            &tx.post_condition_mode,
                            origin_account,
                            asset_map,
                        )
                    },
                );

                let mut total_cost = clarity_tx.cost_so_far();
                total_cost
                    .sub(&cost_before)
                    .expect("BUG: total block cost decreased");

                let (asset_map, events) = match initialize_resp {
                    Ok(x) => x,
                    Err(e) => match handle_clarity_runtime_error(e) {
                        ClarityRuntimeTxError::Acceptable { error, err_type } => {
                            info!("Smart-contract processed with {}", err_type;
                                      "contract" => %contract_id,
                                      "code" => %contract_code_str,
                                      "error" => ?error);
                            (AssetMap::new(), vec![])
                        }
                        ClarityRuntimeTxError::AbortedByCallback(_, assets, events) => {
                            let receipt =
                                StacksTransactionReceipt::from_condition_aborted_smart_contract(
                                    tx.clone(),
                                    events,
                                    assets.get_stx_burned_total(),
                                    contract_analysis,
                                    total_cost,
                                );
                            return Ok(receipt);
                        }
                        ClarityRuntimeTxError::CostError(cost_after, budget) => {
                            warn!("Block compute budget exceeded: if included, this will invalidate a block";
                                      "txid" => %tx.txid(),
                                      "cost" => %cost_after,
                                      "budget" => %budget);
                            return Err(Error::CostOverflowError(cost_before, cost_after, budget));
                        }
                        ClarityRuntimeTxError::Rejectable(e) => {
                            error!("Unexpected error invalidating transaction: if included, this will invalidate a block";
                                       "contract_name" => %contract_id,
                                       "code" => %contract_code_str,
                                       "error" => ?e);
                            return Err(Error::ClarityError(e));
                        }
                    },
                };

                // store analysis -- if this fails, then the have some pretty bad problems
                clarity_tx
                    .save_analysis(&contract_id, &contract_analysis)
                    .expect("FATAL: failed to store contract analysis");

                let receipt = StacksTransactionReceipt::from_smart_contract(
                    tx.clone(),
                    events,
                    asset_map.get_stx_burned_total(),
                    contract_analysis,
                    total_cost,
                );
                Ok(receipt)
            }
            TransactionPayload::PoisonMicroblock(ref mblock_header_1, ref mblock_header_2) => {
                // post-conditions are not allowed for this variant, since they're non-sensical.
                // Their presence in this variant makes the transaction invalid.
                if tx.post_conditions.len() > 0 {
                    let msg = format!("Invalid Stacks transaction: PoisonMicroblock transactions do not support post-conditions");
                    warn!("{}", &msg);

                    return Err(Error::InvalidStacksTransaction(msg, false));
                }

                let cost_before = clarity_tx.cost_so_far();
                let res = clarity_tx.run_poison_microblock(
                    &origin_account.principal,
                    mblock_header_1,
                    mblock_header_2,
                )?;
                let mut cost = clarity_tx.cost_so_far();
                cost.sub(&cost_before)
                    .expect("BUG: running poison microblock tx has negative cost");

                let receipt =
                    StacksTransactionReceipt::from_poison_microblock(tx.clone(), res, cost);

                Ok(receipt)
            }
            TransactionPayload::Coinbase(_) => {
                // no-op; not handled here
                // NOTE: technically, post-conditions are allowed (even if they're non-sensical).

                let receipt = StacksTransactionReceipt::from_coinbase(tx.clone());
                Ok(receipt)
            }
        }
    }

    /// Process a transaction.  Return the fee and the transaction receipt
    pub fn process_transaction(
        clarity_block: &mut ClarityTx,
        tx: &StacksTransaction,
        quiet: bool,
    ) -> Result<(u64, StacksTransactionReceipt), Error> {
        debug!("Process transaction {} ({})", tx.txid(), tx.payload.name());

        StacksChainState::process_transaction_precheck(&clarity_block.config, tx)?;

        let mut transaction = clarity_block.connection().start_transaction_processing();
        let (origin_account, payer_account) =
            StacksChainState::check_transaction_nonces(&mut transaction, tx, quiet)?;

        let tx_receipt =
            StacksChainState::process_transaction_payload(&mut transaction, tx, &origin_account)?;

        // pay fee borne by runtime costs.
        // NOTE: the fee must be paid _after_ we run the payload, because we will (eventually) be
        // debiting the account a fee equal to its transaction's runtime cost (which can only be
        // determined by running the code).  Hence, we need to refresh the payer account after the
        // transaction body runs.
        // TODO: this field is the fee *rate*, not the absolute fee.  This code is broken until we have
        // the true block reward system built.
        let new_payer_account = StacksChainState::get_payer_account(&mut transaction, tx);
        let fee = tx.get_tx_fee();
        StacksChainState::pay_transaction_fee(&mut transaction, fee, new_payer_account)?;

        // update the account nonces
        StacksChainState::update_account_nonce(
            &mut transaction,
            &origin_account.principal,
            origin_account.nonce,
        );
        if origin_account != payer_account {
            StacksChainState::update_account_nonce(
                &mut transaction,
                &payer_account.principal,
                payer_account.nonce,
            );
        }

        transaction.commit();

        Ok((fee, tx_receipt))
    }
}

#[cfg(test)]
pub mod test {
    use super::*;
    use burnchains::Address;
    use chainstate::stacks::db::test::*;
    use chainstate::stacks::index::storage::*;
    use chainstate::stacks::index::*;
    use chainstate::stacks::Error;
    use chainstate::stacks::*;
    use chainstate::*;

    use vm::contracts::Contract;
    use vm::database::NULL_BURN_STATE_DB;
    use vm::representations::ClarityName;
    use vm::representations::ContractName;
    use vm::types::*;

    use util::hash::*;

    use rand::Rng;

    #[test]
    fn process_token_transfer_stx_transaction() {
        let mut chainstate =
            instantiate_chainstate(false, 0x80000000, "process-token-transfer-stx-transaction");

        let privk = StacksPrivateKey::from_hex(
            "6d430bb91222408e7706c9001cfaeb91b08c2be6d5ac95779ab52c6b431950e001",
        )
        .unwrap();
        let auth = TransactionAuth::from_p2pkh(&privk).unwrap();
        let addr = auth.origin().address_testnet();
        let recv_addr = StacksAddress {
            version: 1,
            bytes: Hash160([0xff; 20]),
        };

        let mut tx_stx_transfer = StacksTransaction::new(
            TransactionVersion::Testnet,
            auth.clone(),
            TransactionPayload::TokenTransfer(
                recv_addr.clone().into(),
                123,
                TokenTransferMemo([0u8; 34]),
            ),
        );

        tx_stx_transfer.chain_id = 0x80000000;
        tx_stx_transfer.post_condition_mode = TransactionPostConditionMode::Allow;
        tx_stx_transfer.set_tx_fee(0);

        let mut signer = StacksTransactionSigner::new(&tx_stx_transfer);
        signer.sign_origin(&privk).unwrap();

        let signed_tx = signer.get_tx().unwrap();

        let mut conn = chainstate.block_begin(
            &NULL_BURN_STATE_DB,
            &FIRST_BURNCHAIN_CONSENSUS_HASH,
            &FIRST_STACKS_BLOCK_HASH,
            &ConsensusHash([1u8; 20]),
            &BlockHeaderHash([1u8; 32]),
        );

        // give the spending account some stx
        let _account = StacksChainState::get_account(&mut conn, &addr.to_account_principal());
        let recv_account =
            StacksChainState::get_account(&mut conn, &recv_addr.to_account_principal());

        assert_eq!(recv_account.stx_balance.amount_unlocked, 0);
        assert_eq!(recv_account.nonce, 0);

        conn.connection().as_transaction(|tx| {
            StacksChainState::account_credit(tx, &addr.to_account_principal(), 223)
        });

        let (fee, _) = StacksChainState::process_transaction(&mut conn, &signed_tx, false).unwrap();

        let account_after = StacksChainState::get_account(&mut conn, &addr.to_account_principal());
        assert_eq!(account_after.nonce, 1);
        assert_eq!(account_after.stx_balance.amount_unlocked, 100);

        let recv_account_after =
            StacksChainState::get_account(&mut conn, &recv_addr.to_account_principal());
        assert_eq!(recv_account_after.nonce, 0);
        assert_eq!(recv_account_after.stx_balance.amount_unlocked, 123);

        assert_eq!(fee, 0);

        let auth = TransactionAuth::from_p2pkh(&privk).unwrap();
        let recv_addr = PrincipalData::from(QualifiedContractIdentifier {
            issuer: StacksAddress {
                version: 1,
                bytes: Hash160([0xfe; 20]),
            }
            .into(),
            name: "contract-hellow".into(),
        });

        let mut tx_stx_transfer = StacksTransaction::new(
            TransactionVersion::Testnet,
            auth.clone(),
            TransactionPayload::TokenTransfer(recv_addr.clone(), 100, TokenTransferMemo([0u8; 34])),
        );

        tx_stx_transfer.chain_id = 0x80000000;
        tx_stx_transfer.post_condition_mode = TransactionPostConditionMode::Allow;
        tx_stx_transfer.set_tx_fee(0);
        tx_stx_transfer.set_origin_nonce(1);

        let mut signer = StacksTransactionSigner::new(&tx_stx_transfer);
        signer.sign_origin(&privk).unwrap();

        let signed_tx = signer.get_tx().unwrap();

        let recv_account = StacksChainState::get_account(&mut conn, &recv_addr);

        assert_eq!(recv_account.stx_balance.amount_unlocked, 0);
        assert_eq!(recv_account.nonce, 0);

        let (fee, _) = StacksChainState::process_transaction(&mut conn, &signed_tx, false).unwrap();

        let account_after = StacksChainState::get_account(&mut conn, &addr.to_account_principal());
        assert_eq!(account_after.nonce, 2);
        assert_eq!(account_after.stx_balance.amount_unlocked, 0);

        let recv_account_after = StacksChainState::get_account(&mut conn, &recv_addr);
        assert_eq!(recv_account_after.nonce, 0);
        assert_eq!(recv_account_after.stx_balance.amount_unlocked, 100);

        assert_eq!(fee, 0);

        conn.commit_block();
    }

    #[test]
    fn process_token_transfer_stx_transaction_invalid() {
        let mut chainstate = instantiate_chainstate(
            false,
            0x80000000,
            "process-token-transfer-stx-transaction-invalid",
        );

        let privk = StacksPrivateKey::from_hex(
            "6d430bb91222408e7706c9001cfaeb91b08c2be6d5ac95779ab52c6b431950e001",
        )
        .unwrap();
        let privk_sponsor = StacksPrivateKey::from_hex(
            "7e3af4db6af6b3c67e2c6c6d7d5983b519f4d9b3a6e00580ae96dcace3bde8bc01",
        )
        .unwrap();

        let auth = TransactionAuth::from_p2pkh(&privk).unwrap();
        let addr = auth.origin().address_testnet();
        let sponsor_addr = StacksAddress::from_public_keys(
            C32_ADDRESS_VERSION_TESTNET_SINGLESIG,
            &AddressHashMode::SerializeP2PKH,
            1,
            &vec![StacksPublicKey::from_private(&privk_sponsor)],
        )
        .unwrap();
        let recv_addr = addr.clone(); // shouldn't be allowed

        let auth_sponsored = {
            let auth_origin = TransactionAuth::from_p2pkh(&privk).unwrap();
            let auth_sponsor = TransactionAuth::from_p2pkh(&privk_sponsor).unwrap();
            auth_origin.into_sponsored(auth_sponsor).unwrap()
        };

        let mut tx_stx_transfer_same_receiver = StacksTransaction::new(
            TransactionVersion::Testnet,
            auth.clone(),
            TransactionPayload::TokenTransfer(
                recv_addr.clone().into(),
                123,
                TokenTransferMemo([0u8; 34]),
            ),
        );

        let mut tx_stx_transfer_wrong_network = StacksTransaction::new(
            TransactionVersion::Mainnet,
            auth.clone(),
            TransactionPayload::TokenTransfer(
                sponsor_addr.clone().into(),
                123,
                TokenTransferMemo([0u8; 34]),
            ),
        );

        let mut tx_stx_transfer_wrong_chain_id = StacksTransaction::new(
            TransactionVersion::Testnet,
            auth.clone(),
            TransactionPayload::TokenTransfer(
                sponsor_addr.clone().into(),
                123,
                TokenTransferMemo([0u8; 34]),
            ),
        );

        let mut tx_stx_transfer_postconditions = StacksTransaction::new(
            TransactionVersion::Testnet,
            auth.clone(),
            TransactionPayload::TokenTransfer(
                sponsor_addr.clone().into(),
                123,
                TokenTransferMemo([0u8; 34]),
            ),
        );

        tx_stx_transfer_postconditions.add_post_condition(TransactionPostCondition::STX(
            PostConditionPrincipal::Origin,
            FungibleConditionCode::SentGt,
            0,
        ));

        let mut wrong_nonce_auth = auth.clone();
        wrong_nonce_auth.set_origin_nonce(1);
        let mut tx_stx_transfer_wrong_nonce = StacksTransaction::new(
            TransactionVersion::Testnet,
            wrong_nonce_auth,
            TransactionPayload::TokenTransfer(
                recv_addr.clone().into(),
                123,
                TokenTransferMemo([0u8; 34]),
            ),
        );

        let mut wrong_nonce_auth_sponsored = auth_sponsored.clone();
        wrong_nonce_auth_sponsored.set_sponsor_nonce(1).unwrap();
        let mut tx_stx_transfer_wrong_nonce_sponsored = StacksTransaction::new(
            TransactionVersion::Testnet,
            wrong_nonce_auth_sponsored,
            TransactionPayload::TokenTransfer(
                recv_addr.clone().into(),
                123,
                TokenTransferMemo([0u8; 34]),
            ),
        );

        tx_stx_transfer_same_receiver.chain_id = 0x80000000;
        tx_stx_transfer_wrong_network.chain_id = 0x80000000;
        tx_stx_transfer_wrong_chain_id.chain_id = 0x80000001;
        tx_stx_transfer_postconditions.chain_id = 0x80000000;
        tx_stx_transfer_wrong_nonce.chain_id = 0x80000000;
        tx_stx_transfer_wrong_nonce_sponsored.chain_id = 0x80000000;

        tx_stx_transfer_same_receiver.post_condition_mode = TransactionPostConditionMode::Allow;
        tx_stx_transfer_wrong_network.post_condition_mode = TransactionPostConditionMode::Allow;
        tx_stx_transfer_wrong_chain_id.post_condition_mode = TransactionPostConditionMode::Allow;
        tx_stx_transfer_postconditions.post_condition_mode = TransactionPostConditionMode::Allow;
        tx_stx_transfer_wrong_nonce.post_condition_mode = TransactionPostConditionMode::Allow;
        tx_stx_transfer_wrong_nonce_sponsored.post_condition_mode =
            TransactionPostConditionMode::Allow;

        tx_stx_transfer_same_receiver.set_tx_fee(0);
        tx_stx_transfer_wrong_network.set_tx_fee(0);
        tx_stx_transfer_wrong_chain_id.set_tx_fee(0);
        tx_stx_transfer_postconditions.set_tx_fee(0);
        tx_stx_transfer_wrong_nonce.set_tx_fee(0);
        tx_stx_transfer_wrong_nonce_sponsored.set_tx_fee(0);

        let error_frags = vec![
            "address tried to send to itself".to_string(),
            "on testnet; got mainnet".to_string(),
            "invalid chain ID".to_string(),
            "do not support post-conditions".to_string(),
            "Bad nonce".to_string(),
            "Bad nonce".to_string(),
        ];

        let mut conn = chainstate.block_begin(
            &NULL_BURN_STATE_DB,
            &FIRST_BURNCHAIN_CONSENSUS_HASH,
            &FIRST_STACKS_BLOCK_HASH,
            &ConsensusHash([1u8; 20]),
            &BlockHeaderHash([1u8; 32]),
        );
        conn.connection().as_transaction(|tx| {
            StacksChainState::account_credit(tx, &addr.to_account_principal(), 123)
        });

        for (tx_stx_transfer, err_frag) in [
            tx_stx_transfer_same_receiver,
            tx_stx_transfer_wrong_network,
            tx_stx_transfer_wrong_chain_id,
            tx_stx_transfer_postconditions,
            tx_stx_transfer_wrong_nonce,
            tx_stx_transfer_wrong_nonce_sponsored,
        ]
        .iter()
        .zip(error_frags)
        {
            let mut signer = StacksTransactionSigner::new(&tx_stx_transfer);
            signer.sign_origin(&privk).unwrap();

            if tx_stx_transfer.auth.is_sponsored() {
                signer.sign_sponsor(&privk_sponsor).unwrap();
            }

            let signed_tx = signer.get_tx().unwrap();

            // give the spending account some stx
            let account = StacksChainState::get_account(&mut conn, &addr.to_account_principal());

            assert_eq!(account.stx_balance.amount_unlocked, 123);
            assert_eq!(account.nonce, 0);

            let res = StacksChainState::process_transaction(&mut conn, &signed_tx, false);
            assert!(res.is_err());

            match res {
                Err(Error::InvalidStacksTransaction(msg, false)) => {
                    assert!(msg.contains(&err_frag), err_frag);
                }
                _ => {
                    eprintln!("bad error: {:?}", &res);
                    eprintln!("Expected '{}'", &err_frag);
                    assert!(false);
                }
            }

            let account_after =
                StacksChainState::get_account(&mut conn, &addr.to_account_principal());
            assert_eq!(account_after.stx_balance.amount_unlocked, 123);
            assert_eq!(account_after.nonce, 0);
        }

        conn.commit_block();
    }

    #[test]
    fn process_token_transfer_stx_sponsored_transaction() {
        let mut chainstate = instantiate_chainstate(
            false,
            0x80000000,
            "process-token-transfer-stx-sponsored-transaction",
        );

        let privk_origin = StacksPrivateKey::from_hex(
            "6d430bb91222408e7706c9001cfaeb91b08c2be6d5ac95779ab52c6b431950e001",
        )
        .unwrap();
        let privk_sponsor = StacksPrivateKey::from_hex(
            "7e3af4db6af6b3c67e2c6c6d7d5983b519f4d9b3a6e00580ae96dcace3bde8bc01",
        )
        .unwrap();

        let auth_origin = TransactionAuth::from_p2pkh(&privk_origin).unwrap();
        let auth_sponsor = TransactionAuth::from_p2pkh(&privk_sponsor).unwrap();
        let auth = auth_origin.into_sponsored(auth_sponsor).unwrap();

        let addr = auth.origin().address_testnet();
        let addr_sponsor = auth.sponsor().unwrap().address_testnet();

        let recv_addr = StacksAddress {
            version: 1,
            bytes: Hash160([0xff; 20]),
        };

        let mut tx_stx_transfer = StacksTransaction::new(
            TransactionVersion::Testnet,
            auth.clone(),
            TransactionPayload::TokenTransfer(
                recv_addr.clone().into(),
                123,
                TokenTransferMemo([0u8; 34]),
            ),
        );

        tx_stx_transfer.chain_id = 0x80000000;
        tx_stx_transfer.post_condition_mode = TransactionPostConditionMode::Allow;
        tx_stx_transfer.set_tx_fee(0);

        let mut signer = StacksTransactionSigner::new(&tx_stx_transfer);
        signer.sign_origin(&privk_origin).unwrap();
        signer.sign_sponsor(&privk_sponsor).unwrap();

        let signed_tx = signer.get_tx().unwrap();

        let mut conn = chainstate.block_begin(
            &NULL_BURN_STATE_DB,
            &FIRST_BURNCHAIN_CONSENSUS_HASH,
            &FIRST_STACKS_BLOCK_HASH,
            &ConsensusHash([1u8; 20]),
            &BlockHeaderHash([1u8; 32]),
        );

        let account = StacksChainState::get_account(&mut conn, &addr.to_account_principal());
        let account_sponsor =
            StacksChainState::get_account(&mut conn, &addr_sponsor.to_account_principal());
        let recv_account =
            StacksChainState::get_account(&mut conn, &recv_addr.to_account_principal());

        assert_eq!(account.nonce, 0);
        assert_eq!(account_sponsor.nonce, 0);
        assert_eq!(account_sponsor.stx_balance.amount_unlocked, 0);
        assert_eq!(recv_account.nonce, 0);
        assert_eq!(recv_account.stx_balance.amount_unlocked, 0);

        // give the spending account some stx
        conn.connection().as_transaction(|tx| {
            StacksChainState::account_credit(tx, &addr.to_account_principal(), 123)
        });

        let (fee, _) = StacksChainState::process_transaction(&mut conn, &signed_tx, false).unwrap();

        let account_after = StacksChainState::get_account(&mut conn, &addr.to_account_principal());
        assert_eq!(account_after.nonce, 1);
        assert_eq!(account_after.stx_balance.amount_unlocked, 0);

        let account_sponsor_after =
            StacksChainState::get_account(&mut conn, &addr_sponsor.to_account_principal());
        assert_eq!(account_sponsor_after.nonce, 1);
        assert_eq!(account_sponsor_after.stx_balance.amount_unlocked, 0);

        let recv_account_after =
            StacksChainState::get_account(&mut conn, &recv_addr.to_account_principal());
        assert_eq!(recv_account_after.nonce, 0);
        assert_eq!(recv_account_after.stx_balance.amount_unlocked, 123);

        conn.commit_block();

        assert_eq!(fee, 0);
    }

    #[test]
    fn process_smart_contract_transaction() {
        let contract = "
        (define-data-var bar int 0)
        (define-public (get-bar) (ok (var-get bar)))
        (define-public (set-bar (x int) (y int))
          (begin (var-set bar (/ x y)) (ok (var-get bar))))";

        let mut chainstate =
            instantiate_chainstate(false, 0x80000000, "process-smart-contract-transaction");

        let privk = StacksPrivateKey::from_hex(
            "6d430bb91222408e7706c9001cfaeb91b08c2be6d5ac95779ab52c6b431950e001",
        )
        .unwrap();
        let auth = TransactionAuth::from_p2pkh(&privk).unwrap();
        let addr = auth.origin().address_testnet();

        let mut tx_contract_call = StacksTransaction::new(
            TransactionVersion::Testnet,
            auth.clone(),
            TransactionPayload::new_smart_contract(
                &"hello-world".to_string(),
                &contract.to_string(),
            )
            .unwrap(),
        );

        tx_contract_call.chain_id = 0x80000000;
        tx_contract_call.set_tx_fee(0);

        let mut signer = StacksTransactionSigner::new(&tx_contract_call);
        signer.sign_origin(&privk).unwrap();

        let signed_tx = signer.get_tx().unwrap();

        let mut conn = chainstate.block_begin(
            &NULL_BURN_STATE_DB,
            &FIRST_BURNCHAIN_CONSENSUS_HASH,
            &FIRST_STACKS_BLOCK_HASH,
            &ConsensusHash([1u8; 20]),
            &BlockHeaderHash([1u8; 32]),
        );

        let contract_id = QualifiedContractIdentifier::new(
            StandardPrincipalData::from(addr.clone()),
            ContractName::from("hello-world"),
        );
        let contract_before_res = StacksChainState::get_contract(&mut conn, &contract_id).unwrap();
        assert!(contract_before_res.is_none());

        let account = StacksChainState::get_account(&mut conn, &addr.to_account_principal());
        assert_eq!(account.nonce, 0);

        let (fee, _) = StacksChainState::process_transaction(&mut conn, &signed_tx, false).unwrap();

        let account = StacksChainState::get_account(&mut conn, &addr.to_account_principal());
        assert_eq!(account.nonce, 1);

        let contract_res = StacksChainState::get_contract(&mut conn, &contract_id);

        conn.commit_block();

        assert_eq!(fee, 0);
        assert!(contract_res.is_ok());
    }

    #[test]
    fn process_smart_contract_transaction_invalid() {
        let contract_correct = "
        (define-data-var bar int 0)
        (define-public (get-bar) (ok (var-get bar)))
        (define-public (set-bar (x int) (y int))
          (begin (var-set bar (/ x y)) (ok (var-get bar))))";

        let contract_syntax_error = "
        (define-data-var bar int 0)) ;; oops
        (define-public (get-bar) (ok (var-get bar)))
        (define-public (set-bar (x int) (y int))
          (begin (var-set bar (/ x y)) (ok (var-get bar))))";

        let mut chainstate = instantiate_chainstate(
            false,
            0x80000000,
            "process-smart-contract-transaction-invalid",
        );

        let privk = StacksPrivateKey::from_hex(
            "6d430bb91222408e7706c9001cfaeb91b08c2be6d5ac95779ab52c6b431950e001",
        )
        .unwrap();
        let auth = TransactionAuth::from_p2pkh(&privk).unwrap();
        let addr = auth.origin().address_testnet();

        let mut conn = chainstate.block_begin(
            &NULL_BURN_STATE_DB,
            &FIRST_BURNCHAIN_CONSENSUS_HASH,
            &FIRST_STACKS_BLOCK_HASH,
            &ConsensusHash([1u8; 20]),
            &BlockHeaderHash([1u8; 32]),
        );

        let contracts = vec![
            contract_correct.clone(),
            contract_correct.clone(),
            contract_syntax_error, // should still be mined, even though analysis fails
        ];

        let expected_behavior = vec![true, false, true];

        let contract_names = vec!["hello-world-0", "hello-world-0", "hello-world-1"];

        let mut next_nonce = 0;
        for i in 0..contracts.len() {
            let contract_name = contract_names[i].to_string();
            let contract = contracts[i].to_string();

            test_debug!("\ninstantiate contract\n{}\n", &contracts[i]);

            let mut tx_contract = StacksTransaction::new(
                TransactionVersion::Testnet,
                auth.clone(),
                TransactionPayload::new_smart_contract(&contract_name, &contract).unwrap(),
            );

            tx_contract.chain_id = 0x80000000;
            tx_contract.set_tx_fee(0);
            tx_contract.set_origin_nonce(next_nonce);

            let mut signer = StacksTransactionSigner::new(&tx_contract);
            signer.sign_origin(&privk).unwrap();

            let signed_tx = signer.get_tx().unwrap();

            let _contract_id = QualifiedContractIdentifier::new(
                StandardPrincipalData::from(addr.clone()),
                ContractName::from(contract_name.as_str()),
            );

            let account = StacksChainState::get_account(&mut conn, &addr.to_account_principal());
            assert_eq!(account.nonce, next_nonce);

            let res = StacksChainState::process_transaction(&mut conn, &signed_tx, false);
            if expected_behavior[i] {
                assert!(res.is_ok());

                // account nonce should increment
                let account =
                    StacksChainState::get_account(&mut conn, &addr.to_account_principal());
                assert_eq!(account.nonce, next_nonce + 1);

                next_nonce += 1;
            } else {
                assert!(res.is_err());

                // account nonce should NOT increment
                let account =
                    StacksChainState::get_account(&mut conn, &addr.to_account_principal());
                assert_eq!(account.nonce, next_nonce);
                continue;
            }
        }
    }

    #[test]
    fn process_smart_contract_transaction_runtime_error() {
        let contract_correct = "
        (define-data-var bar int 0)
        (define-public (get-bar) (ok (var-get bar)))
        (define-public (set-bar (x int) (y int))
          (begin (var-set bar (/ x y)) (ok (var-get bar))))";

        let contract_runtime_error_definition = "
        (define-data-var bar int (/ 1 0))   ;; divide-by-zero
        (define-public (get-bar) (ok (var-get bar)))
        (define-public (set-bar (x int) (y int))
          (begin (var-set bar (/ x y)) (ok (var-get bar))))";

        let contract_runtime_error_bare_code = "
        (define-data-var bar int 0)
        (define-public (get-bar) (ok (var-get bar)))
        (define-public (set-bar (x int) (y int))
          (begin (var-set bar (/ x y)) (ok (var-get bar))))
        (begin (set-bar 1 0) (ok 1))";

        let mut chainstate = instantiate_chainstate(
            false,
            0x80000000,
            "process-smart-contract-transaction-runtime-error",
        );

        let privk = StacksPrivateKey::from_hex(
            "6d430bb91222408e7706c9001cfaeb91b08c2be6d5ac95779ab52c6b431950e001",
        )
        .unwrap();
        let auth = TransactionAuth::from_p2pkh(&privk).unwrap();
        let addr = auth.origin().address_testnet();

        let mut conn = chainstate.block_begin(
            &NULL_BURN_STATE_DB,
            &FIRST_BURNCHAIN_CONSENSUS_HASH,
            &FIRST_STACKS_BLOCK_HASH,
            &ConsensusHash([1u8; 20]),
            &BlockHeaderHash([1u8; 32]),
        );

        let contracts = vec![
            contract_correct,
            contract_runtime_error_definition,
            contract_runtime_error_bare_code,
        ];

        let contract_names = vec!["hello-world-0", "hello-world-1", "hello-world-2"];

        for i in 0..contracts.len() {
            let contract_name = contract_names[i].to_string();
            let contract = contracts[i].to_string();

            let mut tx_contract = StacksTransaction::new(
                TransactionVersion::Testnet,
                auth.clone(),
                TransactionPayload::new_smart_contract(&contract_name, &contract).unwrap(),
            );

            tx_contract.chain_id = 0x80000000;
            tx_contract.set_tx_fee(0);
            tx_contract.set_origin_nonce(i as u64);

            let mut signer = StacksTransactionSigner::new(&tx_contract);
            signer.sign_origin(&privk).unwrap();

            let signed_tx = signer.get_tx().unwrap();

            let contract_id = QualifiedContractIdentifier::new(
                StandardPrincipalData::from(addr.clone()),
                ContractName::from(contract_name.as_str()),
            );
            let contract_before_res =
                StacksChainState::get_contract(&mut conn, &contract_id).unwrap();
            assert!(contract_before_res.is_none());

            let account = StacksChainState::get_account(&mut conn, &addr.to_account_principal());
            assert_eq!(account.nonce, i as u64);

            // runtime error should be handled
            let (_fee, _) =
                StacksChainState::process_transaction(&mut conn, &signed_tx, false).unwrap();

            // account nonce should increment
            let account = StacksChainState::get_account(&mut conn, &addr.to_account_principal());
            assert_eq!(account.nonce, (i + 1) as u64);

            // contract is instantiated despite runtime error
            let contract_res = StacksChainState::get_contract(&mut conn, &contract_id);
            assert!(contract_res.is_ok());
        }

        conn.commit_block();
    }

    #[test]
    fn process_smart_contract_sponsored_transaction() {
        let contract = "
        (define-data-var bar int 0)
        (define-public (get-bar) (ok (var-get bar)))
        (define-public (set-bar (x int) (y int))
          (begin (var-set bar (/ x y)) (ok (var-get bar))))";

        let mut chainstate =
            instantiate_chainstate(false, 0x80000000, "process-smart-contract-sponsored-tx");

        let privk_origin = StacksPrivateKey::from_hex(
            "6d430bb91222408e7706c9001cfaeb91b08c2be6d5ac95779ab52c6b431950e001",
        )
        .unwrap();
        let privk_sponsor = StacksPrivateKey::from_hex(
            "7e3af4db6af6b3c67e2c6c6d7d5983b519f4d9b3a6e00580ae96dcace3bde8bc01",
        )
        .unwrap();

        let auth_origin = TransactionAuth::from_p2pkh(&privk_origin).unwrap();
        let auth_sponsor = TransactionAuth::from_p2pkh(&privk_sponsor).unwrap();

        let auth = auth_origin.into_sponsored(auth_sponsor).unwrap();

        let addr = auth.origin().address_testnet();
        let addr_sponsor = auth.sponsor().unwrap().address_testnet();

        let mut tx_contract_call = StacksTransaction::new(
            TransactionVersion::Testnet,
            auth.clone(),
            TransactionPayload::new_smart_contract(
                &"hello-world".to_string(),
                &contract.to_string(),
            )
            .unwrap(),
        );

        tx_contract_call.chain_id = 0x80000000;
        tx_contract_call.set_tx_fee(0);

        let mut signer = StacksTransactionSigner::new(&tx_contract_call);
        signer.sign_origin(&privk_origin).unwrap();
        signer.sign_sponsor(&privk_sponsor).unwrap();

        let signed_tx = signer.get_tx().unwrap();

        let mut conn = chainstate.block_begin(
            &NULL_BURN_STATE_DB,
            &FIRST_BURNCHAIN_CONSENSUS_HASH,
            &FIRST_STACKS_BLOCK_HASH,
            &ConsensusHash([1u8; 20]),
            &BlockHeaderHash([1u8; 32]),
        );

        let contract_id = QualifiedContractIdentifier::new(
            StandardPrincipalData::from(addr.clone()),
            ContractName::from("hello-world"),
        );
        let contract_before_res = StacksChainState::get_contract(&mut conn, &contract_id).unwrap();
        assert!(contract_before_res.is_none());

        let account = StacksChainState::get_account(&mut conn, &addr.to_account_principal());
        assert_eq!(account.nonce, 0);

        let _account_sponsor =
            StacksChainState::get_account(&mut conn, &addr_sponsor.to_account_principal());
        assert_eq!(account.nonce, 0);

        let (fee, _) = StacksChainState::process_transaction(&mut conn, &signed_tx, false).unwrap();

        let account = StacksChainState::get_account(&mut conn, &addr.to_account_principal());
        assert_eq!(account.nonce, 1);

        let account_sponsor =
            StacksChainState::get_account(&mut conn, &addr_sponsor.to_account_principal());
        assert_eq!(account_sponsor.nonce, 1);

        let contract_res = StacksChainState::get_contract(&mut conn, &contract_id);

        conn.commit_block();

        assert_eq!(fee, 0);
        assert!(contract_res.is_ok());
    }

    #[test]
    fn process_smart_contract_contract_call_transaction() {
        let contract = "
        (define-data-var bar int 0)
        (define-public (get-bar) (ok (var-get bar)))
        (define-public (set-bar (x int) (y int))
          (begin (var-set bar (/ x y)) (ok (var-get bar))))";

        let mut chainstate = instantiate_chainstate(false, 0x80000000, "process-contract-cc-tx");

        // contract instantiation
        let privk = StacksPrivateKey::from_hex(
            "6d430bb91222408e7706c9001cfaeb91b08c2be6d5ac95779ab52c6b431950e001",
        )
        .unwrap();
        let auth = TransactionAuth::from_p2pkh(&privk).unwrap();
        let addr = auth.origin().address_testnet();

        let mut tx_contract = StacksTransaction::new(
            TransactionVersion::Testnet,
            auth.clone(),
            TransactionPayload::new_smart_contract(
                &"hello-world".to_string(),
                &contract.to_string(),
            )
            .unwrap(),
        );

        tx_contract.chain_id = 0x80000000;
        tx_contract.set_tx_fee(0);

        let mut signer = StacksTransactionSigner::new(&tx_contract);
        signer.sign_origin(&privk).unwrap();

        let signed_tx = signer.get_tx().unwrap();

        // contract-call
        let privk_2 = StacksPrivateKey::from_hex(
            "d2c340ebcc0794b6fabdd8ac8b1c983e363b05dc8adcdf7e30db205a3fa54c1601",
        )
        .unwrap();
        let auth_2 = TransactionAuth::from_p2pkh(&privk_2).unwrap();
        let addr_2 = auth.origin().address_testnet();

        let mut tx_contract_call = StacksTransaction::new(
            TransactionVersion::Testnet,
            auth_2.clone(),
            TransactionPayload::new_contract_call(
                addr.clone(),
                "hello-world",
                "set-bar",
                vec![Value::Int(6), Value::Int(2)],
            )
            .unwrap(),
        );

        tx_contract_call.chain_id = 0x80000000;
        tx_contract_call.set_tx_fee(0);

        let mut signer_2 = StacksTransactionSigner::new(&tx_contract_call);
        signer_2.sign_origin(&privk_2).unwrap();

        let signed_tx_2 = signer_2.get_tx().unwrap();

        // process both
        let mut conn = chainstate.block_begin(
            &NULL_BURN_STATE_DB,
            &FIRST_BURNCHAIN_CONSENSUS_HASH,
            &FIRST_STACKS_BLOCK_HASH,
            &ConsensusHash([1u8; 20]),
            &BlockHeaderHash([1u8; 32]),
        );

        let account = StacksChainState::get_account(&mut conn, &addr.to_account_principal());
        assert_eq!(account.nonce, 0);

        let account_2 = StacksChainState::get_account(&mut conn, &addr_2.to_account_principal());
        assert_eq!(account_2.nonce, 0);

        let contract_id = QualifiedContractIdentifier::new(
            StandardPrincipalData::from(addr.clone()),
            ContractName::from("hello-world"),
        );
        let contract_before_res = StacksChainState::get_contract(&mut conn, &contract_id).unwrap();
        assert!(contract_before_res.is_none());

        let var_before_res =
            StacksChainState::get_data_var(&mut conn, &contract_id, "bar").unwrap();
        assert!(var_before_res.is_none());

        let (fee, _) = StacksChainState::process_transaction(&mut conn, &signed_tx, false).unwrap();

        let var_before_set_res =
            StacksChainState::get_data_var(&mut conn, &contract_id, "bar").unwrap();
        assert_eq!(var_before_set_res, Some(Value::Int(0)));

        let (fee_2, _) =
            StacksChainState::process_transaction(&mut conn, &signed_tx_2, false).unwrap();

        let account = StacksChainState::get_account(&mut conn, &addr.to_account_principal());
        assert_eq!(account.nonce, 1);

        let account_2 = StacksChainState::get_account(&mut conn, &addr_2.to_account_principal());
        assert_eq!(account_2.nonce, 1);

        let contract_res = StacksChainState::get_contract(&mut conn, &contract_id).unwrap();
        let var_res = StacksChainState::get_data_var(&mut conn, &contract_id, "bar").unwrap();

        conn.commit_block();

        assert_eq!(fee, 0);
        assert_eq!(fee_2, 0);
        assert!(contract_res.is_some());
        assert!(var_res.is_some());
        assert_eq!(var_res, Some(Value::Int(3)));
    }

    #[test]
    fn process_smart_contract_contract_call_runtime_error() {
        let contract = "
        (define-data-var bar int 1)
        (define-public (get-bar) (ok (var-get bar)))
        (define-public (set-bar (x int) (y int))
          (begin (var-set bar (/ x y)) (ok (var-get bar))))
        (define-public (return-error) (err 1))";

        let mut chainstate = instantiate_chainstate(
            false,
            0x80000000,
            "process-smart-contract-call-runtime-error",
        );

        // contract instantiation
        let privk = StacksPrivateKey::from_hex(
            "6d430bb91222408e7706c9001cfaeb91b08c2be6d5ac95779ab52c6b431950e001",
        )
        .unwrap();
        let auth = TransactionAuth::from_p2pkh(&privk).unwrap();
        let addr = auth.origin().address_testnet();

        let mut tx_contract = StacksTransaction::new(
            TransactionVersion::Testnet,
            auth.clone(),
            TransactionPayload::new_smart_contract(
                &"hello-world".to_string(),
                &contract.to_string(),
            )
            .unwrap(),
        );

        tx_contract.chain_id = 0x80000000;
        tx_contract.set_tx_fee(0);

        let mut signer = StacksTransactionSigner::new(&tx_contract);
        signer.sign_origin(&privk).unwrap();

        let signed_tx = signer.get_tx().unwrap();

        let mut conn = chainstate.block_begin(
            &NULL_BURN_STATE_DB,
            &FIRST_BURNCHAIN_CONSENSUS_HASH,
            &FIRST_STACKS_BLOCK_HASH,
            &ConsensusHash([1u8; 20]),
            &BlockHeaderHash([1u8; 32]),
        );

        let contract_id = QualifiedContractIdentifier::new(
            StandardPrincipalData::from(addr.clone()),
            ContractName::from("hello-world"),
        );
        let (_fee, _) =
            StacksChainState::process_transaction(&mut conn, &signed_tx, false).unwrap();

        // contract-calls that don't commit
        let contract_calls = vec![
            ("hello-world", "set-bar", vec![Value::Int(1), Value::Int(0)]), // divide-by-zero
            ("hello-world", "return-error", vec![]),                        // returns an (err ...)
        ];

        // do contract-calls
        let privk_2 = StacksPrivateKey::from_hex(
            "d2c340ebcc0794b6fabdd8ac8b1c983e363b05dc8adcdf7e30db205a3fa54c1601",
        )
        .unwrap();
        let auth_2 = TransactionAuth::from_p2pkh(&privk_2).unwrap();
        let addr_2 = auth_2.origin().address_testnet();

        let mut next_nonce = 0;

        for contract_call in contract_calls {
            let (contract_name, contract_function, contract_args) = contract_call;
            let mut tx_contract_call = StacksTransaction::new(
                TransactionVersion::Testnet,
                auth_2.clone(),
                TransactionPayload::new_contract_call(
                    addr.clone(),
                    contract_name,
                    contract_function,
                    contract_args,
                )
                .unwrap(),
            );

            tx_contract_call.chain_id = 0x80000000;
            tx_contract_call.set_tx_fee(0);
            tx_contract_call.set_origin_nonce(next_nonce);

            let mut signer_2 = StacksTransactionSigner::new(&tx_contract_call);
            signer_2.sign_origin(&privk_2).unwrap();

            let signed_tx_2 = signer_2.get_tx().unwrap();

            let account_2 =
                StacksChainState::get_account(&mut conn, &addr_2.to_account_principal());
            assert_eq!(account_2.nonce, next_nonce);

            let (_fee, _) =
                StacksChainState::process_transaction(&mut conn, &signed_tx_2, false).unwrap();

            // nonce should have incremented
            next_nonce += 1;
            let account_2 =
                StacksChainState::get_account(&mut conn, &addr_2.to_account_principal());
            assert_eq!(account_2.nonce, next_nonce);

            // var should not have changed
            let var_res = StacksChainState::get_data_var(&mut conn, &contract_id, "bar").unwrap();
            assert!(var_res.is_some());
            assert_eq!(var_res, Some(Value::Int(1)));
        }
        conn.commit_block();
    }

    #[test]
    fn process_smart_contract_user_aborts_2257() {
        let contract = "(asserts! false (err 1))";

        let mut chainstate =
            instantiate_chainstate(false, 0x80000000, "process-smart-contract-user-aborts");

        // contract instantiation
        let privk = StacksPrivateKey::from_hex(
            "6d430bb91222408e7706c9001cfaeb91b08c2be6d5ac95779ab52c6b431950e001",
        )
        .unwrap();
        let auth = TransactionAuth::from_p2pkh(&privk).unwrap();
        let addr = auth.origin().address_testnet();
        let contract_id = QualifiedContractIdentifier::new(
            StandardPrincipalData::from(addr.clone()),
            ContractName::from("hello-world"),
        );

        let mut tx_contract = StacksTransaction::new(
            TransactionVersion::Testnet,
            auth.clone(),
            TransactionPayload::new_smart_contract(
                &"hello-world".to_string(),
                &contract.to_string(),
            )
            .unwrap(),
        );

        tx_contract.chain_id = 0x80000000;
        tx_contract.set_tx_fee(0);

        let mut signer = StacksTransactionSigner::new(&tx_contract);
        signer.sign_origin(&privk).unwrap();

        let signed_tx = signer.get_tx().unwrap();

        let mut conn = chainstate.block_begin(
            &NULL_BURN_STATE_DB,
            &FIRST_BURNCHAIN_CONSENSUS_HASH,
            &FIRST_STACKS_BLOCK_HASH,
            &ConsensusHash([1u8; 20]),
            &BlockHeaderHash([1u8; 32]),
        );
        let (_fee, _) =
            StacksChainState::process_transaction(&mut conn, &signed_tx, false).unwrap();

        conn.commit_block();
    }

    #[test]
    fn process_smart_contract_contract_call_invalid() {
        let contract = "
        (define-data-var bar int 1)
        (define-public (get-bar) (ok (var-get bar)))
        (define-public (set-bar (x int) (y int))
          (begin (var-set bar (/ x y)) (ok (var-get bar))))";

        let mut chainstate =
            instantiate_chainstate(false, 0x80000000, "process-contract-cc-invalid");

        // contract instantiation
        let privk = StacksPrivateKey::from_hex(
            "6d430bb91222408e7706c9001cfaeb91b08c2be6d5ac95779ab52c6b431950e001",
        )
        .unwrap();
        let auth = TransactionAuth::from_p2pkh(&privk).unwrap();
        let addr = auth.origin().address_testnet();
        let contract_id = QualifiedContractIdentifier::new(
            StandardPrincipalData::from(addr.clone()),
            ContractName::from("hello-world"),
        );

        // for contract-calls
        let privk_2 = StacksPrivateKey::from_hex(
            "d2c340ebcc0794b6fabdd8ac8b1c983e363b05dc8adcdf7e30db205a3fa54c1601",
        )
        .unwrap();
        let auth_2 = TransactionAuth::from_p2pkh(&privk_2).unwrap();
        let addr_2 = auth_2.origin().address_testnet();

        let mut tx_contract = StacksTransaction::new(
            TransactionVersion::Testnet,
            auth.clone(),
            TransactionPayload::new_smart_contract(
                &"hello-world".to_string(),
                &contract.to_string(),
            )
            .unwrap(),
        );

        tx_contract.chain_id = 0x80000000;
        tx_contract.set_tx_fee(0);

        let mut signer = StacksTransactionSigner::new(&tx_contract);
        signer.sign_origin(&privk).unwrap();

        let signed_tx = signer.get_tx().unwrap();

        let mut conn = chainstate.block_begin(
            &NULL_BURN_STATE_DB,
            &FIRST_BURNCHAIN_CONSENSUS_HASH,
            &FIRST_STACKS_BLOCK_HASH,
            &ConsensusHash([1u8; 20]),
            &BlockHeaderHash([1u8; 32]),
        );
        let (_fee, _) =
            StacksChainState::process_transaction(&mut conn, &signed_tx, false).unwrap();

        // invalid contract-calls
        let contract_calls = vec![
            (
                addr.clone(),
                "hello-world",
                "set-bar-not-a-method",
                vec![Value::Int(1), Value::Int(1)],
            ), // call into non-existant method
            (
                addr.clone(),
                "hello-world-not-a-contract",
                "set-bar",
                vec![Value::Int(1), Value::Int(1)],
            ), // call into non-existant contract
            (
                addr_2.clone(),
                "hello-world",
                "set-bar",
                vec![Value::Int(1), Value::Int(1)],
            ), // address does not have a contract
            (addr.clone(), "hello-world", "set-bar", vec![Value::Int(1)]), // wrong number of args (too few)
            (
                addr.clone(),
                "hello-world",
                "set-bar",
                vec![Value::Int(1), Value::Int(1), Value::Int(1)],
            ), // wrong number of args (too many)
            (
                addr.clone(),
                "hello-world",
                "set-bar",
                vec![Value::buff_from([0xff, 4].to_vec()).unwrap(), Value::Int(1)],
            ), // wrong arg type
            (
                addr.clone(),
                "hello-world",
                "set-bar",
                vec![Value::UInt(1), Value::Int(1)],
            ), // wrong arg type
        ];

        let next_nonce = 0;

        for contract_call in contract_calls {
            let (contract_addr, contract_name, contract_function, contract_args) = contract_call;
            let mut tx_contract_call = StacksTransaction::new(
                TransactionVersion::Testnet,
                auth_2.clone(),
                TransactionPayload::new_contract_call(
                    contract_addr.clone(),
                    contract_name,
                    contract_function,
                    contract_args,
                )
                .unwrap(),
            );

            tx_contract_call.chain_id = 0x80000000;
            tx_contract_call.set_tx_fee(0);

            let mut signer_2 = StacksTransactionSigner::new(&tx_contract_call);
            signer_2.sign_origin(&privk_2).unwrap();

            let signed_tx_2 = signer_2.get_tx().unwrap();

            let account_2 =
                StacksChainState::get_account(&mut conn, &addr_2.to_account_principal());
            assert_eq!(account_2.nonce, next_nonce);

            // transaction is invalid, and won't be mined
            let res = StacksChainState::process_transaction(&mut conn, &signed_tx_2, false);
            assert!(res.is_err());

            // nonce should NOT have incremented
            let account_2 =
                StacksChainState::get_account(&mut conn, &addr_2.to_account_principal());
            assert_eq!(account_2.nonce, next_nonce);

            // var should NOT have changed
            let var_res = StacksChainState::get_data_var(&mut conn, &contract_id, "bar").unwrap();
            assert!(var_res.is_some());
            assert_eq!(var_res, Some(Value::Int(1)));
        }
        conn.commit_block();
    }

    #[test]
    fn process_smart_contract_contract_call_sponsored_transaction() {
        let contract = "
        (define-data-var bar int 0)
        (define-public (get-bar) (ok (var-get bar)))
        (define-public (set-bar (x int) (y int))
          (begin (var-set bar (/ x y)) (ok (var-get bar))))";

        let mut chainstate =
            instantiate_chainstate(false, 0x80000000, "process-contract-cc-sponsored");

        // contract instantiation
        let privk = StacksPrivateKey::from_hex(
            "6d430bb91222408e7706c9001cfaeb91b08c2be6d5ac95779ab52c6b431950e001",
        )
        .unwrap();
        let auth = TransactionAuth::from_p2pkh(&privk).unwrap();
        let addr_publisher = auth.origin().address_testnet();

        let mut tx_contract = StacksTransaction::new(
            TransactionVersion::Testnet,
            auth.clone(),
            TransactionPayload::new_smart_contract(
                &"hello-world".to_string(),
                &contract.to_string(),
            )
            .unwrap(),
        );

        tx_contract.chain_id = 0x80000000;
        tx_contract.set_tx_fee(0);

        let mut signer = StacksTransactionSigner::new(&tx_contract);
        signer.sign_origin(&privk).unwrap();

        let signed_tx = signer.get_tx().unwrap();

        // sponsored contract-call
        let privk_origin = StacksPrivateKey::from_hex(
            "027682d2f7b05c3801fe4467883ab4cff0568b5e36412b5289e83ea5b519de8a01",
        )
        .unwrap();
        let privk_sponsor = StacksPrivateKey::from_hex(
            "7e3af4db6af6b3c67e2c6c6d7d5983b519f4d9b3a6e00580ae96dcace3bde8bc01",
        )
        .unwrap();

        let auth_origin = TransactionAuth::from_p2pkh(&privk_origin).unwrap();
        let auth_sponsor = TransactionAuth::from_p2pkh(&privk_sponsor).unwrap();

        let auth_contract_call = auth_origin.into_sponsored(auth_sponsor).unwrap();

        let addr_origin = auth_contract_call.origin().address_testnet();
        let addr_sponsor = auth_contract_call.sponsor().unwrap().address_testnet();

        let mut tx_contract_call = StacksTransaction::new(
            TransactionVersion::Testnet,
            auth_contract_call.clone(),
            TransactionPayload::new_contract_call(
                addr_publisher.clone(),
                "hello-world",
                "set-bar",
                vec![Value::Int(6), Value::Int(2)],
            )
            .unwrap(),
        );

        tx_contract_call.chain_id = 0x80000000;
        tx_contract_call.set_tx_fee(0);

        let mut signer_2 = StacksTransactionSigner::new(&tx_contract_call);
        signer_2.sign_origin(&privk_origin).unwrap();
        signer_2.sign_sponsor(&privk_sponsor).unwrap();

        let signed_tx_2 = signer_2.get_tx().unwrap();

        // process both
        let mut conn = chainstate.block_begin(
            &NULL_BURN_STATE_DB,
            &FIRST_BURNCHAIN_CONSENSUS_HASH,
            &FIRST_STACKS_BLOCK_HASH,
            &ConsensusHash([1u8; 20]),
            &BlockHeaderHash([1u8; 32]),
        );

        let account_publisher =
            StacksChainState::get_account(&mut conn, &addr_publisher.to_account_principal());
        assert_eq!(account_publisher.nonce, 0);

        let account_origin =
            StacksChainState::get_account(&mut conn, &addr_origin.to_account_principal());
        assert_eq!(account_origin.nonce, 0);

        let account_sponsor =
            StacksChainState::get_account(&mut conn, &addr_sponsor.to_account_principal());
        assert_eq!(account_sponsor.nonce, 0);

        let contract_id = QualifiedContractIdentifier::new(
            StandardPrincipalData::from(addr_publisher.clone()),
            ContractName::from("hello-world"),
        );
        let contract_before_res = StacksChainState::get_contract(&mut conn, &contract_id).unwrap();
        assert!(contract_before_res.is_none());

        let var_before_res =
            StacksChainState::get_data_var(&mut conn, &contract_id, "bar").unwrap();
        assert!(var_before_res.is_none());

        let (fee, _) = StacksChainState::process_transaction(&mut conn, &signed_tx, false).unwrap();

        let account_publisher =
            StacksChainState::get_account(&mut conn, &addr_publisher.to_account_principal());
        assert_eq!(account_publisher.nonce, 1);

        let var_before_set_res =
            StacksChainState::get_data_var(&mut conn, &contract_id, "bar").unwrap();
        assert_eq!(var_before_set_res, Some(Value::Int(0)));

        let (fee_2, _) =
            StacksChainState::process_transaction(&mut conn, &signed_tx_2, false).unwrap();

        let account_origin =
            StacksChainState::get_account(&mut conn, &addr_origin.to_account_principal());
        assert_eq!(account_origin.nonce, 1);

        let account_sponsor =
            StacksChainState::get_account(&mut conn, &addr_sponsor.to_account_principal());
        assert_eq!(account_sponsor.nonce, 1);

        let contract_res = StacksChainState::get_contract(&mut conn, &contract_id).unwrap();
        let var_res = StacksChainState::get_data_var(&mut conn, &contract_id, "bar").unwrap();

        conn.commit_block();

        assert_eq!(fee, 0);
        assert_eq!(fee_2, 0);
        assert!(contract_res.is_some());
        assert!(var_res.is_some());
        assert_eq!(var_res, Some(Value::Int(3)));
    }

    #[test]
    fn process_post_conditions_tokens() {
        let contract = "
        (define-data-var bar int 0)
        (define-fungible-token stackaroos)
        (define-non-fungible-token names (buff 50))
        (define-public (send-stackaroos (recipient principal))
          (begin
             (as-contract  ;; used to test post-conditions on contract principal
               (begin (unwrap-panic (ft-mint? stackaroos u100 tx-sender))
                      (unwrap-panic (ft-transfer? stackaroos u100 tx-sender recipient))
                      (ok true))
             )
           )
        )
        (define-public (send-name (name (buff 50)) (recipient principal))
          (begin
            (as-contract   ;; used to test post-conditions on contract principal
              (begin (unwrap-panic (nft-mint? names name tx-sender))
                     (unwrap-panic (nft-transfer? names name tx-sender recipient))
                     (ok true))
            )
          )
        )
        (define-public (user-send-stackaroos (recipient principal))
          (begin
             (unwrap-panic (ft-transfer? stackaroos u100 tx-sender recipient))
             (ok true))
        )
        (define-public (user-send-name (name (buff 50)) (recipient principal))
          (begin
             (unwrap-panic (nft-transfer? names name tx-sender recipient))
             (ok true))
        )
        (define-public (send-stackaroos-and-name (name (buff 50)) (recipient principal))
          (begin
             (as-contract  ;; used to test post-conditions on contract principal
               (begin (unwrap-panic (nft-mint? names name tx-sender))
                      (unwrap-panic (nft-transfer? names name tx-sender recipient))
                      (unwrap-panic (ft-mint? stackaroos u100 tx-sender))
                      (unwrap-panic (ft-transfer? stackaroos u100 tx-sender recipient))
                      (ok true))
             )
          )
        )
        (define-public (user-send-stackaroos-and-name (name (buff 50)) (recipient principal))
           (begin
             (unwrap-panic (ft-transfer? stackaroos u100 tx-sender recipient))
             (unwrap-panic (nft-transfer? names name tx-sender recipient))
             (ok true))
        )
        (define-public (get-bar) (ok (var-get bar)))
        (define-public (set-bar (x int) (y int))
          (begin (var-set bar (/ x y)) (ok (var-get bar))))";

        let privk_origin = StacksPrivateKey::from_hex(
            "027682d2f7b05c3801fe4467883ab4cff0568b5e36412b5289e83ea5b519de8a01",
        )
        .unwrap();
        let privk_recipient = StacksPrivateKey::from_hex(
            "7e3af4db6af6b3c67e2c6c6d7d5983b519f4d9b3a6e00580ae96dcace3bde8bc01",
        )
        .unwrap();
        let auth_origin = TransactionAuth::from_p2pkh(&privk_origin).unwrap();
        let auth_recv = TransactionAuth::from_p2pkh(&privk_recipient).unwrap();
        let addr_publisher = auth_origin.origin().address_testnet();
        let addr_principal = addr_publisher.to_account_principal();

        let contract_name = ContractName::try_from("hello-world").unwrap();

        let recv_addr = StacksAddress::from_public_keys(
            C32_ADDRESS_VERSION_TESTNET_SINGLESIG,
            &AddressHashMode::SerializeP2PKH,
            1,
            &vec![StacksPublicKey::from_private(&privk_recipient)],
        )
        .unwrap();
        let recv_principal = recv_addr.to_account_principal();
        let contract_id = QualifiedContractIdentifier::new(
            StandardPrincipalData::from(addr_publisher.clone()),
            contract_name.clone(),
        );
        let _contract_principal = PrincipalData::Contract(contract_id.clone());

        let asset_info = AssetInfo {
            contract_address: addr_publisher.clone(),
            contract_name: contract_name.clone(),
            asset_name: ClarityName::try_from("stackaroos").unwrap(),
        };

        let name_asset_info = AssetInfo {
            contract_address: addr_publisher.clone(),
            contract_name: contract_name.clone(),
            asset_name: ClarityName::try_from("names").unwrap(),
        };

        let mut tx_contract = StacksTransaction::new(
            TransactionVersion::Testnet,
            auth_origin.clone(),
            TransactionPayload::new_smart_contract(
                &"hello-world".to_string(),
                &contract.to_string(),
            )
            .unwrap(),
        );

        tx_contract.chain_id = 0x80000000;
        tx_contract.set_tx_fee(0);

        let mut signer = StacksTransactionSigner::new(&tx_contract);
        signer.sign_origin(&privk_origin).unwrap();

        let signed_contract_tx = signer.get_tx().unwrap();

        let mut post_conditions_pass = vec![];
        let mut post_conditions_pass_payback = vec![];
        let mut post_conditions_pass_nft = vec![];
        let mut post_conditions_fail = vec![];
        let mut post_conditions_fail_payback = vec![];
        let mut post_conditions_fail_nft = vec![];
        let mut nonce = 1;
        let mut recv_nonce = 0;
        let mut next_name: u64 = 0;

        let mut tx_contract_call_stackaroos = StacksTransaction::new(
            TransactionVersion::Testnet,
            auth_origin.clone(),
            TransactionPayload::new_contract_call(
                addr_publisher.clone(),
                "hello-world",
                "send-stackaroos",
                vec![Value::Principal(recv_principal.clone())],
            )
            .unwrap(),
        );

        tx_contract_call_stackaroos.chain_id = 0x80000000;
        tx_contract_call_stackaroos.set_tx_fee(0);

        // mint 100 stackaroos to recv_addr, and set a post-condition on the contract-principal
        // to check it.
        // assert contract sent ==, <=, or >= 100 stackaroos
        for pass_condition in [
            FungibleConditionCode::SentEq,
            FungibleConditionCode::SentGe,
            FungibleConditionCode::SentLe,
        ]
        .iter()
        {
            let mut tx_contract_call_pass = tx_contract_call_stackaroos.clone();
            tx_contract_call_pass.set_origin_nonce(nonce);
            tx_contract_call_pass.add_post_condition(TransactionPostCondition::Fungible(
                PostConditionPrincipal::Contract(addr_publisher.clone(), contract_name.clone()),
                asset_info.clone(),
                *pass_condition,
                100,
            ));

            let mut signer = StacksTransactionSigner::new(&tx_contract_call_pass);
            signer.sign_origin(&privk_origin).unwrap();
            post_conditions_pass.push(signer.get_tx().unwrap());

            nonce += 1;
        }

        // mint 100 stackaroos to recv_addr, and set a post-condition on the contract-principal
        // to check it.
        // assert contract sent >= or > 99 stackaroos
        for pass_condition in [FungibleConditionCode::SentGe, FungibleConditionCode::SentGt].iter()
        {
            let mut tx_contract_call_pass = tx_contract_call_stackaroos.clone();
            tx_contract_call_pass.set_origin_nonce(nonce);
            tx_contract_call_pass.add_post_condition(TransactionPostCondition::Fungible(
                PostConditionPrincipal::Contract(addr_publisher.clone(), contract_name.clone()),
                asset_info.clone(),
                *pass_condition,
                99,
            ));

            let mut signer = StacksTransactionSigner::new(&tx_contract_call_pass);
            signer.sign_origin(&privk_origin).unwrap();
            post_conditions_pass.push(signer.get_tx().unwrap());

            nonce += 1;
        }

        // mint 100 stackaroos to recv_addr, and set a post-condition on the contract-principal
        // to check it.
        // assert contract sent <= or < 101 stackaroos
        for pass_condition in [FungibleConditionCode::SentLe, FungibleConditionCode::SentLt].iter()
        {
            let mut tx_contract_call_pass = tx_contract_call_stackaroos.clone();
            tx_contract_call_pass.set_origin_nonce(nonce);
            tx_contract_call_pass.add_post_condition(TransactionPostCondition::Fungible(
                PostConditionPrincipal::Contract(addr_publisher.clone(), contract_name.clone()),
                asset_info.clone(),
                *pass_condition,
                101,
            ));

            let mut signer = StacksTransactionSigner::new(&tx_contract_call_pass);
            signer.sign_origin(&privk_origin).unwrap();
            post_conditions_pass.push(signer.get_tx().unwrap());

            nonce += 1;
        }

        // give recv_addr 100 more stackaroos so we can test failure-to-send-back
        {
            let mut tx_contract_call_pass = tx_contract_call_stackaroos.clone();
            tx_contract_call_pass.set_origin_nonce(nonce);
            tx_contract_call_pass.add_post_condition(TransactionPostCondition::Fungible(
                PostConditionPrincipal::Contract(addr_publisher.clone(), contract_name.clone()),
                asset_info.clone(),
                FungibleConditionCode::SentEq,
                100,
            ));

            let mut signer = StacksTransactionSigner::new(&tx_contract_call_pass);
            signer.sign_origin(&privk_origin).unwrap();
            post_conditions_pass.push(signer.get_tx().unwrap());

            nonce += 1;
        }

        let mut tx_contract_call_user_stackaroos = StacksTransaction::new(
            TransactionVersion::Testnet,
            auth_recv.clone(),
            TransactionPayload::new_contract_call(
                addr_publisher.clone(),
                "hello-world",
                "user-send-stackaroos",
                vec![Value::Principal(addr_principal.clone())],
            )
            .unwrap(),
        );

        tx_contract_call_user_stackaroos.chain_id = 0x80000000;
        tx_contract_call_user_stackaroos.set_tx_fee(0);

        // recv_addr sends 100 stackaroos back to addr_publisher.
        // assert recv_addr sent ==, <=, or >= 100 stackaroos
        for pass_condition in [
            FungibleConditionCode::SentEq,
            FungibleConditionCode::SentGe,
            FungibleConditionCode::SentLe,
        ]
        .iter()
        {
            let mut tx_contract_call_pass = tx_contract_call_user_stackaroos.clone();
            tx_contract_call_pass.set_origin_nonce(recv_nonce);
            tx_contract_call_pass.add_post_condition(TransactionPostCondition::Fungible(
                PostConditionPrincipal::Standard(recv_addr.clone()),
                asset_info.clone(),
                *pass_condition,
                100,
            ));

            let mut signer = StacksTransactionSigner::new(&tx_contract_call_pass);
            signer.sign_origin(&privk_recipient).unwrap();
            post_conditions_pass_payback.push(signer.get_tx().unwrap());

            recv_nonce += 1;
        }

        // recv_addr sends 100 stackaroos back to addr_publisher.
        // assert recv_addr sent >= or > 99 stackaroos
        for pass_condition in [FungibleConditionCode::SentGe, FungibleConditionCode::SentGt].iter()
        {
            let mut tx_contract_call_pass = tx_contract_call_user_stackaroos.clone();
            tx_contract_call_pass.set_origin_nonce(recv_nonce);
            tx_contract_call_pass.add_post_condition(TransactionPostCondition::Fungible(
                PostConditionPrincipal::Standard(recv_addr.clone()),
                asset_info.clone(),
                *pass_condition,
                99,
            ));

            let mut signer = StacksTransactionSigner::new(&tx_contract_call_pass);
            signer.sign_origin(&privk_recipient).unwrap();
            post_conditions_pass_payback.push(signer.get_tx().unwrap());

            recv_nonce += 1;
        }

        // recv_addr sends 100 stackaroos back to addr_publisher
        // assert recv_addr sent <= or < 101 stackaroos
        for pass_condition in [FungibleConditionCode::SentLe, FungibleConditionCode::SentLt].iter()
        {
            let mut tx_contract_call_pass = tx_contract_call_user_stackaroos.clone();
            tx_contract_call_pass.set_origin_nonce(recv_nonce);
            tx_contract_call_pass.add_post_condition(TransactionPostCondition::Fungible(
                PostConditionPrincipal::Standard(recv_addr.clone()),
                asset_info.clone(),
                *pass_condition,
                101,
            ));

            let mut signer = StacksTransactionSigner::new(&tx_contract_call_pass);
            signer.sign_origin(&privk_recipient).unwrap();
            post_conditions_pass_payback.push(signer.get_tx().unwrap());

            recv_nonce += 1;
        }

        // mint names to recv_addr, and set a post-condition on the contract-principal to check it.
        // assert contract does not possess the name
        for (_i, pass_condition) in [NonfungibleConditionCode::Sent].iter().enumerate() {
            let name = Value::buff_from(next_name.to_be_bytes().to_vec()).unwrap();
            next_name += 1;

            let mut tx_contract_call_names = StacksTransaction::new(
                TransactionVersion::Testnet,
                auth_origin.clone(),
                TransactionPayload::new_contract_call(
                    addr_publisher.clone(),
                    "hello-world",
                    "send-name",
                    vec![name.clone(), Value::Principal(recv_principal.clone())],
                )
                .unwrap(),
            );

            tx_contract_call_names.chain_id = 0x80000000;
            tx_contract_call_names.set_tx_fee(0);
            tx_contract_call_names.set_origin_nonce(nonce);

            tx_contract_call_names.add_post_condition(TransactionPostCondition::Nonfungible(
                PostConditionPrincipal::Contract(addr_publisher.clone(), contract_name.clone()),
                name_asset_info.clone(),
                name.clone(),
                *pass_condition,
            ));

            let mut signer = StacksTransactionSigner::new(&tx_contract_call_names);
            signer.sign_origin(&privk_origin).unwrap();
            post_conditions_pass_nft.push(signer.get_tx().unwrap());

            nonce += 1;
        }

        // mint 100 stackaroos to recv_addr, and set a post-condition on the contract-principal
        // to check it.
        // assert contract sent < or > 100 stackaroos (should fail)
        for fail_condition in [FungibleConditionCode::SentLt, FungibleConditionCode::SentGt].iter()
        {
            let mut tx_contract_call_fail = tx_contract_call_stackaroos.clone();
            tx_contract_call_fail.set_origin_nonce(nonce);
            tx_contract_call_fail.add_post_condition(TransactionPostCondition::Fungible(
                PostConditionPrincipal::Contract(addr_publisher.clone(), contract_name.clone()),
                asset_info.clone(),
                *fail_condition,
                100,
            ));

            let mut signer = StacksTransactionSigner::new(&tx_contract_call_fail);
            signer.sign_origin(&privk_origin).unwrap();
            post_conditions_fail.push(signer.get_tx().unwrap());

            nonce += 1;
        }

        // mint 100 stackaroos to recv_addr, and set a post-condition on the contract-principal
        // to check it.
        // assert contract sent <= or < 99 stackaroos (should fail)
        for fail_condition in [FungibleConditionCode::SentLe, FungibleConditionCode::SentLt].iter()
        {
            let mut tx_contract_call_fail = tx_contract_call_stackaroos.clone();
            tx_contract_call_fail.set_origin_nonce(nonce);
            tx_contract_call_fail.add_post_condition(TransactionPostCondition::Fungible(
                PostConditionPrincipal::Contract(addr_publisher.clone(), contract_name.clone()),
                asset_info.clone(),
                *fail_condition,
                99,
            ));

            let mut signer = StacksTransactionSigner::new(&tx_contract_call_fail);
            signer.sign_origin(&privk_origin).unwrap();
            post_conditions_fail.push(signer.get_tx().unwrap());

            nonce += 1;
        }

        // mint 100 stackaroos to recv_addr, and set a post-condition on the contract-principal
        // to check it.
        // assert contract sent > or >= 101 stackaroos (should fail)
        for fail_condition in [FungibleConditionCode::SentGe, FungibleConditionCode::SentGt].iter()
        {
            let mut tx_contract_call_fail = tx_contract_call_stackaroos.clone();
            tx_contract_call_fail.set_origin_nonce(nonce);
            tx_contract_call_fail.add_post_condition(TransactionPostCondition::Fungible(
                PostConditionPrincipal::Contract(addr_publisher.clone(), contract_name.clone()),
                asset_info.clone(),
                *fail_condition,
                101,
            ));

            let mut signer = StacksTransactionSigner::new(&tx_contract_call_fail);
            signer.sign_origin(&privk_origin).unwrap();
            post_conditions_fail.push(signer.get_tx().unwrap());

            nonce += 1;
        }

        // recv_addr tries sends 100 stackaroos back to addr_publisher
        // assert recv_addr sent < or > 100 stackaroos (should fail)
        for fail_condition in [FungibleConditionCode::SentLt, FungibleConditionCode::SentLt].iter()
        {
            let mut tx_contract_call_fail = tx_contract_call_user_stackaroos.clone();
            tx_contract_call_fail.set_origin_nonce(recv_nonce);
            tx_contract_call_fail.add_post_condition(TransactionPostCondition::Fungible(
                PostConditionPrincipal::Standard(recv_addr.clone()),
                asset_info.clone(),
                *fail_condition,
                100,
            ));

            let mut signer = StacksTransactionSigner::new(&tx_contract_call_fail);
            signer.sign_origin(&privk_recipient).unwrap();
            post_conditions_fail_payback.push(signer.get_tx().unwrap());

            recv_nonce += 1;
        }

        // mint names to recv_addr, and set a post-condition on the contract-principal to check it.
        // assert contract still possesses the name (should fail)
        for (_i, fail_condition) in [NonfungibleConditionCode::NotSent].iter().enumerate() {
            let name = Value::buff_from(next_name.to_be_bytes().to_vec()).unwrap();
            next_name += 1;

            let mut tx_contract_call_names = StacksTransaction::new(
                TransactionVersion::Testnet,
                auth_origin.clone(),
                TransactionPayload::new_contract_call(
                    addr_publisher.clone(),
                    "hello-world",
                    "send-name",
                    vec![name.clone(), Value::Principal(recv_principal.clone())],
                )
                .unwrap(),
            );

            tx_contract_call_names.chain_id = 0x80000000;
            tx_contract_call_names.set_tx_fee(0);
            tx_contract_call_names.set_origin_nonce(nonce);

            tx_contract_call_names.add_post_condition(TransactionPostCondition::Nonfungible(
                PostConditionPrincipal::Contract(addr_publisher.clone(), contract_name.clone()),
                name_asset_info.clone(),
                name.clone(),
                *fail_condition,
            ));

            let mut signer = StacksTransactionSigner::new(&tx_contract_call_names);
            signer.sign_origin(&privk_origin).unwrap();
            post_conditions_fail_nft.push(signer.get_tx().unwrap());

            nonce += 1;
        }

        let mut chainstate =
            instantiate_chainstate(false, 0x80000000, "process-post-conditions-tokens");
        let mut conn = chainstate.block_begin(
            &NULL_BURN_STATE_DB,
            &FIRST_BURNCHAIN_CONSENSUS_HASH,
            &FIRST_STACKS_BLOCK_HASH,
            &ConsensusHash([1u8; 20]),
            &BlockHeaderHash([1u8; 32]),
        );

        let account_publisher =
            StacksChainState::get_account(&mut conn, &addr_publisher.to_account_principal());
        assert_eq!(account_publisher.nonce, 0);

        // no initial stackaroos balance -- there is no stackaroos token (yet)
        let _ = StacksChainState::get_account_ft(
            &mut conn,
            &contract_id,
            "stackaroos",
            &recv_principal,
        )
        .unwrap_err();

        // publish contract
        let _ =
            StacksChainState::process_transaction(&mut conn, &signed_contract_tx, false).unwrap();

        // no initial stackaroos balance
        let account_stackaroos_balance = StacksChainState::get_account_ft(
            &mut conn,
            &contract_id,
            "stackaroos",
            &recv_principal,
        )
        .unwrap();
        assert_eq!(account_stackaroos_balance, 0);

        let mut expected_stackaroos_balance = 0;
        let mut expected_nonce = 1;
        let mut expected_recv_nonce = 0;
        let mut expected_payback_stackaroos_balance = 0;
        let mut expected_next_name: u64 = 0;

        for tx_pass in post_conditions_pass.iter() {
            let (_fee, _) =
                StacksChainState::process_transaction(&mut conn, &tx_pass, false).unwrap();
            expected_stackaroos_balance += 100;
            expected_nonce += 1;

            let account_recipient_stackaroos_after = StacksChainState::get_account_ft(
                &mut conn,
                &contract_id,
                "stackaroos",
                &recv_principal,
            )
            .unwrap();
            assert_eq!(
                account_recipient_stackaroos_after,
                expected_stackaroos_balance
            );

            let account_publisher_after =
                StacksChainState::get_account(&mut conn, &addr_publisher.to_account_principal());
            assert_eq!(account_publisher_after.nonce, expected_nonce);
        }

        for tx_pass in post_conditions_pass_payback.iter() {
            let (_fee, _) =
                StacksChainState::process_transaction(&mut conn, &tx_pass, false).unwrap();
            expected_stackaroos_balance -= 100;
            expected_payback_stackaroos_balance += 100;
            expected_recv_nonce += 1;

            let account_recipient_stackaroos_after = StacksChainState::get_account_ft(
                &mut conn,
                &contract_id,
                "stackaroos",
                &recv_principal,
            )
            .unwrap();
            assert_eq!(
                account_recipient_stackaroos_after,
                expected_stackaroos_balance
            );

            let account_pub_stackaroos_after = StacksChainState::get_account_ft(
                &mut conn,
                &contract_id,
                "stackaroos",
                &addr_principal,
            )
            .unwrap();
            assert_eq!(
                account_pub_stackaroos_after,
                expected_payback_stackaroos_balance
            );

            let account_publisher_after =
                StacksChainState::get_account(&mut conn, &addr_publisher.to_account_principal());
            assert_eq!(account_publisher_after.nonce, expected_nonce);

            let account_recv_publisher_after =
                StacksChainState::get_account(&mut conn, &recv_addr.to_account_principal());
            assert_eq!(account_recv_publisher_after.nonce, expected_recv_nonce);
        }

        for (_i, tx_pass) in post_conditions_pass_nft.iter().enumerate() {
            let (_fee, _) =
                StacksChainState::process_transaction(&mut conn, &tx_pass, false).unwrap();
            expected_nonce += 1;

            let expected_value =
                Value::buff_from(expected_next_name.to_be_bytes().to_vec()).unwrap();
            expected_next_name += 1;

            let account_recipient_names_after = StacksChainState::get_account_nft(
                &mut conn,
                &contract_id,
                "names",
                &expected_value,
            )
            .unwrap();
            assert_eq!(account_recipient_names_after, recv_principal);

            let account_publisher_after =
                StacksChainState::get_account(&mut conn, &addr_publisher.to_account_principal());
            assert_eq!(account_publisher_after.nonce, expected_nonce);
        }

        for tx_fail in post_conditions_fail.iter() {
            let (_fee, _) =
                StacksChainState::process_transaction(&mut conn, &tx_fail, false).unwrap();
            expected_nonce += 1;

            // no change in balance
            let account_recipient_stackaroos_after = StacksChainState::get_account_ft(
                &mut conn,
                &contract_id,
                "stackaroos",
                &recv_principal,
            )
            .unwrap();
            assert_eq!(
                account_recipient_stackaroos_after,
                expected_stackaroos_balance
            );

            let account_pub_stackaroos_after = StacksChainState::get_account_ft(
                &mut conn,
                &contract_id,
                "stackaroos",
                &addr_principal,
            )
            .unwrap();
            assert_eq!(
                account_pub_stackaroos_after,
                expected_payback_stackaroos_balance
            );

            // but nonce _does_ change
            let account_publisher_after =
                StacksChainState::get_account(&mut conn, &addr_publisher.to_account_principal());
            assert_eq!(account_publisher_after.nonce, expected_nonce);
        }

        for tx_fail in post_conditions_fail_payback.iter() {
            let (_fee, _) =
                StacksChainState::process_transaction(&mut conn, &tx_fail, false).unwrap();
            expected_recv_nonce += 1;

            // no change in balance
            let account_recipient_stackaroos_after = StacksChainState::get_account_ft(
                &mut conn,
                &contract_id,
                "stackaroos",
                &recv_principal,
            )
            .unwrap();
            assert_eq!(
                account_recipient_stackaroos_after,
                expected_stackaroos_balance
            );

            let account_pub_stackaroos_after = StacksChainState::get_account_ft(
                &mut conn,
                &contract_id,
                "stackaroos",
                &addr_principal,
            )
            .unwrap();
            assert_eq!(
                account_pub_stackaroos_after,
                expected_payback_stackaroos_balance
            );

            // nonce for publisher doesn't change
            let account_publisher_after =
                StacksChainState::get_account(&mut conn, &addr_publisher.to_account_principal());
            assert_eq!(account_publisher_after.nonce, expected_nonce);

            // but nonce _does_ change for reciever, who sent back
            let account_publisher_after =
                StacksChainState::get_account(&mut conn, &recv_addr.to_account_principal());
            assert_eq!(account_publisher_after.nonce, expected_recv_nonce);
        }

        for (_i, tx_fail) in post_conditions_fail_nft.iter().enumerate() {
            let (_fee, _) =
                StacksChainState::process_transaction(&mut conn, &tx_fail, false).unwrap();
            expected_nonce += 1;

            // nft shouldn't exist -- the nft-mint! should have been rolled back
            let expected_value =
                Value::buff_from(expected_next_name.to_be_bytes().to_vec()).unwrap();
            expected_next_name += 1;

            let res = StacksChainState::get_account_nft(
                &mut conn,
                &contract_id,
                "names",
                &expected_value,
            );
            assert!(res.is_err());

            // but nonce _does_ change
            let account_publisher_after =
                StacksChainState::get_account(&mut conn, &addr_publisher.to_account_principal());
            assert_eq!(account_publisher_after.nonce, expected_nonce);
        }

        conn.commit_block();
    }

    #[test]
    fn process_post_conditions_tokens_deny() {
        let contract = "
        (define-data-var bar int 0)
        (define-fungible-token stackaroos)
        (define-non-fungible-token names (buff 50))
        (define-public (send-stackaroos (recipient principal))
          (begin
             (as-contract  ;; used to test post-conditions on contract principal
               (begin (unwrap-panic (ft-mint? stackaroos u100 tx-sender))
                      (unwrap-panic (ft-transfer? stackaroos u100 tx-sender recipient))
                      (ok true))
             )
           )
        )
        (define-public (send-name (name (buff 50)) (recipient principal))
          (begin
            (as-contract   ;; used to test post-conditions on contract principal
              (begin (unwrap-panic (nft-mint? names name tx-sender))
                     (unwrap-panic (nft-transfer? names name tx-sender recipient))
                     (ok true))
            )
          )
        )
        (define-public (user-send-stackaroos (recipient principal))
          (begin
             (unwrap-panic (ft-transfer? stackaroos u100 tx-sender recipient))
             (ok true))
        )
        (define-public (user-send-name (name (buff 50)) (recipient principal))
          (begin
             (unwrap-panic (nft-transfer? names name tx-sender recipient))
             (ok true))
        )
        (define-public (send-stackaroos-and-name (name (buff 50)) (recipient principal))
          (begin
             (as-contract  ;; used to test post-conditions on contract principal
               (begin (unwrap-panic (nft-mint? names name tx-sender))
                      (unwrap-panic (nft-transfer? names name tx-sender recipient))
                      (unwrap-panic (ft-mint? stackaroos u100 tx-sender))
                      (unwrap-panic (ft-transfer? stackaroos u100 tx-sender recipient))
                      (ok true))
             )
          )
        )
        (define-public (user-send-stackaroos-and-name (name (buff 50)) (recipient principal))
           (begin
             (unwrap-panic (ft-transfer? stackaroos u100 tx-sender recipient))
             (unwrap-panic (nft-transfer? names name tx-sender recipient))
             (ok true))
        )
        (define-public (get-bar) (ok (var-get bar)))
        (define-public (set-bar (x int) (y int))
          (begin (var-set bar (/ x y)) (ok (var-get bar))))";

        let privk_origin = StacksPrivateKey::from_hex(
            "027682d2f7b05c3801fe4467883ab4cff0568b5e36412b5289e83ea5b519de8a01",
        )
        .unwrap();
        let privk_recipient = StacksPrivateKey::from_hex(
            "7e3af4db6af6b3c67e2c6c6d7d5983b519f4d9b3a6e00580ae96dcace3bde8bc01",
        )
        .unwrap();
        let auth_origin = TransactionAuth::from_p2pkh(&privk_origin).unwrap();
        let auth_recv = TransactionAuth::from_p2pkh(&privk_recipient).unwrap();
        let addr_publisher = auth_origin.origin().address_testnet();
        let addr_principal = addr_publisher.to_account_principal();

        let contract_name = ContractName::try_from("hello-world").unwrap();

        let recv_addr = StacksAddress::from_public_keys(
            C32_ADDRESS_VERSION_TESTNET_SINGLESIG,
            &AddressHashMode::SerializeP2PKH,
            1,
            &vec![StacksPublicKey::from_private(&privk_recipient)],
        )
        .unwrap();
        let recv_principal = recv_addr.to_account_principal();
        let contract_id = QualifiedContractIdentifier::new(
            StandardPrincipalData::from(addr_publisher.clone()),
            contract_name.clone(),
        );
        let _contract_principal = PrincipalData::Contract(contract_id.clone());

        let asset_info = AssetInfo {
            contract_address: addr_publisher.clone(),
            contract_name: contract_name.clone(),
            asset_name: ClarityName::try_from("stackaroos").unwrap(),
        };

        let name_asset_info = AssetInfo {
            contract_address: addr_publisher.clone(),
            contract_name: contract_name.clone(),
            asset_name: ClarityName::try_from("names").unwrap(),
        };

        let mut tx_contract = StacksTransaction::new(
            TransactionVersion::Testnet,
            auth_origin.clone(),
            TransactionPayload::new_smart_contract(
                &"hello-world".to_string(),
                &contract.to_string(),
            )
            .unwrap(),
        );

        tx_contract.chain_id = 0x80000000;
        tx_contract.set_tx_fee(0);

        let mut signer = StacksTransactionSigner::new(&tx_contract);
        signer.sign_origin(&privk_origin).unwrap();

        let signed_contract_tx = signer.get_tx().unwrap();

        let mut post_conditions_pass = vec![];
        let mut post_conditions_pass_payback = vec![];
        let mut post_conditions_fail = vec![];
        let mut post_conditions_fail_payback = vec![];
        let mut nonce = 1;
        let mut recv_nonce = 0;
        let mut next_name: u64 = 0;
        let mut next_recv_name: u64 = 0;
        let final_recv_name = 3;

        // mint 100 stackaroos and the name to recv_addr, and set a post-condition for each asset on the contract-principal
        // assert contract sent ==, <=, or >= 100 stackaroos
        for (_i, pass_condition) in [
            FungibleConditionCode::SentEq,
            FungibleConditionCode::SentGe,
            FungibleConditionCode::SentLe,
        ]
        .iter()
        .enumerate()
        {
            let name = Value::buff_from(next_name.to_be_bytes().to_vec()).unwrap();
            next_name += 1;

            let mut tx_contract_call_both = StacksTransaction::new(
                TransactionVersion::Testnet,
                auth_origin.clone(),
                TransactionPayload::new_contract_call(
                    addr_publisher.clone(),
                    "hello-world",
                    "send-stackaroos-and-name",
                    vec![name.clone(), Value::Principal(recv_principal.clone())],
                )
                .unwrap(),
            );

            tx_contract_call_both.chain_id = 0x80000000;
            tx_contract_call_both.set_tx_fee(0);
            tx_contract_call_both.set_origin_nonce(nonce);

            tx_contract_call_both.post_condition_mode = TransactionPostConditionMode::Deny;
            tx_contract_call_both.add_post_condition(TransactionPostCondition::Fungible(
                PostConditionPrincipal::Contract(addr_publisher.clone(), contract_name.clone()),
                asset_info.clone(),
                *pass_condition,
                100,
            ));
            tx_contract_call_both.add_post_condition(TransactionPostCondition::Nonfungible(
                PostConditionPrincipal::Contract(addr_publisher.clone(), contract_name.clone()),
                name_asset_info.clone(),
                name.clone(),
                NonfungibleConditionCode::Sent,
            ));

            let mut signer = StacksTransactionSigner::new(&tx_contract_call_both);
            signer.sign_origin(&privk_origin).unwrap();
            post_conditions_pass.push(signer.get_tx().unwrap());

            nonce += 1;
        }

        // give recv_addr 100 more stackaroos so we can test failure-to-send-back
        {
            let name = Value::buff_from(next_name.to_be_bytes().to_vec()).unwrap();
            next_name += 1;

            let mut tx_contract_call_both = StacksTransaction::new(
                TransactionVersion::Testnet,
                auth_origin.clone(),
                TransactionPayload::new_contract_call(
                    addr_publisher.clone(),
                    "hello-world",
                    "send-stackaroos-and-name",
                    vec![name.clone(), Value::Principal(recv_principal.clone())],
                )
                .unwrap(),
            );

            tx_contract_call_both.post_condition_mode = TransactionPostConditionMode::Allow;
            tx_contract_call_both.chain_id = 0x80000000;
            tx_contract_call_both.set_tx_fee(0);
            tx_contract_call_both.set_origin_nonce(nonce);

            let mut signer = StacksTransactionSigner::new(&tx_contract_call_both);
            signer.sign_origin(&privk_origin).unwrap();
            post_conditions_pass.push(signer.get_tx().unwrap());

            nonce += 1;
        }

        assert_eq!(next_name, final_recv_name + 1);

        // recv_addr sends 100 stackaroos and name back to addr_publisher.
        // assert recv_addr sent ==, <=, or >= 100 stackaroos
        for (_i, pass_condition) in [
            FungibleConditionCode::SentEq,
            FungibleConditionCode::SentGe,
            FungibleConditionCode::SentLe,
        ]
        .iter()
        .enumerate()
        {
            let name = Value::buff_from(next_recv_name.to_be_bytes().to_vec()).unwrap();
            next_recv_name += 1;

            let mut tx_contract_call_both = StacksTransaction::new(
                TransactionVersion::Testnet,
                auth_recv.clone(),
                TransactionPayload::new_contract_call(
                    addr_publisher.clone(),
                    "hello-world",
                    "user-send-stackaroos-and-name",
                    vec![name.clone(), Value::Principal(addr_principal.clone())],
                )
                .unwrap(),
            );

            tx_contract_call_both.chain_id = 0x80000000;
            tx_contract_call_both.set_tx_fee(0);
            tx_contract_call_both.set_origin_nonce(recv_nonce);

            tx_contract_call_both.post_condition_mode = TransactionPostConditionMode::Deny;
            tx_contract_call_both.add_post_condition(TransactionPostCondition::Fungible(
                PostConditionPrincipal::Standard(recv_addr.clone()),
                asset_info.clone(),
                *pass_condition,
                100,
            ));
            tx_contract_call_both.add_post_condition(TransactionPostCondition::Nonfungible(
                PostConditionPrincipal::Standard(recv_addr.clone()),
                name_asset_info.clone(),
                name.clone(),
                NonfungibleConditionCode::Sent,
            ));

            let mut signer = StacksTransactionSigner::new(&tx_contract_call_both);
            signer.sign_origin(&privk_recipient).unwrap();
            post_conditions_pass_payback.push(signer.get_tx().unwrap());

            recv_nonce += 1;
        }

        // mint 100 stackaroos and the name to recv_addr, but neglect to set a fungible post-condition.
        // assert contract sent ==, <=, or >= 100 stackaroos, and that the name was removed from
        // the contract
        for (_i, fail_condition) in [
            FungibleConditionCode::SentEq,
            FungibleConditionCode::SentGe,
            FungibleConditionCode::SentLe,
        ]
        .iter()
        .enumerate()
        {
            let name = Value::buff_from(next_name.to_be_bytes().to_vec()).unwrap();
            next_name += 1;

            let mut tx_contract_call_both = StacksTransaction::new(
                TransactionVersion::Testnet,
                auth_origin.clone(),
                TransactionPayload::new_contract_call(
                    addr_publisher.clone(),
                    "hello-world",
                    "send-stackaroos-and-name",
                    vec![name.clone(), Value::Principal(recv_principal.clone())],
                )
                .unwrap(),
            );

            tx_contract_call_both.chain_id = 0x80000000;
            tx_contract_call_both.set_tx_fee(0);
            tx_contract_call_both.set_origin_nonce(nonce);

            tx_contract_call_both.post_condition_mode = TransactionPostConditionMode::Deny;
            // tx_contract_call_both.add_post_condition(TransactionPostCondition::Fungible(PostConditionPrincipal::Contract(addr_publisher.clone(), contract_name.clone()), asset_info.clone(), *fail_condition, 100));
            tx_contract_call_both.add_post_condition(TransactionPostCondition::Nonfungible(
                PostConditionPrincipal::Contract(addr_publisher.clone(), contract_name.clone()),
                name_asset_info.clone(),
                name.clone(),
                NonfungibleConditionCode::Sent,
            ));

            let mut signer = StacksTransactionSigner::new(&tx_contract_call_both);
            signer.sign_origin(&privk_origin).unwrap();
            post_conditions_fail.push(signer.get_tx().unwrap());

            nonce += 1;
        }

        // mint 100 stackaroos and the name to recv_addr, but neglect to set a non-fungible post-condition.
        // assert contract sent ==, <=, or >= 100 stackaroos, and that the name was removed from
        // the contract
        for (_i, fail_condition) in [
            FungibleConditionCode::SentEq,
            FungibleConditionCode::SentGe,
            FungibleConditionCode::SentLe,
        ]
        .iter()
        .enumerate()
        {
            let name = Value::buff_from(next_name.to_be_bytes().to_vec()).unwrap();
            next_name += 1;

            let mut tx_contract_call_both = StacksTransaction::new(
                TransactionVersion::Testnet,
                auth_origin.clone(),
                TransactionPayload::new_contract_call(
                    addr_publisher.clone(),
                    "hello-world",
                    "send-stackaroos-and-name",
                    vec![name.clone(), Value::Principal(recv_principal.clone())],
                )
                .unwrap(),
            );

            tx_contract_call_both.chain_id = 0x80000000;
            tx_contract_call_both.set_tx_fee(0);
            tx_contract_call_both.set_origin_nonce(nonce);

            tx_contract_call_both.post_condition_mode = TransactionPostConditionMode::Deny;
            tx_contract_call_both.add_post_condition(TransactionPostCondition::Fungible(
                PostConditionPrincipal::Contract(addr_publisher.clone(), contract_name.clone()),
                asset_info.clone(),
                *fail_condition,
                100,
            ));
            // tx_contract_call_both.add_post_condition(TransactionPostCondition::Nonfungible(PostConditionPrincipal::Contract(addr_publisher.clone(), contract_name.clone()), name_asset_info.clone(), name.clone(), NonfungibleConditionCode::Sent));

            let mut signer = StacksTransactionSigner::new(&tx_contract_call_both);
            signer.sign_origin(&privk_origin).unwrap();
            post_conditions_fail.push(signer.get_tx().unwrap());

            nonce += 1;
        }

        // recv_addr sends 100 stackaroos and name back to addr_publisher, but forgets a fungible
        // post-condition.
        // assert recv_addr sent ==, <=, or >= 100 stackaroos
        for (_i, fail_condition) in [
            FungibleConditionCode::SentEq,
            FungibleConditionCode::SentGe,
            FungibleConditionCode::SentLe,
        ]
        .iter()
        .enumerate()
        {
            let name = Value::buff_from(final_recv_name.to_be_bytes().to_vec()).unwrap();

            let mut tx_contract_call_both = StacksTransaction::new(
                TransactionVersion::Testnet,
                auth_recv.clone(),
                TransactionPayload::new_contract_call(
                    addr_publisher.clone(),
                    "hello-world",
                    "user-send-stackaroos-and-name",
                    vec![name.clone(), Value::Principal(addr_principal.clone())],
                )
                .unwrap(),
            );

            tx_contract_call_both.chain_id = 0x80000000;
            tx_contract_call_both.set_tx_fee(0);
            tx_contract_call_both.set_origin_nonce(recv_nonce);

            tx_contract_call_both.post_condition_mode = TransactionPostConditionMode::Deny;
            // tx_contract_call_both.add_post_condition(TransactionPostCondition::Fungible(PostConditionPrincipal::Standard(recv_addr.clone()), asset_info.clone(), *fail_condition, 100));
            tx_contract_call_both.add_post_condition(TransactionPostCondition::Nonfungible(
                PostConditionPrincipal::Standard(recv_addr.clone()),
                name_asset_info.clone(),
                name.clone(),
                NonfungibleConditionCode::Sent,
            ));

            let mut signer = StacksTransactionSigner::new(&tx_contract_call_both);
            signer.sign_origin(&privk_recipient).unwrap();
            post_conditions_fail_payback.push(signer.get_tx().unwrap());

            recv_nonce += 1;
        }

        // never read: next_recv_name -= 3;    // reset

        // recv_addr sends 100 stackaroos and name back to addr_publisher, but forgets a non-fungible
        // post-condition.
        // assert recv_addr sent ==, <=, or >= 100 stackaroos
        for (_i, fail_condition) in [
            FungibleConditionCode::SentEq,
            FungibleConditionCode::SentGe,
            FungibleConditionCode::SentLe,
        ]
        .iter()
        .enumerate()
        {
            let name = Value::buff_from(final_recv_name.to_be_bytes().to_vec()).unwrap();

            let mut tx_contract_call_both = StacksTransaction::new(
                TransactionVersion::Testnet,
                auth_recv.clone(),
                TransactionPayload::new_contract_call(
                    addr_publisher.clone(),
                    "hello-world",
                    "user-send-stackaroos-and-name",
                    vec![name.clone(), Value::Principal(addr_principal.clone())],
                )
                .unwrap(),
            );

            tx_contract_call_both.chain_id = 0x80000000;
            tx_contract_call_both.set_tx_fee(0);
            tx_contract_call_both.set_origin_nonce(recv_nonce);

            tx_contract_call_both.post_condition_mode = TransactionPostConditionMode::Deny;
            tx_contract_call_both.add_post_condition(TransactionPostCondition::Fungible(
                PostConditionPrincipal::Standard(recv_addr.clone()),
                asset_info.clone(),
                *fail_condition,
                100,
            ));
            // tx_contract_call_both.add_post_condition(TransactionPostCondition::Nonfungible(PostConditionPrincipal::Standard(recv_addr.clone()), name_asset_info.clone(), name.clone(), NonfungibleConditionCode::Sent));

            let mut signer = StacksTransactionSigner::new(&tx_contract_call_both);
            signer.sign_origin(&privk_recipient).unwrap();
            post_conditions_fail_payback.push(signer.get_tx().unwrap());

            recv_nonce += 1;
        }

        let mut chainstate =
            instantiate_chainstate(false, 0x80000000, "process-post-conditions-tokens-deny");
        let mut conn = chainstate.block_begin(
            &NULL_BURN_STATE_DB,
            &FIRST_BURNCHAIN_CONSENSUS_HASH,
            &FIRST_STACKS_BLOCK_HASH,
            &ConsensusHash([1u8; 20]),
            &BlockHeaderHash([1u8; 32]),
        );

        let account_publisher =
            StacksChainState::get_account(&mut conn, &addr_publisher.to_account_principal());
        assert_eq!(account_publisher.nonce, 0);

        // no initial stackaroos balance -- there is no stackaroos token (yet)
        let _ = StacksChainState::get_account_ft(
            &mut conn,
            &contract_id,
            "stackaroos",
            &recv_principal,
        )
        .unwrap_err();

        // publish contract
        let _ =
            StacksChainState::process_transaction(&mut conn, &signed_contract_tx, false).unwrap();

        // no initial stackaroos balance
        let account_stackaroos_balance = StacksChainState::get_account_ft(
            &mut conn,
            &contract_id,
            "stackaroos",
            &recv_principal,
        )
        .unwrap();
        assert_eq!(account_stackaroos_balance, 0);

        let mut expected_stackaroos_balance = 0;
        let mut expected_nonce = 1;
        let mut expected_recv_nonce = 0;
        let mut expected_payback_stackaroos_balance = 0;

        for (_i, tx_pass) in post_conditions_pass.iter().enumerate() {
            let (_fee, _) =
                StacksChainState::process_transaction(&mut conn, &tx_pass, false).unwrap();
            expected_stackaroos_balance += 100;
            expected_nonce += 1;

            // should have gotten stackaroos
            let account_recipient_stackaroos_after = StacksChainState::get_account_ft(
                &mut conn,
                &contract_id,
                "stackaroos",
                &recv_principal,
            )
            .unwrap();
            assert_eq!(
                account_recipient_stackaroos_after,
                expected_stackaroos_balance
            );

            // should have gotten name we created here
            let expected_value = match tx_pass.payload {
                TransactionPayload::ContractCall(ref cc) => cc.function_args[0].clone(),
                _ => panic!("Not a contract call"),
            };

            let account_recipient_names_after = StacksChainState::get_account_nft(
                &mut conn,
                &contract_id,
                "names",
                &expected_value,
            )
            .unwrap();
            assert_eq!(account_recipient_names_after, recv_principal);

            // sender's nonce increased
            let account_publisher_after =
                StacksChainState::get_account(&mut conn, &addr_publisher.to_account_principal());
            assert_eq!(account_publisher_after.nonce, expected_nonce);
        }

        for (_i, tx_pass) in post_conditions_pass_payback.iter().enumerate() {
            let (_fee, _) =
                StacksChainState::process_transaction(&mut conn, &tx_pass, false).unwrap();
            expected_stackaroos_balance -= 100;
            expected_payback_stackaroos_balance += 100;
            expected_recv_nonce += 1;

            // recipient should have sent stackaroos
            let account_recipient_stackaroos_after = StacksChainState::get_account_ft(
                &mut conn,
                &contract_id,
                "stackaroos",
                &recv_principal,
            )
            .unwrap();
            assert_eq!(
                account_recipient_stackaroos_after,
                expected_stackaroos_balance
            );

            // publisher should have gotten them
            let account_pub_stackaroos_after = StacksChainState::get_account_ft(
                &mut conn,
                &contract_id,
                "stackaroos",
                &addr_principal,
            )
            .unwrap();
            assert_eq!(
                account_pub_stackaroos_after,
                expected_payback_stackaroos_balance
            );

            // should have gotten name we created here
            let expected_value = match tx_pass.payload {
                TransactionPayload::ContractCall(ref cc) => cc.function_args[0].clone(),
                _ => panic!("Not a contract call"),
            };

            let account_publisher_names_after = StacksChainState::get_account_nft(
                &mut conn,
                &contract_id,
                "names",
                &expected_value,
            )
            .unwrap();
            assert_eq!(account_publisher_names_after, addr_principal);

            // no change in nonce
            let account_publisher_after =
                StacksChainState::get_account(&mut conn, &addr_publisher.to_account_principal());
            assert_eq!(account_publisher_after.nonce, expected_nonce);

            // receiver nonce changed
            let account_recv_publisher_after =
                StacksChainState::get_account(&mut conn, &recv_addr.to_account_principal());
            assert_eq!(account_recv_publisher_after.nonce, expected_recv_nonce);
        }

        for (_i, tx_fail) in post_conditions_fail.iter().enumerate() {
            let (_fee, _) =
                StacksChainState::process_transaction(&mut conn, &tx_fail, false).unwrap();
            expected_nonce += 1;

            // no change in balance
            let account_recipient_stackaroos_after = StacksChainState::get_account_ft(
                &mut conn,
                &contract_id,
                "stackaroos",
                &recv_principal,
            )
            .unwrap();
            assert_eq!(
                account_recipient_stackaroos_after,
                expected_stackaroos_balance
            );

            let account_pub_stackaroos_after = StacksChainState::get_account_ft(
                &mut conn,
                &contract_id,
                "stackaroos",
                &addr_principal,
            )
            .unwrap();
            assert_eq!(
                account_pub_stackaroos_after,
                expected_payback_stackaroos_balance
            );

            // new names the transaction tried to create don't exist -- transaction was aborted
            let expected_value = match tx_fail.payload {
                TransactionPayload::ContractCall(ref cc) => cc.function_args[0].clone(),
                _ => panic!("Not a contract call"),
            };

            let res = StacksChainState::get_account_nft(
                &mut conn,
                &contract_id,
                "names",
                &expected_value,
            );
            assert!(res.is_err());

            // but nonce _does_ change
            let account_publisher_after =
                StacksChainState::get_account(&mut conn, &addr_publisher.to_account_principal());
            assert_eq!(account_publisher_after.nonce, expected_nonce);
        }

        for (_i, tx_fail) in post_conditions_fail_payback.iter().enumerate() {
            eprintln!("tx fail {:?}", &tx_fail);
            let (_fee, _) =
                StacksChainState::process_transaction(&mut conn, &tx_fail, false).unwrap();
            expected_recv_nonce += 1;

            // no change in balance
            let account_recipient_stackaroos_after = StacksChainState::get_account_ft(
                &mut conn,
                &contract_id,
                "stackaroos",
                &recv_principal,
            )
            .unwrap();
            assert_eq!(
                account_recipient_stackaroos_after,
                expected_stackaroos_balance
            );

            let account_pub_stackaroos_after = StacksChainState::get_account_ft(
                &mut conn,
                &contract_id,
                "stackaroos",
                &addr_principal,
            )
            .unwrap();
            assert_eq!(
                account_pub_stackaroos_after,
                expected_payback_stackaroos_balance
            );

            // name we tried to send back is still owned by recv_addr
            let expected_value = match tx_fail.payload {
                TransactionPayload::ContractCall(ref cc) => cc.function_args[0].clone(),
                _ => panic!("Not a contract call"),
            };

            // name remains owned by recv_addr
            let res = StacksChainState::get_account_nft(
                &mut conn,
                &contract_id,
                "names",
                &expected_value,
            );
            assert!(res.is_ok());
            assert_eq!(res.unwrap(), recv_principal);

            // nonce for publisher doesn't change
            let account_publisher_after =
                StacksChainState::get_account(&mut conn, &addr_publisher.to_account_principal());
            assert_eq!(account_publisher_after.nonce, expected_nonce);

            // but nonce _does_ change for reciever, who sent back
            let account_publisher_after =
                StacksChainState::get_account(&mut conn, &recv_addr.to_account_principal());
            assert_eq!(account_publisher_after.nonce, expected_recv_nonce);
        }

        conn.commit_block();
    }

    #[test]
    fn process_post_conditions_tokens_deny_2097() {
        let privk_origin = StacksPrivateKey::from_hex(
            "027682d2f7b05c3801fe4467883ab4cff0568b5e36412b5289e83ea5b519de8a01",
        )
        .unwrap();
        let privk_recipient = StacksPrivateKey::from_hex(
            "7e3af4db6af6b3c67e2c6c6d7d5983b519f4d9b3a6e00580ae96dcace3bde8bc01",
        )
        .unwrap();
        let auth_origin = TransactionAuth::from_p2pkh(&privk_origin).unwrap();
        let auth_recv = TransactionAuth::from_p2pkh(&privk_recipient).unwrap();
        let addr_publisher = auth_origin.origin().address_testnet();
        let addr_principal = addr_publisher.to_account_principal();

        let contract = "
(define-constant owner 'ST3X2W2SH9XQZRHHYJ21KWGTT1N6WX3D48K1NSTPE)
(define-fungible-token connect-token)
(begin (ft-mint? connect-token u100000000 owner))
(define-public (transfer (recipient principal) (amount uint))
  (ok (ft-transfer? connect-token amount tx-sender recipient)))
"
        .to_string();

        let contract_name = ContractName::try_from("hello-world").unwrap();

        let recv_addr = StacksAddress::from_public_keys(
            C32_ADDRESS_VERSION_TESTNET_SINGLESIG,
            &AddressHashMode::SerializeP2PKH,
            1,
            &vec![StacksPublicKey::from_private(&privk_recipient)],
        )
        .unwrap();
        let recv_principal = recv_addr.to_account_principal();
        let contract_id = QualifiedContractIdentifier::new(
            StandardPrincipalData::from(addr_publisher.clone()),
            contract_name.clone(),
        );
        let _contract_principal = PrincipalData::Contract(contract_id.clone());

        let asset_info = AssetInfo {
            contract_address: addr_publisher.clone(),
            contract_name: contract_name.clone(),
            asset_name: ClarityName::try_from("connect-token").unwrap(),
        };

        let mut tx_contract = StacksTransaction::new(
            TransactionVersion::Testnet,
            auth_origin.clone(),
            TransactionPayload::new_smart_contract(&"hello-world".to_string(), &contract).unwrap(),
        );

        tx_contract.chain_id = 0x80000000;
        tx_contract.set_tx_fee(0);

        let mut signer = StacksTransactionSigner::new(&tx_contract);
        signer.sign_origin(&privk_origin).unwrap();

        let signed_contract_tx = signer.get_tx().unwrap();

        let mut tx_contract_call = StacksTransaction::new(
            TransactionVersion::Testnet,
            auth_origin.clone(),
            TransactionPayload::new_contract_call(
                addr_publisher.clone(),
                "hello-world",
                "transfer",
                vec![Value::Principal(recv_principal.clone()), Value::UInt(10)],
            )
            .unwrap(),
        );

        tx_contract_call.chain_id = 0x80000000;
        tx_contract_call.set_tx_fee(0);
        tx_contract_call.set_origin_nonce(1);

        tx_contract_call.post_condition_mode = TransactionPostConditionMode::Deny;
        tx_contract_call.add_post_condition(TransactionPostCondition::Fungible(
            PostConditionPrincipal::Origin,
            asset_info.clone(),
            FungibleConditionCode::SentEq,
            10,
        ));

        let mut signer = StacksTransactionSigner::new(&tx_contract_call);
        signer.sign_origin(&privk_origin).unwrap();
        let contract_call_tx = signer.get_tx().unwrap();

        let mut chainstate = instantiate_chainstate(
            false,
            0x80000000,
            "process-post-conditions-tokens-deny-2097",
        );
        let mut conn = chainstate.block_begin(
            &NULL_BURN_STATE_DB,
            &FIRST_BURNCHAIN_CONSENSUS_HASH,
            &FIRST_STACKS_BLOCK_HASH,
            &ConsensusHash([1u8; 20]),
            &BlockHeaderHash([1u8; 32]),
        );

        // publish contract
        let _ =
            StacksChainState::process_transaction(&mut conn, &signed_contract_tx, false).unwrap();

        let (_fee, receipt) =
            StacksChainState::process_transaction(&mut conn, &contract_call_tx, false).unwrap();

        assert_eq!(receipt.post_condition_aborted, true);
        assert_eq!(receipt.result.to_string(), "(ok (err u1))");

        conn.commit_block();
    }

    fn make_account(principal: &PrincipalData, nonce: u64, balance: u128) -> StacksAccount {
        let stx_balance = STXBalance::initial(balance);
        StacksAccount {
            principal: principal.clone(),
            nonce,
            stx_balance,
        }
    }

    #[test]
    fn test_check_postconditions_multiple_fts() {
        let privk = StacksPrivateKey::from_hex(
            "6d430bb91222408e7706c9001cfaeb91b08c2be6d5ac95779ab52c6b431950e001",
        )
        .unwrap();
        let auth = TransactionAuth::from_p2pkh(&privk).unwrap();
        let addr = auth.origin().address_testnet();
        let origin = addr.to_account_principal();
        let recv_addr = StacksAddress {
            version: 1,
            bytes: Hash160([0xff; 20]),
        };
        let contract_addr = StacksAddress {
            version: 1,
            bytes: Hash160([0x01; 20]),
        };

        let asset_info_1 = AssetInfo {
            contract_address: contract_addr.clone(),
            contract_name: ContractName::try_from("hello-world").unwrap(),
            asset_name: ClarityName::try_from("test-asset-1").unwrap(),
        };

        let asset_info_2 = AssetInfo {
            contract_address: contract_addr.clone(),
            contract_name: ContractName::try_from("hello-world").unwrap(),
            asset_name: ClarityName::try_from("test-asset-2").unwrap(),
        };

        let asset_info_3 = AssetInfo {
            contract_address: contract_addr.clone(),
            contract_name: ContractName::try_from("hello-world").unwrap(),
            asset_name: ClarityName::try_from("test-asset-3").unwrap(),
        };

        let asset_id_1 = AssetIdentifier {
            contract_identifier: QualifiedContractIdentifier::new(
                StandardPrincipalData::from(asset_info_1.contract_address),
                asset_info_1.contract_name.clone(),
            ),
            asset_name: asset_info_1.asset_name.clone(),
        };

        let asset_id_2 = AssetIdentifier {
            contract_identifier: QualifiedContractIdentifier::new(
                StandardPrincipalData::from(asset_info_2.contract_address),
                asset_info_2.contract_name.clone(),
            ),
            asset_name: asset_info_2.asset_name.clone(),
        };

        let _asset_id_3 = AssetIdentifier {
            contract_identifier: QualifiedContractIdentifier::new(
                StandardPrincipalData::from(asset_info_3.contract_address),
                asset_info_3.contract_name.clone(),
            ),
            asset_name: asset_info_3.asset_name.clone(),
        };

        // multi-ft
        let mut ft_transfer_2 = AssetMap::new();
        ft_transfer_2
            .add_token_transfer(&origin, asset_id_1.clone(), 123)
            .unwrap();
        ft_transfer_2
            .add_token_transfer(&origin, asset_id_2.clone(), 123)
            .unwrap();

        let tests = vec![
            // no-postconditions in allow mode
            (
                true,
                vec![],
                TransactionPostConditionMode::Allow,
                make_account(&origin, 1, 123),
            ),
            // one post-condition on origin in allow mode
            (
                true,
                vec![TransactionPostCondition::Fungible(
                    PostConditionPrincipal::Origin,
                    asset_info_1.clone(),
                    FungibleConditionCode::SentEq,
                    123,
                )],
                TransactionPostConditionMode::Allow,
                make_account(&origin, 1, 123),
            ),
            (
                true,
                vec![TransactionPostCondition::Fungible(
                    PostConditionPrincipal::Origin,
                    asset_info_1.clone(),
                    FungibleConditionCode::SentLe,
                    123,
                )],
                TransactionPostConditionMode::Allow,
                make_account(&origin, 1, 123),
            ),
            (
                true,
                vec![TransactionPostCondition::Fungible(
                    PostConditionPrincipal::Origin,
                    asset_info_1.clone(),
                    FungibleConditionCode::SentGe,
                    123,
                )],
                TransactionPostConditionMode::Allow,
                make_account(&origin, 1, 123),
            ),
            (
                true,
                vec![TransactionPostCondition::Fungible(
                    PostConditionPrincipal::Origin,
                    asset_info_1.clone(),
                    FungibleConditionCode::SentLt,
                    124,
                )],
                TransactionPostConditionMode::Allow,
                make_account(&origin, 1, 123),
            ),
            (
                true,
                vec![TransactionPostCondition::Fungible(
                    PostConditionPrincipal::Origin,
                    asset_info_1.clone(),
                    FungibleConditionCode::SentGt,
                    122,
                )],
                TransactionPostConditionMode::Allow,
                make_account(&origin, 1, 123),
            ),
            // two post-conditions on origin in allow mode
            (
                true,
                vec![
                    TransactionPostCondition::Fungible(
                        PostConditionPrincipal::Origin,
                        asset_info_1.clone(),
                        FungibleConditionCode::SentEq,
                        123,
                    ),
                    TransactionPostCondition::Fungible(
                        PostConditionPrincipal::Origin,
                        asset_info_2.clone(),
                        FungibleConditionCode::SentEq,
                        123,
                    ),
                ],
                TransactionPostConditionMode::Allow,
                make_account(&origin, 1, 123),
            ),
            (
                true,
                vec![
                    TransactionPostCondition::Fungible(
                        PostConditionPrincipal::Origin,
                        asset_info_1.clone(),
                        FungibleConditionCode::SentLe,
                        123,
                    ),
                    TransactionPostCondition::Fungible(
                        PostConditionPrincipal::Origin,
                        asset_info_2.clone(),
                        FungibleConditionCode::SentLe,
                        123,
                    ),
                ],
                TransactionPostConditionMode::Allow,
                make_account(&origin, 1, 123),
            ),
            (
                true,
                vec![
                    TransactionPostCondition::Fungible(
                        PostConditionPrincipal::Origin,
                        asset_info_1.clone(),
                        FungibleConditionCode::SentGe,
                        123,
                    ),
                    TransactionPostCondition::Fungible(
                        PostConditionPrincipal::Origin,
                        asset_info_2.clone(),
                        FungibleConditionCode::SentGe,
                        123,
                    ),
                ],
                TransactionPostConditionMode::Allow,
                make_account(&origin, 1, 123),
            ),
            (
                true,
                vec![
                    TransactionPostCondition::Fungible(
                        PostConditionPrincipal::Origin,
                        asset_info_1.clone(),
                        FungibleConditionCode::SentLt,
                        124,
                    ),
                    TransactionPostCondition::Fungible(
                        PostConditionPrincipal::Origin,
                        asset_info_2.clone(),
                        FungibleConditionCode::SentLt,
                        124,
                    ),
                ],
                TransactionPostConditionMode::Allow,
                make_account(&origin, 1, 123),
            ),
            (
                true,
                vec![
                    TransactionPostCondition::Fungible(
                        PostConditionPrincipal::Origin,
                        asset_info_1.clone(),
                        FungibleConditionCode::SentGt,
                        122,
                    ),
                    TransactionPostCondition::Fungible(
                        PostConditionPrincipal::Origin,
                        asset_info_2.clone(),
                        FungibleConditionCode::SentGt,
                        122,
                    ),
                ],
                TransactionPostConditionMode::Allow,
                make_account(&origin, 1, 123),
            ),
            // three post-conditions on origin in allow mode, one with sending 0 tokens
            (
                true,
                vec![
                    TransactionPostCondition::Fungible(
                        PostConditionPrincipal::Origin,
                        asset_info_1.clone(),
                        FungibleConditionCode::SentEq,
                        123,
                    ),
                    TransactionPostCondition::Fungible(
                        PostConditionPrincipal::Origin,
                        asset_info_3.clone(),
                        FungibleConditionCode::SentEq,
                        0,
                    ),
                    TransactionPostCondition::Fungible(
                        PostConditionPrincipal::Origin,
                        asset_info_2.clone(),
                        FungibleConditionCode::SentEq,
                        123,
                    ),
                ],
                TransactionPostConditionMode::Allow,
                make_account(&origin, 1, 123),
            ),
            (
                true,
                vec![
                    TransactionPostCondition::Fungible(
                        PostConditionPrincipal::Origin,
                        asset_info_1.clone(),
                        FungibleConditionCode::SentLe,
                        123,
                    ),
                    TransactionPostCondition::Fungible(
                        PostConditionPrincipal::Origin,
                        asset_info_3.clone(),
                        FungibleConditionCode::SentLe,
                        0,
                    ),
                    TransactionPostCondition::Fungible(
                        PostConditionPrincipal::Origin,
                        asset_info_2.clone(),
                        FungibleConditionCode::SentLe,
                        123,
                    ),
                ],
                TransactionPostConditionMode::Allow,
                make_account(&origin, 1, 123),
            ),
            (
                true,
                vec![
                    TransactionPostCondition::Fungible(
                        PostConditionPrincipal::Origin,
                        asset_info_1.clone(),
                        FungibleConditionCode::SentGe,
                        123,
                    ),
                    TransactionPostCondition::Fungible(
                        PostConditionPrincipal::Origin,
                        asset_info_3.clone(),
                        FungibleConditionCode::SentGe,
                        0,
                    ),
                    TransactionPostCondition::Fungible(
                        PostConditionPrincipal::Origin,
                        asset_info_2.clone(),
                        FungibleConditionCode::SentGe,
                        123,
                    ),
                ],
                TransactionPostConditionMode::Allow,
                make_account(&origin, 1, 123),
            ),
            (
                true,
                vec![
                    TransactionPostCondition::Fungible(
                        PostConditionPrincipal::Origin,
                        asset_info_1.clone(),
                        FungibleConditionCode::SentLt,
                        124,
                    ),
                    TransactionPostCondition::Fungible(
                        PostConditionPrincipal::Origin,
                        asset_info_3.clone(),
                        FungibleConditionCode::SentLt,
                        1,
                    ),
                    TransactionPostCondition::Fungible(
                        PostConditionPrincipal::Origin,
                        asset_info_2.clone(),
                        FungibleConditionCode::SentLt,
                        124,
                    ),
                ],
                TransactionPostConditionMode::Allow,
                make_account(&origin, 1, 123),
            ),
            (
                true,
                vec![
                    TransactionPostCondition::Fungible(
                        PostConditionPrincipal::Origin,
                        asset_info_1.clone(),
                        FungibleConditionCode::SentGt,
                        122,
                    ),
                    TransactionPostCondition::Fungible(
                        PostConditionPrincipal::Origin,
                        asset_info_3.clone(),
                        FungibleConditionCode::SentEq,
                        0,
                    ),
                    TransactionPostCondition::Fungible(
                        PostConditionPrincipal::Origin,
                        asset_info_2.clone(),
                        FungibleConditionCode::SentGt,
                        122,
                    ),
                ],
                TransactionPostConditionMode::Allow,
                make_account(&origin, 1, 123),
            ),
            // four post-conditions on origin in allow mode, one with sending 0 tokens, one with
            // an unchecked address and a vacuous amount
            (
                true,
                vec![
                    TransactionPostCondition::Fungible(
                        PostConditionPrincipal::Origin,
                        asset_info_1.clone(),
                        FungibleConditionCode::SentEq,
                        123,
                    ),
                    TransactionPostCondition::Fungible(
                        PostConditionPrincipal::Origin,
                        asset_info_3.clone(),
                        FungibleConditionCode::SentEq,
                        0,
                    ),
                    TransactionPostCondition::Fungible(
                        PostConditionPrincipal::Standard(recv_addr.clone()),
                        asset_info_1.clone(),
                        FungibleConditionCode::SentEq,
                        0,
                    ),
                    TransactionPostCondition::Fungible(
                        PostConditionPrincipal::Origin,
                        asset_info_2.clone(),
                        FungibleConditionCode::SentEq,
                        123,
                    ),
                ],
                TransactionPostConditionMode::Allow,
                make_account(&origin, 1, 123),
            ),
            (
                true,
                vec![
                    TransactionPostCondition::Fungible(
                        PostConditionPrincipal::Origin,
                        asset_info_1.clone(),
                        FungibleConditionCode::SentLe,
                        123,
                    ),
                    TransactionPostCondition::Fungible(
                        PostConditionPrincipal::Origin,
                        asset_info_3.clone(),
                        FungibleConditionCode::SentLe,
                        0,
                    ),
                    TransactionPostCondition::Fungible(
                        PostConditionPrincipal::Standard(recv_addr.clone()),
                        asset_info_1.clone(),
                        FungibleConditionCode::SentLe,
                        0,
                    ),
                    TransactionPostCondition::Fungible(
                        PostConditionPrincipal::Origin,
                        asset_info_2.clone(),
                        FungibleConditionCode::SentLe,
                        123,
                    ),
                ],
                TransactionPostConditionMode::Allow,
                make_account(&origin, 1, 123),
            ),
            (
                true,
                vec![
                    TransactionPostCondition::Fungible(
                        PostConditionPrincipal::Origin,
                        asset_info_1.clone(),
                        FungibleConditionCode::SentGe,
                        123,
                    ),
                    TransactionPostCondition::Fungible(
                        PostConditionPrincipal::Origin,
                        asset_info_3.clone(),
                        FungibleConditionCode::SentGe,
                        0,
                    ),
                    TransactionPostCondition::Fungible(
                        PostConditionPrincipal::Standard(recv_addr.clone()),
                        asset_info_1.clone(),
                        FungibleConditionCode::SentGe,
                        0,
                    ),
                    TransactionPostCondition::Fungible(
                        PostConditionPrincipal::Origin,
                        asset_info_2.clone(),
                        FungibleConditionCode::SentGe,
                        123,
                    ),
                ],
                TransactionPostConditionMode::Allow,
                make_account(&origin, 1, 123),
            ),
            (
                true,
                vec![
                    TransactionPostCondition::Fungible(
                        PostConditionPrincipal::Origin,
                        asset_info_1.clone(),
                        FungibleConditionCode::SentLt,
                        124,
                    ),
                    TransactionPostCondition::Fungible(
                        PostConditionPrincipal::Origin,
                        asset_info_3.clone(),
                        FungibleConditionCode::SentLt,
                        1,
                    ),
                    TransactionPostCondition::Fungible(
                        PostConditionPrincipal::Standard(recv_addr.clone()),
                        asset_info_1.clone(),
                        FungibleConditionCode::SentLt,
                        1,
                    ),
                    TransactionPostCondition::Fungible(
                        PostConditionPrincipal::Origin,
                        asset_info_2.clone(),
                        FungibleConditionCode::SentLt,
                        124,
                    ),
                ],
                TransactionPostConditionMode::Allow,
                make_account(&origin, 1, 123),
            ),
            (
                true,
                vec![
                    TransactionPostCondition::Fungible(
                        PostConditionPrincipal::Origin,
                        asset_info_1.clone(),
                        FungibleConditionCode::SentGt,
                        122,
                    ),
                    TransactionPostCondition::Fungible(
                        PostConditionPrincipal::Origin,
                        asset_info_3.clone(),
                        FungibleConditionCode::SentEq,
                        0,
                    ),
                    TransactionPostCondition::Fungible(
                        PostConditionPrincipal::Standard(recv_addr.clone()),
                        asset_info_1.clone(),
                        FungibleConditionCode::SentEq,
                        0,
                    ),
                    TransactionPostCondition::Fungible(
                        PostConditionPrincipal::Origin,
                        asset_info_2.clone(),
                        FungibleConditionCode::SentGt,
                        122,
                    ),
                ],
                TransactionPostConditionMode::Allow,
                make_account(&origin, 1, 123),
            ),
            // one post-condition on origin in allow mode, explicit origin
            (
                true,
                vec![TransactionPostCondition::Fungible(
                    PostConditionPrincipal::Standard(addr.clone()),
                    asset_info_1.clone(),
                    FungibleConditionCode::SentEq,
                    123,
                )],
                TransactionPostConditionMode::Allow,
                make_account(&origin, 1, 123),
            ),
            (
                true,
                vec![TransactionPostCondition::Fungible(
                    PostConditionPrincipal::Standard(addr.clone()),
                    asset_info_1.clone(),
                    FungibleConditionCode::SentLe,
                    123,
                )],
                TransactionPostConditionMode::Allow,
                make_account(&origin, 1, 123),
            ),
            (
                true,
                vec![TransactionPostCondition::Fungible(
                    PostConditionPrincipal::Standard(addr.clone()),
                    asset_info_1.clone(),
                    FungibleConditionCode::SentGe,
                    123,
                )],
                TransactionPostConditionMode::Allow,
                make_account(&origin, 1, 123),
            ),
            (
                true,
                vec![TransactionPostCondition::Fungible(
                    PostConditionPrincipal::Standard(addr.clone()),
                    asset_info_1.clone(),
                    FungibleConditionCode::SentLt,
                    124,
                )],
                TransactionPostConditionMode::Allow,
                make_account(&origin, 1, 123),
            ),
            (
                true,
                vec![TransactionPostCondition::Fungible(
                    PostConditionPrincipal::Standard(addr.clone()),
                    asset_info_1.clone(),
                    FungibleConditionCode::SentGt,
                    122,
                )],
                TransactionPostConditionMode::Allow,
                make_account(&origin, 1, 123),
            ),
            // two post-conditions on origin in allow mode, explicit origin
            (
                true,
                vec![
                    TransactionPostCondition::Fungible(
                        PostConditionPrincipal::Standard(addr.clone()),
                        asset_info_1.clone(),
                        FungibleConditionCode::SentEq,
                        123,
                    ),
                    TransactionPostCondition::Fungible(
                        PostConditionPrincipal::Standard(addr.clone()),
                        asset_info_2.clone(),
                        FungibleConditionCode::SentEq,
                        123,
                    ),
                ],
                TransactionPostConditionMode::Allow,
                make_account(&origin, 1, 123),
            ),
            (
                true,
                vec![
                    TransactionPostCondition::Fungible(
                        PostConditionPrincipal::Standard(addr.clone()),
                        asset_info_1.clone(),
                        FungibleConditionCode::SentLe,
                        123,
                    ),
                    TransactionPostCondition::Fungible(
                        PostConditionPrincipal::Standard(addr.clone()),
                        asset_info_2.clone(),
                        FungibleConditionCode::SentLe,
                        123,
                    ),
                ],
                TransactionPostConditionMode::Allow,
                make_account(&origin, 1, 123),
            ),
            (
                true,
                vec![
                    TransactionPostCondition::Fungible(
                        PostConditionPrincipal::Standard(addr.clone()),
                        asset_info_1.clone(),
                        FungibleConditionCode::SentGe,
                        123,
                    ),
                    TransactionPostCondition::Fungible(
                        PostConditionPrincipal::Standard(addr.clone()),
                        asset_info_2.clone(),
                        FungibleConditionCode::SentGe,
                        123,
                    ),
                ],
                TransactionPostConditionMode::Allow,
                make_account(&origin, 1, 123),
            ),
            (
                true,
                vec![
                    TransactionPostCondition::Fungible(
                        PostConditionPrincipal::Standard(addr.clone()),
                        asset_info_1.clone(),
                        FungibleConditionCode::SentLt,
                        124,
                    ),
                    TransactionPostCondition::Fungible(
                        PostConditionPrincipal::Standard(addr.clone()),
                        asset_info_2.clone(),
                        FungibleConditionCode::SentLt,
                        124,
                    ),
                ],
                TransactionPostConditionMode::Allow,
                make_account(&origin, 1, 123),
            ),
            (
                true,
                vec![
                    TransactionPostCondition::Fungible(
                        PostConditionPrincipal::Standard(addr.clone()),
                        asset_info_1.clone(),
                        FungibleConditionCode::SentGt,
                        122,
                    ),
                    TransactionPostCondition::Fungible(
                        PostConditionPrincipal::Standard(addr.clone()),
                        asset_info_2.clone(),
                        FungibleConditionCode::SentGt,
                        122,
                    ),
                ],
                TransactionPostConditionMode::Allow,
                make_account(&origin, 1, 123),
            ),
            // three post-conditions on origin in allow mode, one with sending 0 tokens, explicit
            // origin
            (
                true,
                vec![
                    TransactionPostCondition::Fungible(
                        PostConditionPrincipal::Standard(addr.clone()),
                        asset_info_1.clone(),
                        FungibleConditionCode::SentEq,
                        123,
                    ),
                    TransactionPostCondition::Fungible(
                        PostConditionPrincipal::Standard(addr.clone()),
                        asset_info_3.clone(),
                        FungibleConditionCode::SentEq,
                        0,
                    ),
                    TransactionPostCondition::Fungible(
                        PostConditionPrincipal::Standard(addr.clone()),
                        asset_info_2.clone(),
                        FungibleConditionCode::SentEq,
                        123,
                    ),
                ],
                TransactionPostConditionMode::Allow,
                make_account(&origin, 1, 123),
            ),
            (
                true,
                vec![
                    TransactionPostCondition::Fungible(
                        PostConditionPrincipal::Standard(addr.clone()),
                        asset_info_1.clone(),
                        FungibleConditionCode::SentLe,
                        123,
                    ),
                    TransactionPostCondition::Fungible(
                        PostConditionPrincipal::Standard(addr.clone()),
                        asset_info_3.clone(),
                        FungibleConditionCode::SentLe,
                        0,
                    ),
                    TransactionPostCondition::Fungible(
                        PostConditionPrincipal::Standard(addr.clone()),
                        asset_info_2.clone(),
                        FungibleConditionCode::SentLe,
                        123,
                    ),
                ],
                TransactionPostConditionMode::Allow,
                make_account(&origin, 1, 123),
            ),
            (
                true,
                vec![
                    TransactionPostCondition::Fungible(
                        PostConditionPrincipal::Standard(addr.clone()),
                        asset_info_1.clone(),
                        FungibleConditionCode::SentGe,
                        123,
                    ),
                    TransactionPostCondition::Fungible(
                        PostConditionPrincipal::Standard(addr.clone()),
                        asset_info_3.clone(),
                        FungibleConditionCode::SentGe,
                        0,
                    ),
                    TransactionPostCondition::Fungible(
                        PostConditionPrincipal::Standard(addr.clone()),
                        asset_info_2.clone(),
                        FungibleConditionCode::SentGe,
                        123,
                    ),
                ],
                TransactionPostConditionMode::Allow,
                make_account(&origin, 1, 123),
            ),
            (
                true,
                vec![
                    TransactionPostCondition::Fungible(
                        PostConditionPrincipal::Standard(addr.clone()),
                        asset_info_1.clone(),
                        FungibleConditionCode::SentLt,
                        124,
                    ),
                    TransactionPostCondition::Fungible(
                        PostConditionPrincipal::Standard(addr.clone()),
                        asset_info_3.clone(),
                        FungibleConditionCode::SentLt,
                        1,
                    ),
                    TransactionPostCondition::Fungible(
                        PostConditionPrincipal::Standard(addr.clone()),
                        asset_info_2.clone(),
                        FungibleConditionCode::SentLt,
                        124,
                    ),
                ],
                TransactionPostConditionMode::Allow,
                make_account(&origin, 1, 123),
            ),
            (
                true,
                vec![
                    TransactionPostCondition::Fungible(
                        PostConditionPrincipal::Standard(addr.clone()),
                        asset_info_1.clone(),
                        FungibleConditionCode::SentGt,
                        122,
                    ),
                    TransactionPostCondition::Fungible(
                        PostConditionPrincipal::Standard(addr.clone()),
                        asset_info_3.clone(),
                        FungibleConditionCode::SentEq,
                        0,
                    ),
                    TransactionPostCondition::Fungible(
                        PostConditionPrincipal::Standard(addr.clone()),
                        asset_info_2.clone(),
                        FungibleConditionCode::SentGt,
                        122,
                    ),
                ],
                TransactionPostConditionMode::Allow,
                make_account(&origin, 1, 123),
            ),
            // four post-conditions on origin in allow mode, one with sending 0 tokens, one with
            // an unchecked address and a vacuous amount, explicit origin
            (
                true,
                vec![
                    TransactionPostCondition::Fungible(
                        PostConditionPrincipal::Standard(addr.clone()),
                        asset_info_1.clone(),
                        FungibleConditionCode::SentEq,
                        123,
                    ),
                    TransactionPostCondition::Fungible(
                        PostConditionPrincipal::Standard(addr.clone()),
                        asset_info_3.clone(),
                        FungibleConditionCode::SentEq,
                        0,
                    ),
                    TransactionPostCondition::Fungible(
                        PostConditionPrincipal::Standard(recv_addr.clone()),
                        asset_info_1.clone(),
                        FungibleConditionCode::SentEq,
                        0,
                    ),
                    TransactionPostCondition::Fungible(
                        PostConditionPrincipal::Standard(addr.clone()),
                        asset_info_2.clone(),
                        FungibleConditionCode::SentEq,
                        123,
                    ),
                ],
                TransactionPostConditionMode::Allow,
                make_account(&origin, 1, 123),
            ),
            (
                true,
                vec![
                    TransactionPostCondition::Fungible(
                        PostConditionPrincipal::Standard(addr.clone()),
                        asset_info_1.clone(),
                        FungibleConditionCode::SentLe,
                        123,
                    ),
                    TransactionPostCondition::Fungible(
                        PostConditionPrincipal::Standard(addr.clone()),
                        asset_info_3.clone(),
                        FungibleConditionCode::SentLe,
                        0,
                    ),
                    TransactionPostCondition::Fungible(
                        PostConditionPrincipal::Standard(recv_addr.clone()),
                        asset_info_1.clone(),
                        FungibleConditionCode::SentLe,
                        0,
                    ),
                    TransactionPostCondition::Fungible(
                        PostConditionPrincipal::Standard(addr.clone()),
                        asset_info_2.clone(),
                        FungibleConditionCode::SentLe,
                        123,
                    ),
                ],
                TransactionPostConditionMode::Allow,
                make_account(&origin, 1, 123),
            ),
            (
                true,
                vec![
                    TransactionPostCondition::Fungible(
                        PostConditionPrincipal::Standard(addr.clone()),
                        asset_info_1.clone(),
                        FungibleConditionCode::SentGe,
                        123,
                    ),
                    TransactionPostCondition::Fungible(
                        PostConditionPrincipal::Standard(addr.clone()),
                        asset_info_3.clone(),
                        FungibleConditionCode::SentGe,
                        0,
                    ),
                    TransactionPostCondition::Fungible(
                        PostConditionPrincipal::Standard(recv_addr.clone()),
                        asset_info_1.clone(),
                        FungibleConditionCode::SentGe,
                        0,
                    ),
                    TransactionPostCondition::Fungible(
                        PostConditionPrincipal::Standard(addr.clone()),
                        asset_info_2.clone(),
                        FungibleConditionCode::SentGe,
                        123,
                    ),
                ],
                TransactionPostConditionMode::Allow,
                make_account(&origin, 1, 123),
            ),
            (
                true,
                vec![
                    TransactionPostCondition::Fungible(
                        PostConditionPrincipal::Standard(addr.clone()),
                        asset_info_1.clone(),
                        FungibleConditionCode::SentLt,
                        124,
                    ),
                    TransactionPostCondition::Fungible(
                        PostConditionPrincipal::Standard(addr.clone()),
                        asset_info_3.clone(),
                        FungibleConditionCode::SentLt,
                        1,
                    ),
                    TransactionPostCondition::Fungible(
                        PostConditionPrincipal::Standard(recv_addr.clone()),
                        asset_info_1.clone(),
                        FungibleConditionCode::SentLt,
                        1,
                    ),
                    TransactionPostCondition::Fungible(
                        PostConditionPrincipal::Standard(addr.clone()),
                        asset_info_2.clone(),
                        FungibleConditionCode::SentLt,
                        124,
                    ),
                ],
                TransactionPostConditionMode::Allow,
                make_account(&origin, 1, 123),
            ),
            (
                true,
                vec![
                    TransactionPostCondition::Fungible(
                        PostConditionPrincipal::Standard(addr.clone()),
                        asset_info_1.clone(),
                        FungibleConditionCode::SentGt,
                        122,
                    ),
                    TransactionPostCondition::Fungible(
                        PostConditionPrincipal::Standard(addr.clone()),
                        asset_info_3.clone(),
                        FungibleConditionCode::SentEq,
                        0,
                    ),
                    TransactionPostCondition::Fungible(
                        PostConditionPrincipal::Standard(recv_addr.clone()),
                        asset_info_1.clone(),
                        FungibleConditionCode::SentEq,
                        0,
                    ),
                    TransactionPostCondition::Fungible(
                        PostConditionPrincipal::Standard(addr.clone()),
                        asset_info_2.clone(),
                        FungibleConditionCode::SentGt,
                        122,
                    ),
                ],
                TransactionPostConditionMode::Allow,
                make_account(&origin, 1, 123),
            ),
            // no-postconditions in deny mode
            (
                false,
                vec![],
                TransactionPostConditionMode::Deny,
                make_account(&origin, 1, 123),
            ),
            // one post-condition on origin in allow mode
            (
                false,
                vec![TransactionPostCondition::Fungible(
                    PostConditionPrincipal::Origin,
                    asset_info_1.clone(),
                    FungibleConditionCode::SentEq,
                    123,
                )],
                TransactionPostConditionMode::Deny,
                make_account(&origin, 1, 123),
            ),
            (
                false,
                vec![TransactionPostCondition::Fungible(
                    PostConditionPrincipal::Origin,
                    asset_info_1.clone(),
                    FungibleConditionCode::SentLe,
                    123,
                )],
                TransactionPostConditionMode::Deny,
                make_account(&origin, 1, 123),
            ),
            (
                false,
                vec![TransactionPostCondition::Fungible(
                    PostConditionPrincipal::Origin,
                    asset_info_1.clone(),
                    FungibleConditionCode::SentGe,
                    123,
                )],
                TransactionPostConditionMode::Deny,
                make_account(&origin, 1, 123),
            ),
            (
                false,
                vec![TransactionPostCondition::Fungible(
                    PostConditionPrincipal::Origin,
                    asset_info_1.clone(),
                    FungibleConditionCode::SentLt,
                    124,
                )],
                TransactionPostConditionMode::Deny,
                make_account(&origin, 1, 123),
            ),
            (
                false,
                vec![TransactionPostCondition::Fungible(
                    PostConditionPrincipal::Origin,
                    asset_info_1.clone(),
                    FungibleConditionCode::SentGt,
                    122,
                )],
                TransactionPostConditionMode::Deny,
                make_account(&origin, 1, 123),
            ),
            // two post-conditions on origin in allow mode
            (
                true,
                vec![
                    TransactionPostCondition::Fungible(
                        PostConditionPrincipal::Origin,
                        asset_info_1.clone(),
                        FungibleConditionCode::SentEq,
                        123,
                    ),
                    TransactionPostCondition::Fungible(
                        PostConditionPrincipal::Origin,
                        asset_info_2.clone(),
                        FungibleConditionCode::SentEq,
                        123,
                    ),
                ],
                TransactionPostConditionMode::Deny,
                make_account(&origin, 1, 123),
            ),
            (
                true,
                vec![
                    TransactionPostCondition::Fungible(
                        PostConditionPrincipal::Origin,
                        asset_info_1.clone(),
                        FungibleConditionCode::SentLe,
                        123,
                    ),
                    TransactionPostCondition::Fungible(
                        PostConditionPrincipal::Origin,
                        asset_info_2.clone(),
                        FungibleConditionCode::SentLe,
                        123,
                    ),
                ],
                TransactionPostConditionMode::Deny,
                make_account(&origin, 1, 123),
            ),
            (
                true,
                vec![
                    TransactionPostCondition::Fungible(
                        PostConditionPrincipal::Origin,
                        asset_info_1.clone(),
                        FungibleConditionCode::SentGe,
                        123,
                    ),
                    TransactionPostCondition::Fungible(
                        PostConditionPrincipal::Origin,
                        asset_info_2.clone(),
                        FungibleConditionCode::SentGe,
                        123,
                    ),
                ],
                TransactionPostConditionMode::Deny,
                make_account(&origin, 1, 123),
            ),
            (
                true,
                vec![
                    TransactionPostCondition::Fungible(
                        PostConditionPrincipal::Origin,
                        asset_info_1.clone(),
                        FungibleConditionCode::SentLt,
                        124,
                    ),
                    TransactionPostCondition::Fungible(
                        PostConditionPrincipal::Origin,
                        asset_info_2.clone(),
                        FungibleConditionCode::SentLt,
                        124,
                    ),
                ],
                TransactionPostConditionMode::Deny,
                make_account(&origin, 1, 123),
            ),
            (
                true,
                vec![
                    TransactionPostCondition::Fungible(
                        PostConditionPrincipal::Origin,
                        asset_info_1.clone(),
                        FungibleConditionCode::SentGt,
                        122,
                    ),
                    TransactionPostCondition::Fungible(
                        PostConditionPrincipal::Origin,
                        asset_info_2.clone(),
                        FungibleConditionCode::SentGt,
                        122,
                    ),
                ],
                TransactionPostConditionMode::Deny,
                make_account(&origin, 1, 123),
            ),
            // three post-conditions on origin in allow mode, one with sending 0 tokens
            (
                true,
                vec![
                    TransactionPostCondition::Fungible(
                        PostConditionPrincipal::Origin,
                        asset_info_1.clone(),
                        FungibleConditionCode::SentEq,
                        123,
                    ),
                    TransactionPostCondition::Fungible(
                        PostConditionPrincipal::Origin,
                        asset_info_3.clone(),
                        FungibleConditionCode::SentEq,
                        0,
                    ),
                    TransactionPostCondition::Fungible(
                        PostConditionPrincipal::Origin,
                        asset_info_2.clone(),
                        FungibleConditionCode::SentEq,
                        123,
                    ),
                ],
                TransactionPostConditionMode::Deny,
                make_account(&origin, 1, 123),
            ),
            (
                true,
                vec![
                    TransactionPostCondition::Fungible(
                        PostConditionPrincipal::Origin,
                        asset_info_1.clone(),
                        FungibleConditionCode::SentLe,
                        123,
                    ),
                    TransactionPostCondition::Fungible(
                        PostConditionPrincipal::Origin,
                        asset_info_3.clone(),
                        FungibleConditionCode::SentLe,
                        0,
                    ),
                    TransactionPostCondition::Fungible(
                        PostConditionPrincipal::Origin,
                        asset_info_2.clone(),
                        FungibleConditionCode::SentLe,
                        123,
                    ),
                ],
                TransactionPostConditionMode::Deny,
                make_account(&origin, 1, 123),
            ),
            (
                true,
                vec![
                    TransactionPostCondition::Fungible(
                        PostConditionPrincipal::Origin,
                        asset_info_1.clone(),
                        FungibleConditionCode::SentGe,
                        123,
                    ),
                    TransactionPostCondition::Fungible(
                        PostConditionPrincipal::Origin,
                        asset_info_3.clone(),
                        FungibleConditionCode::SentGe,
                        0,
                    ),
                    TransactionPostCondition::Fungible(
                        PostConditionPrincipal::Origin,
                        asset_info_2.clone(),
                        FungibleConditionCode::SentGe,
                        123,
                    ),
                ],
                TransactionPostConditionMode::Deny,
                make_account(&origin, 1, 123),
            ),
            (
                true,
                vec![
                    TransactionPostCondition::Fungible(
                        PostConditionPrincipal::Origin,
                        asset_info_1.clone(),
                        FungibleConditionCode::SentLt,
                        124,
                    ),
                    TransactionPostCondition::Fungible(
                        PostConditionPrincipal::Origin,
                        asset_info_3.clone(),
                        FungibleConditionCode::SentLt,
                        1,
                    ),
                    TransactionPostCondition::Fungible(
                        PostConditionPrincipal::Origin,
                        asset_info_2.clone(),
                        FungibleConditionCode::SentLt,
                        124,
                    ),
                ],
                TransactionPostConditionMode::Deny,
                make_account(&origin, 1, 123),
            ),
            (
                true,
                vec![
                    TransactionPostCondition::Fungible(
                        PostConditionPrincipal::Origin,
                        asset_info_1.clone(),
                        FungibleConditionCode::SentGt,
                        122,
                    ),
                    TransactionPostCondition::Fungible(
                        PostConditionPrincipal::Origin,
                        asset_info_3.clone(),
                        FungibleConditionCode::SentEq,
                        0,
                    ),
                    TransactionPostCondition::Fungible(
                        PostConditionPrincipal::Origin,
                        asset_info_2.clone(),
                        FungibleConditionCode::SentGt,
                        122,
                    ),
                ],
                TransactionPostConditionMode::Deny,
                make_account(&origin, 1, 123),
            ),
            // four post-conditions on origin in allow mode, one with sending 0 tokens, one with
            // an unchecked address and a vacuous amount
            (
                true,
                vec![
                    TransactionPostCondition::Fungible(
                        PostConditionPrincipal::Origin,
                        asset_info_1.clone(),
                        FungibleConditionCode::SentEq,
                        123,
                    ),
                    TransactionPostCondition::Fungible(
                        PostConditionPrincipal::Origin,
                        asset_info_3.clone(),
                        FungibleConditionCode::SentEq,
                        0,
                    ),
                    TransactionPostCondition::Fungible(
                        PostConditionPrincipal::Standard(recv_addr.clone()),
                        asset_info_1.clone(),
                        FungibleConditionCode::SentEq,
                        0,
                    ),
                    TransactionPostCondition::Fungible(
                        PostConditionPrincipal::Origin,
                        asset_info_2.clone(),
                        FungibleConditionCode::SentEq,
                        123,
                    ),
                ],
                TransactionPostConditionMode::Deny,
                make_account(&origin, 1, 123),
            ),
            (
                true,
                vec![
                    TransactionPostCondition::Fungible(
                        PostConditionPrincipal::Origin,
                        asset_info_1.clone(),
                        FungibleConditionCode::SentLe,
                        123,
                    ),
                    TransactionPostCondition::Fungible(
                        PostConditionPrincipal::Origin,
                        asset_info_3.clone(),
                        FungibleConditionCode::SentLe,
                        0,
                    ),
                    TransactionPostCondition::Fungible(
                        PostConditionPrincipal::Standard(recv_addr.clone()),
                        asset_info_1.clone(),
                        FungibleConditionCode::SentLe,
                        0,
                    ),
                    TransactionPostCondition::Fungible(
                        PostConditionPrincipal::Origin,
                        asset_info_2.clone(),
                        FungibleConditionCode::SentLe,
                        123,
                    ),
                ],
                TransactionPostConditionMode::Deny,
                make_account(&origin, 1, 123),
            ),
            (
                true,
                vec![
                    TransactionPostCondition::Fungible(
                        PostConditionPrincipal::Origin,
                        asset_info_1.clone(),
                        FungibleConditionCode::SentGe,
                        123,
                    ),
                    TransactionPostCondition::Fungible(
                        PostConditionPrincipal::Origin,
                        asset_info_3.clone(),
                        FungibleConditionCode::SentGe,
                        0,
                    ),
                    TransactionPostCondition::Fungible(
                        PostConditionPrincipal::Standard(recv_addr.clone()),
                        asset_info_1.clone(),
                        FungibleConditionCode::SentGe,
                        0,
                    ),
                    TransactionPostCondition::Fungible(
                        PostConditionPrincipal::Origin,
                        asset_info_2.clone(),
                        FungibleConditionCode::SentGe,
                        123,
                    ),
                ],
                TransactionPostConditionMode::Deny,
                make_account(&origin, 1, 123),
            ),
            (
                true,
                vec![
                    TransactionPostCondition::Fungible(
                        PostConditionPrincipal::Origin,
                        asset_info_1.clone(),
                        FungibleConditionCode::SentLt,
                        124,
                    ),
                    TransactionPostCondition::Fungible(
                        PostConditionPrincipal::Origin,
                        asset_info_3.clone(),
                        FungibleConditionCode::SentLt,
                        1,
                    ),
                    TransactionPostCondition::Fungible(
                        PostConditionPrincipal::Standard(recv_addr.clone()),
                        asset_info_1.clone(),
                        FungibleConditionCode::SentLt,
                        1,
                    ),
                    TransactionPostCondition::Fungible(
                        PostConditionPrincipal::Origin,
                        asset_info_2.clone(),
                        FungibleConditionCode::SentLt,
                        124,
                    ),
                ],
                TransactionPostConditionMode::Deny,
                make_account(&origin, 1, 123),
            ),
            (
                true,
                vec![
                    TransactionPostCondition::Fungible(
                        PostConditionPrincipal::Origin,
                        asset_info_1.clone(),
                        FungibleConditionCode::SentGt,
                        122,
                    ),
                    TransactionPostCondition::Fungible(
                        PostConditionPrincipal::Origin,
                        asset_info_3.clone(),
                        FungibleConditionCode::SentEq,
                        0,
                    ),
                    TransactionPostCondition::Fungible(
                        PostConditionPrincipal::Standard(recv_addr.clone()),
                        asset_info_1.clone(),
                        FungibleConditionCode::SentEq,
                        0,
                    ),
                    TransactionPostCondition::Fungible(
                        PostConditionPrincipal::Origin,
                        asset_info_2.clone(),
                        FungibleConditionCode::SentGt,
                        122,
                    ),
                ],
                TransactionPostConditionMode::Deny,
                make_account(&origin, 1, 123),
            ),
            // one post-condition on origin in allow mode, explicit origin
            (
                false,
                vec![TransactionPostCondition::Fungible(
                    PostConditionPrincipal::Standard(addr.clone()),
                    asset_info_1.clone(),
                    FungibleConditionCode::SentEq,
                    123,
                )],
                TransactionPostConditionMode::Deny,
                make_account(&origin, 1, 123),
            ),
            (
                false,
                vec![TransactionPostCondition::Fungible(
                    PostConditionPrincipal::Standard(addr.clone()),
                    asset_info_1.clone(),
                    FungibleConditionCode::SentLe,
                    123,
                )],
                TransactionPostConditionMode::Deny,
                make_account(&origin, 1, 123),
            ),
            (
                false,
                vec![TransactionPostCondition::Fungible(
                    PostConditionPrincipal::Standard(addr.clone()),
                    asset_info_1.clone(),
                    FungibleConditionCode::SentGe,
                    123,
                )],
                TransactionPostConditionMode::Deny,
                make_account(&origin, 1, 123),
            ),
            (
                false,
                vec![TransactionPostCondition::Fungible(
                    PostConditionPrincipal::Standard(addr.clone()),
                    asset_info_1.clone(),
                    FungibleConditionCode::SentLt,
                    124,
                )],
                TransactionPostConditionMode::Deny,
                make_account(&origin, 1, 123),
            ),
            (
                false,
                vec![TransactionPostCondition::Fungible(
                    PostConditionPrincipal::Standard(addr.clone()),
                    asset_info_1.clone(),
                    FungibleConditionCode::SentGt,
                    122,
                )],
                TransactionPostConditionMode::Deny,
                make_account(&origin, 1, 123),
            ),
            // two post-conditions on origin in allow mode, explicit origin
            (
                true,
                vec![
                    TransactionPostCondition::Fungible(
                        PostConditionPrincipal::Standard(addr.clone()),
                        asset_info_1.clone(),
                        FungibleConditionCode::SentEq,
                        123,
                    ),
                    TransactionPostCondition::Fungible(
                        PostConditionPrincipal::Standard(addr.clone()),
                        asset_info_2.clone(),
                        FungibleConditionCode::SentEq,
                        123,
                    ),
                ],
                TransactionPostConditionMode::Deny,
                make_account(&origin, 1, 123),
            ),
            (
                true,
                vec![
                    TransactionPostCondition::Fungible(
                        PostConditionPrincipal::Standard(addr.clone()),
                        asset_info_1.clone(),
                        FungibleConditionCode::SentLe,
                        123,
                    ),
                    TransactionPostCondition::Fungible(
                        PostConditionPrincipal::Standard(addr.clone()),
                        asset_info_2.clone(),
                        FungibleConditionCode::SentLe,
                        123,
                    ),
                ],
                TransactionPostConditionMode::Deny,
                make_account(&origin, 1, 123),
            ),
            (
                true,
                vec![
                    TransactionPostCondition::Fungible(
                        PostConditionPrincipal::Standard(addr.clone()),
                        asset_info_1.clone(),
                        FungibleConditionCode::SentGe,
                        123,
                    ),
                    TransactionPostCondition::Fungible(
                        PostConditionPrincipal::Standard(addr.clone()),
                        asset_info_2.clone(),
                        FungibleConditionCode::SentGe,
                        123,
                    ),
                ],
                TransactionPostConditionMode::Deny,
                make_account(&origin, 1, 123),
            ),
            (
                true,
                vec![
                    TransactionPostCondition::Fungible(
                        PostConditionPrincipal::Standard(addr.clone()),
                        asset_info_1.clone(),
                        FungibleConditionCode::SentLt,
                        124,
                    ),
                    TransactionPostCondition::Fungible(
                        PostConditionPrincipal::Standard(addr.clone()),
                        asset_info_2.clone(),
                        FungibleConditionCode::SentLt,
                        124,
                    ),
                ],
                TransactionPostConditionMode::Deny,
                make_account(&origin, 1, 123),
            ),
            (
                true,
                vec![
                    TransactionPostCondition::Fungible(
                        PostConditionPrincipal::Standard(addr.clone()),
                        asset_info_1.clone(),
                        FungibleConditionCode::SentGt,
                        122,
                    ),
                    TransactionPostCondition::Fungible(
                        PostConditionPrincipal::Standard(addr.clone()),
                        asset_info_2.clone(),
                        FungibleConditionCode::SentGt,
                        122,
                    ),
                ],
                TransactionPostConditionMode::Deny,
                make_account(&origin, 1, 123),
            ),
            // three post-conditions on origin in allow mode, one with sending 0 tokens, explicit
            // origin
            (
                true,
                vec![
                    TransactionPostCondition::Fungible(
                        PostConditionPrincipal::Standard(addr.clone()),
                        asset_info_1.clone(),
                        FungibleConditionCode::SentEq,
                        123,
                    ),
                    TransactionPostCondition::Fungible(
                        PostConditionPrincipal::Standard(addr.clone()),
                        asset_info_3.clone(),
                        FungibleConditionCode::SentEq,
                        0,
                    ),
                    TransactionPostCondition::Fungible(
                        PostConditionPrincipal::Standard(addr.clone()),
                        asset_info_2.clone(),
                        FungibleConditionCode::SentEq,
                        123,
                    ),
                ],
                TransactionPostConditionMode::Deny,
                make_account(&origin, 1, 123),
            ),
            (
                true,
                vec![
                    TransactionPostCondition::Fungible(
                        PostConditionPrincipal::Standard(addr.clone()),
                        asset_info_1.clone(),
                        FungibleConditionCode::SentLe,
                        123,
                    ),
                    TransactionPostCondition::Fungible(
                        PostConditionPrincipal::Standard(addr.clone()),
                        asset_info_3.clone(),
                        FungibleConditionCode::SentLe,
                        0,
                    ),
                    TransactionPostCondition::Fungible(
                        PostConditionPrincipal::Standard(addr.clone()),
                        asset_info_2.clone(),
                        FungibleConditionCode::SentLe,
                        123,
                    ),
                ],
                TransactionPostConditionMode::Deny,
                make_account(&origin, 1, 123),
            ),
            (
                true,
                vec![
                    TransactionPostCondition::Fungible(
                        PostConditionPrincipal::Standard(addr.clone()),
                        asset_info_1.clone(),
                        FungibleConditionCode::SentGe,
                        123,
                    ),
                    TransactionPostCondition::Fungible(
                        PostConditionPrincipal::Standard(addr.clone()),
                        asset_info_3.clone(),
                        FungibleConditionCode::SentGe,
                        0,
                    ),
                    TransactionPostCondition::Fungible(
                        PostConditionPrincipal::Standard(addr.clone()),
                        asset_info_2.clone(),
                        FungibleConditionCode::SentGe,
                        123,
                    ),
                ],
                TransactionPostConditionMode::Deny,
                make_account(&origin, 1, 123),
            ),
            (
                true,
                vec![
                    TransactionPostCondition::Fungible(
                        PostConditionPrincipal::Standard(addr.clone()),
                        asset_info_1.clone(),
                        FungibleConditionCode::SentLt,
                        124,
                    ),
                    TransactionPostCondition::Fungible(
                        PostConditionPrincipal::Standard(addr.clone()),
                        asset_info_3.clone(),
                        FungibleConditionCode::SentLt,
                        1,
                    ),
                    TransactionPostCondition::Fungible(
                        PostConditionPrincipal::Standard(addr.clone()),
                        asset_info_2.clone(),
                        FungibleConditionCode::SentLt,
                        124,
                    ),
                ],
                TransactionPostConditionMode::Deny,
                make_account(&origin, 1, 123),
            ),
            (
                true,
                vec![
                    TransactionPostCondition::Fungible(
                        PostConditionPrincipal::Standard(addr.clone()),
                        asset_info_1.clone(),
                        FungibleConditionCode::SentGt,
                        122,
                    ),
                    TransactionPostCondition::Fungible(
                        PostConditionPrincipal::Standard(addr.clone()),
                        asset_info_3.clone(),
                        FungibleConditionCode::SentEq,
                        0,
                    ),
                    TransactionPostCondition::Fungible(
                        PostConditionPrincipal::Standard(addr.clone()),
                        asset_info_2.clone(),
                        FungibleConditionCode::SentGt,
                        122,
                    ),
                ],
                TransactionPostConditionMode::Deny,
                make_account(&origin, 1, 123),
            ),
            // four post-conditions on origin in allow mode, one with sending 0 tokens, one with
            // an unchecked address and a vacuous amount, explicit origin
            (
                true,
                vec![
                    TransactionPostCondition::Fungible(
                        PostConditionPrincipal::Standard(addr.clone()),
                        asset_info_1.clone(),
                        FungibleConditionCode::SentEq,
                        123,
                    ),
                    TransactionPostCondition::Fungible(
                        PostConditionPrincipal::Standard(addr.clone()),
                        asset_info_3.clone(),
                        FungibleConditionCode::SentEq,
                        0,
                    ),
                    TransactionPostCondition::Fungible(
                        PostConditionPrincipal::Standard(recv_addr.clone()),
                        asset_info_1.clone(),
                        FungibleConditionCode::SentEq,
                        0,
                    ),
                    TransactionPostCondition::Fungible(
                        PostConditionPrincipal::Standard(addr.clone()),
                        asset_info_2.clone(),
                        FungibleConditionCode::SentEq,
                        123,
                    ),
                ],
                TransactionPostConditionMode::Deny,
                make_account(&origin, 1, 123),
            ),
            (
                true,
                vec![
                    TransactionPostCondition::Fungible(
                        PostConditionPrincipal::Standard(addr.clone()),
                        asset_info_1.clone(),
                        FungibleConditionCode::SentLe,
                        123,
                    ),
                    TransactionPostCondition::Fungible(
                        PostConditionPrincipal::Standard(addr.clone()),
                        asset_info_3.clone(),
                        FungibleConditionCode::SentLe,
                        0,
                    ),
                    TransactionPostCondition::Fungible(
                        PostConditionPrincipal::Standard(recv_addr.clone()),
                        asset_info_1.clone(),
                        FungibleConditionCode::SentLe,
                        0,
                    ),
                    TransactionPostCondition::Fungible(
                        PostConditionPrincipal::Standard(addr.clone()),
                        asset_info_2.clone(),
                        FungibleConditionCode::SentLe,
                        123,
                    ),
                ],
                TransactionPostConditionMode::Deny,
                make_account(&origin, 1, 123),
            ),
            (
                true,
                vec![
                    TransactionPostCondition::Fungible(
                        PostConditionPrincipal::Standard(addr.clone()),
                        asset_info_1.clone(),
                        FungibleConditionCode::SentGe,
                        123,
                    ),
                    TransactionPostCondition::Fungible(
                        PostConditionPrincipal::Standard(addr.clone()),
                        asset_info_3.clone(),
                        FungibleConditionCode::SentGe,
                        0,
                    ),
                    TransactionPostCondition::Fungible(
                        PostConditionPrincipal::Standard(recv_addr.clone()),
                        asset_info_1.clone(),
                        FungibleConditionCode::SentGe,
                        0,
                    ),
                    TransactionPostCondition::Fungible(
                        PostConditionPrincipal::Standard(addr.clone()),
                        asset_info_2.clone(),
                        FungibleConditionCode::SentGe,
                        123,
                    ),
                ],
                TransactionPostConditionMode::Deny,
                make_account(&origin, 1, 123),
            ),
            (
                true,
                vec![
                    TransactionPostCondition::Fungible(
                        PostConditionPrincipal::Standard(addr.clone()),
                        asset_info_1.clone(),
                        FungibleConditionCode::SentLt,
                        124,
                    ),
                    TransactionPostCondition::Fungible(
                        PostConditionPrincipal::Standard(addr.clone()),
                        asset_info_3.clone(),
                        FungibleConditionCode::SentLt,
                        1,
                    ),
                    TransactionPostCondition::Fungible(
                        PostConditionPrincipal::Standard(recv_addr.clone()),
                        asset_info_1.clone(),
                        FungibleConditionCode::SentLt,
                        1,
                    ),
                    TransactionPostCondition::Fungible(
                        PostConditionPrincipal::Standard(addr.clone()),
                        asset_info_2.clone(),
                        FungibleConditionCode::SentLt,
                        124,
                    ),
                ],
                TransactionPostConditionMode::Deny,
                make_account(&origin, 1, 123),
            ),
            (
                true,
                vec![
                    TransactionPostCondition::Fungible(
                        PostConditionPrincipal::Standard(addr.clone()),
                        asset_info_1.clone(),
                        FungibleConditionCode::SentGt,
                        122,
                    ),
                    TransactionPostCondition::Fungible(
                        PostConditionPrincipal::Standard(addr.clone()),
                        asset_info_3.clone(),
                        FungibleConditionCode::SentEq,
                        0,
                    ),
                    TransactionPostCondition::Fungible(
                        PostConditionPrincipal::Standard(recv_addr.clone()),
                        asset_info_1.clone(),
                        FungibleConditionCode::SentEq,
                        0,
                    ),
                    TransactionPostCondition::Fungible(
                        PostConditionPrincipal::Standard(addr.clone()),
                        asset_info_2.clone(),
                        FungibleConditionCode::SentGt,
                        122,
                    ),
                ],
                TransactionPostConditionMode::Deny,
                make_account(&origin, 1, 123),
            ),
        ];

        for test in tests {
            let expected_result = test.0;
            let post_conditions = &test.1;
            let mode = &test.2;
            let origin = &test.3;

            let result = StacksChainState::check_transaction_postconditions(
                post_conditions,
                mode,
                origin,
                &ft_transfer_2,
            );
            if result != expected_result {
                eprintln!(
                    "test failed:\nasset map: {:?}\nscenario: {:?}\n",
                    &ft_transfer_2, &test
                );
                assert!(false);
            }
        }
    }

    #[test]
    fn test_check_postconditions_multiple_nfts() {
        let privk = StacksPrivateKey::from_hex(
            "6d430bb91222408e7706c9001cfaeb91b08c2be6d5ac95779ab52c6b431950e001",
        )
        .unwrap();
        let auth = TransactionAuth::from_p2pkh(&privk).unwrap();
        let addr = auth.origin().address_testnet();
        let origin = addr.to_account_principal();
        let _recv_addr = StacksAddress {
            version: 1,
            bytes: Hash160([0xff; 20]),
        };
        let contract_addr = StacksAddress {
            version: 1,
            bytes: Hash160([0x01; 20]),
        };

        let asset_info = AssetInfo {
            contract_address: contract_addr.clone(),
            contract_name: ContractName::try_from("hello-world").unwrap(),
            asset_name: ClarityName::try_from("test-asset").unwrap(),
        };

        let asset_id = AssetIdentifier {
            contract_identifier: QualifiedContractIdentifier::new(
                StandardPrincipalData::from(asset_info.contract_address),
                asset_info.contract_name.clone(),
            ),
            asset_name: asset_info.asset_name.clone(),
        };

        // multi-nft transfer
        let mut nft_transfer_2 = AssetMap::new();
        nft_transfer_2.add_asset_transfer(&origin, asset_id.clone(), Value::Int(1));
        nft_transfer_2.add_asset_transfer(&origin, asset_id.clone(), Value::Int(2));

        let tests = vec![
            // no post-conditions in allow mode
            (
                true,
                vec![],
                TransactionPostConditionMode::Allow,
                make_account(&origin, 1, 123),
            ),
            // one post-condition on origin in allow mode
            (
                true,
                vec![TransactionPostCondition::Nonfungible(
                    PostConditionPrincipal::Origin,
                    asset_info.clone(),
                    Value::Int(1),
                    NonfungibleConditionCode::Sent,
                )],
                TransactionPostConditionMode::Allow,
                make_account(&origin, 1, 123),
            ),
            (
                true,
                vec![TransactionPostCondition::Nonfungible(
                    PostConditionPrincipal::Origin,
                    asset_info.clone(),
                    Value::Int(2),
                    NonfungibleConditionCode::Sent,
                )],
                TransactionPostConditionMode::Allow,
                make_account(&origin, 1, 123),
            ),
            // two post-conditions on origin in allow mode
            (
                true,
                vec![
                    TransactionPostCondition::Nonfungible(
                        PostConditionPrincipal::Origin,
                        asset_info.clone(),
                        Value::Int(1),
                        NonfungibleConditionCode::Sent,
                    ),
                    TransactionPostCondition::Nonfungible(
                        PostConditionPrincipal::Origin,
                        asset_info.clone(),
                        Value::Int(2),
                        NonfungibleConditionCode::Sent,
                    ),
                ],
                TransactionPostConditionMode::Allow,
                make_account(&origin, 1, 123),
            ),
            // post-condition on a non-sent asset
            (
                true,
                vec![
                    TransactionPostCondition::Nonfungible(
                        PostConditionPrincipal::Origin,
                        asset_info.clone(),
                        Value::Int(1),
                        NonfungibleConditionCode::Sent,
                    ),
                    TransactionPostCondition::Nonfungible(
                        PostConditionPrincipal::Origin,
                        asset_info.clone(),
                        Value::Int(2),
                        NonfungibleConditionCode::Sent,
                    ),
                    TransactionPostCondition::Nonfungible(
                        PostConditionPrincipal::Origin,
                        asset_info.clone(),
                        Value::Int(3),
                        NonfungibleConditionCode::NotSent,
                    ),
                ],
                TransactionPostConditionMode::Allow,
                make_account(&origin, 1, 123),
            ),
            // one post-condition on origin in allow mode, explicit origin
            (
                true,
                vec![TransactionPostCondition::Nonfungible(
                    PostConditionPrincipal::Standard(addr.clone()),
                    asset_info.clone(),
                    Value::Int(1),
                    NonfungibleConditionCode::Sent,
                )],
                TransactionPostConditionMode::Allow,
                make_account(&origin, 1, 123),
            ),
            (
                true,
                vec![TransactionPostCondition::Nonfungible(
                    PostConditionPrincipal::Standard(addr.clone()),
                    asset_info.clone(),
                    Value::Int(2),
                    NonfungibleConditionCode::Sent,
                )],
                TransactionPostConditionMode::Allow,
                make_account(&origin, 1, 123),
            ),
            // two post-conditions on origin in allow mode, explicit origin
            (
                true,
                vec![
                    TransactionPostCondition::Nonfungible(
                        PostConditionPrincipal::Standard(addr.clone()),
                        asset_info.clone(),
                        Value::Int(1),
                        NonfungibleConditionCode::Sent,
                    ),
                    TransactionPostCondition::Nonfungible(
                        PostConditionPrincipal::Standard(addr.clone()),
                        asset_info.clone(),
                        Value::Int(2),
                        NonfungibleConditionCode::Sent,
                    ),
                ],
                TransactionPostConditionMode::Allow,
                make_account(&origin, 1, 123),
            ),
            // post-condition on a non-sent asset, explicit origin
            (
                true,
                vec![
                    TransactionPostCondition::Nonfungible(
                        PostConditionPrincipal::Standard(addr.clone()),
                        asset_info.clone(),
                        Value::Int(1),
                        NonfungibleConditionCode::Sent,
                    ),
                    TransactionPostCondition::Nonfungible(
                        PostConditionPrincipal::Standard(addr.clone()),
                        asset_info.clone(),
                        Value::Int(2),
                        NonfungibleConditionCode::Sent,
                    ),
                    TransactionPostCondition::Nonfungible(
                        PostConditionPrincipal::Standard(addr.clone()),
                        asset_info.clone(),
                        Value::Int(3),
                        NonfungibleConditionCode::NotSent,
                    ),
                ],
                TransactionPostConditionMode::Allow,
                make_account(&origin, 1, 123),
            ),
            // no post-conditions in deny mode
            (
                false,
                vec![],
                TransactionPostConditionMode::Deny,
                make_account(&origin, 1, 123),
            ),
            // one post-condition on origin in deny mode
            (
                false,
                vec![TransactionPostCondition::Nonfungible(
                    PostConditionPrincipal::Origin,
                    asset_info.clone(),
                    Value::Int(1),
                    NonfungibleConditionCode::Sent,
                )],
                TransactionPostConditionMode::Deny,
                make_account(&origin, 1, 123),
            ),
            (
                false,
                vec![TransactionPostCondition::Nonfungible(
                    PostConditionPrincipal::Origin,
                    asset_info.clone(),
                    Value::Int(2),
                    NonfungibleConditionCode::Sent,
                )],
                TransactionPostConditionMode::Deny,
                make_account(&origin, 1, 123),
            ),
            // two post-conditions on origin in allow mode
            (
                true,
                vec![
                    TransactionPostCondition::Nonfungible(
                        PostConditionPrincipal::Origin,
                        asset_info.clone(),
                        Value::Int(1),
                        NonfungibleConditionCode::Sent,
                    ),
                    TransactionPostCondition::Nonfungible(
                        PostConditionPrincipal::Origin,
                        asset_info.clone(),
                        Value::Int(2),
                        NonfungibleConditionCode::Sent,
                    ),
                ],
                TransactionPostConditionMode::Allow,
                make_account(&origin, 1, 123),
            ),
            // post-condition on a non-sent asset
            (
                true,
                vec![
                    TransactionPostCondition::Nonfungible(
                        PostConditionPrincipal::Origin,
                        asset_info.clone(),
                        Value::Int(1),
                        NonfungibleConditionCode::Sent,
                    ),
                    TransactionPostCondition::Nonfungible(
                        PostConditionPrincipal::Origin,
                        asset_info.clone(),
                        Value::Int(2),
                        NonfungibleConditionCode::Sent,
                    ),
                    TransactionPostCondition::Nonfungible(
                        PostConditionPrincipal::Origin,
                        asset_info.clone(),
                        Value::Int(3),
                        NonfungibleConditionCode::NotSent,
                    ),
                ],
                TransactionPostConditionMode::Deny,
                make_account(&origin, 1, 123),
            ),
            // one post-condition on origin in deny mode, explicit origin
            (
                false,
                vec![TransactionPostCondition::Nonfungible(
                    PostConditionPrincipal::Standard(addr.clone()),
                    asset_info.clone(),
                    Value::Int(1),
                    NonfungibleConditionCode::Sent,
                )],
                TransactionPostConditionMode::Deny,
                make_account(&origin, 1, 123),
            ),
            (
                false,
                vec![TransactionPostCondition::Nonfungible(
                    PostConditionPrincipal::Standard(addr.clone()),
                    asset_info.clone(),
                    Value::Int(2),
                    NonfungibleConditionCode::Sent,
                )],
                TransactionPostConditionMode::Deny,
                make_account(&origin, 1, 123),
            ),
            // two post-conditions on origin in allow mode, explicit origin
            (
                true,
                vec![
                    TransactionPostCondition::Nonfungible(
                        PostConditionPrincipal::Standard(addr.clone()),
                        asset_info.clone(),
                        Value::Int(1),
                        NonfungibleConditionCode::Sent,
                    ),
                    TransactionPostCondition::Nonfungible(
                        PostConditionPrincipal::Standard(addr.clone()),
                        asset_info.clone(),
                        Value::Int(2),
                        NonfungibleConditionCode::Sent,
                    ),
                ],
                TransactionPostConditionMode::Allow,
                make_account(&origin, 1, 123),
            ),
            // post-condition on a non-sent asset, explicit origin
            (
                true,
                vec![
                    TransactionPostCondition::Nonfungible(
                        PostConditionPrincipal::Standard(addr.clone()),
                        asset_info.clone(),
                        Value::Int(1),
                        NonfungibleConditionCode::Sent,
                    ),
                    TransactionPostCondition::Nonfungible(
                        PostConditionPrincipal::Standard(addr.clone()),
                        asset_info.clone(),
                        Value::Int(2),
                        NonfungibleConditionCode::Sent,
                    ),
                    TransactionPostCondition::Nonfungible(
                        PostConditionPrincipal::Standard(addr.clone()),
                        asset_info.clone(),
                        Value::Int(3),
                        NonfungibleConditionCode::NotSent,
                    ),
                ],
                TransactionPostConditionMode::Deny,
                make_account(&origin, 1, 123),
            ),
        ];

        for test in tests.iter() {
            let expected_result = test.0;
            let post_conditions = &test.1;
            let mode = &test.2;
            let origin = &test.3;

            let result = StacksChainState::check_transaction_postconditions(
                post_conditions,
                mode,
                origin,
                &nft_transfer_2,
            );
            if result != expected_result {
                eprintln!(
                    "test failed:\nasset map: {:?}\nscenario: {:?}\n",
                    &nft_transfer_2, &test
                );
                assert!(false);
            }
        }
    }

    #[test]
    fn test_check_postconditions_stx() {
        let privk = StacksPrivateKey::from_hex(
            "6d430bb91222408e7706c9001cfaeb91b08c2be6d5ac95779ab52c6b431950e001",
        )
        .unwrap();
        let auth = TransactionAuth::from_p2pkh(&privk).unwrap();
        let addr = auth.origin().address_testnet();
        let origin = addr.to_account_principal();
        let _recv_addr = StacksAddress {
            version: 1,
            bytes: Hash160([0xff; 20]),
        };

        // stx-transfer for 123 microstx
        let mut stx_asset_map = AssetMap::new();
        stx_asset_map.add_stx_transfer(&origin, 123).unwrap();

        // stx-burn for 123 microstx
        let mut stx_burn_asset_map = AssetMap::new();
        stx_burn_asset_map.add_stx_burn(&origin, 123).unwrap();

        // stx-transfer and stx-burn for a total of 123 microstx
        let mut stx_transfer_burn_asset_map = AssetMap::new();
        stx_transfer_burn_asset_map
            .add_stx_transfer(&origin, 100)
            .unwrap();
        stx_transfer_burn_asset_map
            .add_stx_burn(&origin, 23)
            .unwrap();

        let tests = vec![
            // no post-conditions in allow mode
            (
                true,
                vec![],
                TransactionPostConditionMode::Allow,
                make_account(&origin, 1, 123),
            ), // should pass
            // post-conditions on origin in allow mode
            (
                true,
                vec![TransactionPostCondition::STX(
                    PostConditionPrincipal::Origin,
                    FungibleConditionCode::SentEq,
                    123,
                )],
                TransactionPostConditionMode::Allow,
                make_account(&origin, 1, 123),
            ), // should pass
            (
                true,
                vec![TransactionPostCondition::STX(
                    PostConditionPrincipal::Origin,
                    FungibleConditionCode::SentLe,
                    123,
                )],
                TransactionPostConditionMode::Allow,
                make_account(&origin, 1, 123),
            ), // should pass
            (
                true,
                vec![TransactionPostCondition::STX(
                    PostConditionPrincipal::Origin,
                    FungibleConditionCode::SentGe,
                    123,
                )],
                TransactionPostConditionMode::Allow,
                make_account(&origin, 1, 123),
            ), // should pass
            (
                true,
                vec![TransactionPostCondition::STX(
                    PostConditionPrincipal::Origin,
                    FungibleConditionCode::SentLt,
                    124,
                )],
                TransactionPostConditionMode::Allow,
                make_account(&origin, 1, 123),
            ), // should pass
            (
                true,
                vec![TransactionPostCondition::STX(
                    PostConditionPrincipal::Origin,
                    FungibleConditionCode::SentGt,
                    122,
                )],
                TransactionPostConditionMode::Allow,
                make_account(&origin, 1, 123),
            ), // should pass
            // post-conditions with an explicitly-set address in allow mode
            (
                true,
                vec![TransactionPostCondition::STX(
                    PostConditionPrincipal::Standard(addr.clone()),
                    FungibleConditionCode::SentEq,
                    123,
                )],
                TransactionPostConditionMode::Allow,
                make_account(&origin, 1, 123),
            ), // should pass
            (
                true,
                vec![TransactionPostCondition::STX(
                    PostConditionPrincipal::Standard(addr.clone()),
                    FungibleConditionCode::SentLe,
                    123,
                )],
                TransactionPostConditionMode::Allow,
                make_account(&origin, 1, 123),
            ), // should pass
            (
                true,
                vec![TransactionPostCondition::STX(
                    PostConditionPrincipal::Standard(addr.clone()),
                    FungibleConditionCode::SentGe,
                    123,
                )],
                TransactionPostConditionMode::Allow,
                make_account(&origin, 1, 123),
            ), // should pass
            (
                true,
                vec![TransactionPostCondition::STX(
                    PostConditionPrincipal::Standard(addr.clone()),
                    FungibleConditionCode::SentLt,
                    124,
                )],
                TransactionPostConditionMode::Allow,
                make_account(&origin, 1, 123),
            ), // should pass
            (
                true,
                vec![TransactionPostCondition::STX(
                    PostConditionPrincipal::Standard(addr.clone()),
                    FungibleConditionCode::SentGt,
                    122,
                )],
                TransactionPostConditionMode::Allow,
                make_account(&origin, 1, 123),
            ), // should pass
            // post-conditions with an unrelated contract address in allow mode
            (
                true,
                vec![TransactionPostCondition::STX(
                    PostConditionPrincipal::Contract(
                        addr.clone(),
                        ContractName::try_from("hello-world").unwrap(),
                    ),
                    FungibleConditionCode::SentEq,
                    0,
                )],
                TransactionPostConditionMode::Allow,
                make_account(&origin, 1, 123),
            ), // should pass
            (
                true,
                vec![TransactionPostCondition::STX(
                    PostConditionPrincipal::Contract(
                        addr.clone(),
                        ContractName::try_from("hello-world").unwrap(),
                    ),
                    FungibleConditionCode::SentLe,
                    0,
                )],
                TransactionPostConditionMode::Allow,
                make_account(&origin, 1, 123),
            ), // should pass
            (
                true,
                vec![TransactionPostCondition::STX(
                    PostConditionPrincipal::Contract(
                        addr.clone(),
                        ContractName::try_from("hello-world").unwrap(),
                    ),
                    FungibleConditionCode::SentGe,
                    0,
                )],
                TransactionPostConditionMode::Allow,
                make_account(&origin, 1, 123),
            ), // should pass
            (
                true,
                vec![TransactionPostCondition::STX(
                    PostConditionPrincipal::Contract(
                        addr.clone(),
                        ContractName::try_from("hello-world").unwrap(),
                    ),
                    FungibleConditionCode::SentLt,
                    1,
                )],
                TransactionPostConditionMode::Allow,
                make_account(&origin, 1, 123),
            ), // should pass
            // post-conditions with both the origin and an unrelated contract address in allow mode
            (
                true,
                vec![
                    TransactionPostCondition::STX(
                        PostConditionPrincipal::Contract(
                            addr.clone(),
                            ContractName::try_from("hello-world").unwrap(),
                        ),
                        FungibleConditionCode::SentEq,
                        0,
                    ),
                    TransactionPostCondition::STX(
                        PostConditionPrincipal::Origin,
                        FungibleConditionCode::SentEq,
                        123,
                    ),
                ],
                TransactionPostConditionMode::Allow,
                make_account(&origin, 1, 123),
            ), // should pass
            (
                true,
                vec![
                    TransactionPostCondition::STX(
                        PostConditionPrincipal::Contract(
                            addr.clone(),
                            ContractName::try_from("hello-world").unwrap(),
                        ),
                        FungibleConditionCode::SentLe,
                        0,
                    ),
                    TransactionPostCondition::STX(
                        PostConditionPrincipal::Origin,
                        FungibleConditionCode::SentLe,
                        123,
                    ),
                ],
                TransactionPostConditionMode::Allow,
                make_account(&origin, 1, 123),
            ), // should pass
            (
                true,
                vec![
                    TransactionPostCondition::STX(
                        PostConditionPrincipal::Contract(
                            addr.clone(),
                            ContractName::try_from("hello-world").unwrap(),
                        ),
                        FungibleConditionCode::SentGe,
                        0,
                    ),
                    TransactionPostCondition::STX(
                        PostConditionPrincipal::Origin,
                        FungibleConditionCode::SentGe,
                        123,
                    ),
                ],
                TransactionPostConditionMode::Allow,
                make_account(&origin, 1, 123),
            ), // should pass
            (
                true,
                vec![
                    TransactionPostCondition::STX(
                        PostConditionPrincipal::Contract(
                            addr.clone(),
                            ContractName::try_from("hello-world").unwrap(),
                        ),
                        FungibleConditionCode::SentLt,
                        1,
                    ),
                    TransactionPostCondition::STX(
                        PostConditionPrincipal::Origin,
                        FungibleConditionCode::SentLt,
                        124,
                    ),
                ],
                TransactionPostConditionMode::Allow,
                make_account(&origin, 1, 123),
            ), // should pass
            // post-conditions that fail since the amount is wrong
            (
                false,
                vec![TransactionPostCondition::STX(
                    PostConditionPrincipal::Origin,
                    FungibleConditionCode::SentEq,
                    124,
                )],
                TransactionPostConditionMode::Allow,
                make_account(&origin, 1, 123),
            ), // should fail
            (
                false,
                vec![TransactionPostCondition::STX(
                    PostConditionPrincipal::Origin,
                    FungibleConditionCode::SentLe,
                    122,
                )],
                TransactionPostConditionMode::Allow,
                make_account(&origin, 1, 123),
            ), // should fail
            (
                false,
                vec![TransactionPostCondition::STX(
                    PostConditionPrincipal::Origin,
                    FungibleConditionCode::SentGe,
                    124,
                )],
                TransactionPostConditionMode::Allow,
                make_account(&origin, 1, 123),
            ), // should fail
            (
                false,
                vec![TransactionPostCondition::STX(
                    PostConditionPrincipal::Origin,
                    FungibleConditionCode::SentLt,
                    122,
                )],
                TransactionPostConditionMode::Allow,
                make_account(&origin, 1, 123),
            ), // should fail
            (
                false,
                vec![TransactionPostCondition::STX(
                    PostConditionPrincipal::Origin,
                    FungibleConditionCode::SentGt,
                    124,
                )],
                TransactionPostConditionMode::Allow,
                make_account(&origin, 1, 123),
            ), // should fail
            // no post-conditions in deny mode (should fail)
            (
                false,
                vec![],
                TransactionPostConditionMode::Deny,
                make_account(&origin, 1, 123),
            ), // should fail
            // post-conditions on origin in deny mode (should all pass since origin is specified
            (
                true,
                vec![TransactionPostCondition::STX(
                    PostConditionPrincipal::Origin,
                    FungibleConditionCode::SentEq,
                    123,
                )],
                TransactionPostConditionMode::Deny,
                make_account(&origin, 1, 123),
            ), // should pass
            (
                true,
                vec![TransactionPostCondition::STX(
                    PostConditionPrincipal::Origin,
                    FungibleConditionCode::SentLe,
                    123,
                )],
                TransactionPostConditionMode::Deny,
                make_account(&origin, 1, 123),
            ), // should pass
            (
                true,
                vec![TransactionPostCondition::STX(
                    PostConditionPrincipal::Origin,
                    FungibleConditionCode::SentGe,
                    123,
                )],
                TransactionPostConditionMode::Deny,
                make_account(&origin, 1, 123),
            ), // should pass
            (
                true,
                vec![TransactionPostCondition::STX(
                    PostConditionPrincipal::Origin,
                    FungibleConditionCode::SentLt,
                    124,
                )],
                TransactionPostConditionMode::Deny,
                make_account(&origin, 1, 123),
            ), // should pass
            (
                true,
                vec![TransactionPostCondition::STX(
                    PostConditionPrincipal::Origin,
                    FungibleConditionCode::SentGt,
                    122,
                )],
                TransactionPostConditionMode::Deny,
                make_account(&origin, 1, 123),
            ), // should pass
            // post-conditions with an explicitly-set address in deny mode (should all pass since
            // address matches the address in the asset map)
            (
                true,
                vec![TransactionPostCondition::STX(
                    PostConditionPrincipal::Standard(addr.clone()),
                    FungibleConditionCode::SentEq,
                    123,
                )],
                TransactionPostConditionMode::Deny,
                make_account(&origin, 1, 123),
            ), // should pass
            (
                true,
                vec![TransactionPostCondition::STX(
                    PostConditionPrincipal::Standard(addr.clone()),
                    FungibleConditionCode::SentLe,
                    123,
                )],
                TransactionPostConditionMode::Deny,
                make_account(&origin, 1, 123),
            ), // should pass
            (
                true,
                vec![TransactionPostCondition::STX(
                    PostConditionPrincipal::Standard(addr.clone()),
                    FungibleConditionCode::SentGe,
                    123,
                )],
                TransactionPostConditionMode::Deny,
                make_account(&origin, 1, 123),
            ), // should pass
            (
                true,
                vec![TransactionPostCondition::STX(
                    PostConditionPrincipal::Standard(addr.clone()),
                    FungibleConditionCode::SentLt,
                    124,
                )],
                TransactionPostConditionMode::Deny,
                make_account(&origin, 1, 123),
            ), // should pass
            (
                true,
                vec![TransactionPostCondition::STX(
                    PostConditionPrincipal::Standard(addr.clone()),
                    FungibleConditionCode::SentGt,
                    122,
                )],
                TransactionPostConditionMode::Deny,
                make_account(&origin, 1, 123),
            ), // should pass
            // post-conditions with an unrelated contract address in allow mode, with check on
            // origin (should all pass)
            (
                true,
                vec![
                    TransactionPostCondition::STX(
                        PostConditionPrincipal::Contract(
                            addr.clone(),
                            ContractName::try_from("hello-world").unwrap(),
                        ),
                        FungibleConditionCode::SentEq,
                        0,
                    ),
                    TransactionPostCondition::STX(
                        PostConditionPrincipal::Origin,
                        FungibleConditionCode::SentEq,
                        123,
                    ),
                ],
                TransactionPostConditionMode::Allow,
                make_account(&origin, 1, 123),
            ), // should fail
            (
                true,
                vec![
                    TransactionPostCondition::STX(
                        PostConditionPrincipal::Contract(
                            addr.clone(),
                            ContractName::try_from("hello-world").unwrap(),
                        ),
                        FungibleConditionCode::SentLe,
                        0,
                    ),
                    TransactionPostCondition::STX(
                        PostConditionPrincipal::Origin,
                        FungibleConditionCode::SentEq,
                        123,
                    ),
                ],
                TransactionPostConditionMode::Allow,
                make_account(&origin, 1, 123),
            ), // should fail
            (
                true,
                vec![
                    TransactionPostCondition::STX(
                        PostConditionPrincipal::Contract(
                            addr.clone(),
                            ContractName::try_from("hello-world").unwrap(),
                        ),
                        FungibleConditionCode::SentGe,
                        0,
                    ),
                    TransactionPostCondition::STX(
                        PostConditionPrincipal::Origin,
                        FungibleConditionCode::SentEq,
                        123,
                    ),
                ],
                TransactionPostConditionMode::Allow,
                make_account(&origin, 1, 123),
            ), // should fail
            (
                true,
                vec![
                    TransactionPostCondition::STX(
                        PostConditionPrincipal::Contract(
                            addr.clone(),
                            ContractName::try_from("hello-world").unwrap(),
                        ),
                        FungibleConditionCode::SentLt,
                        1,
                    ),
                    TransactionPostCondition::STX(
                        PostConditionPrincipal::Origin,
                        FungibleConditionCode::SentEq,
                        123,
                    ),
                ],
                TransactionPostConditionMode::Allow,
                make_account(&origin, 1, 123),
            ), // should fail
            // post-conditions with an unrelated contract address in deny mode (should all fail
            // since stx-transfer isn't covered)
            (
                false,
                vec![TransactionPostCondition::STX(
                    PostConditionPrincipal::Contract(
                        addr.clone(),
                        ContractName::try_from("hello-world").unwrap(),
                    ),
                    FungibleConditionCode::SentEq,
                    0,
                )],
                TransactionPostConditionMode::Deny,
                make_account(&origin, 1, 123),
            ), // should fail
            (
                false,
                vec![TransactionPostCondition::STX(
                    PostConditionPrincipal::Contract(
                        addr.clone(),
                        ContractName::try_from("hello-world").unwrap(),
                    ),
                    FungibleConditionCode::SentLe,
                    0,
                )],
                TransactionPostConditionMode::Deny,
                make_account(&origin, 1, 123),
            ), // should fail
            (
                false,
                vec![TransactionPostCondition::STX(
                    PostConditionPrincipal::Contract(
                        addr.clone(),
                        ContractName::try_from("hello-world").unwrap(),
                    ),
                    FungibleConditionCode::SentGe,
                    0,
                )],
                TransactionPostConditionMode::Deny,
                make_account(&origin, 1, 123),
            ), // should fail
            (
                false,
                vec![TransactionPostCondition::STX(
                    PostConditionPrincipal::Contract(
                        addr.clone(),
                        ContractName::try_from("hello-world").unwrap(),
                    ),
                    FungibleConditionCode::SentLt,
                    1,
                )],
                TransactionPostConditionMode::Deny,
                make_account(&origin, 1, 123),
            ), // should fail
            // post-conditions with an unrelated contract address in deny mode, with check on
            // origin (should all pass)
            (
                true,
                vec![
                    TransactionPostCondition::STX(
                        PostConditionPrincipal::Contract(
                            addr.clone(),
                            ContractName::try_from("hello-world").unwrap(),
                        ),
                        FungibleConditionCode::SentEq,
                        0,
                    ),
                    TransactionPostCondition::STX(
                        PostConditionPrincipal::Origin,
                        FungibleConditionCode::SentEq,
                        123,
                    ),
                ],
                TransactionPostConditionMode::Deny,
                make_account(&origin, 1, 123),
            ), // should fail
            (
                true,
                vec![
                    TransactionPostCondition::STX(
                        PostConditionPrincipal::Contract(
                            addr.clone(),
                            ContractName::try_from("hello-world").unwrap(),
                        ),
                        FungibleConditionCode::SentLe,
                        0,
                    ),
                    TransactionPostCondition::STX(
                        PostConditionPrincipal::Origin,
                        FungibleConditionCode::SentEq,
                        123,
                    ),
                ],
                TransactionPostConditionMode::Deny,
                make_account(&origin, 1, 123),
            ), // should fail
            (
                true,
                vec![
                    TransactionPostCondition::STX(
                        PostConditionPrincipal::Contract(
                            addr.clone(),
                            ContractName::try_from("hello-world").unwrap(),
                        ),
                        FungibleConditionCode::SentGe,
                        0,
                    ),
                    TransactionPostCondition::STX(
                        PostConditionPrincipal::Origin,
                        FungibleConditionCode::SentEq,
                        123,
                    ),
                ],
                TransactionPostConditionMode::Deny,
                make_account(&origin, 1, 123),
            ), // should fail
            (
                true,
                vec![
                    TransactionPostCondition::STX(
                        PostConditionPrincipal::Contract(
                            addr.clone(),
                            ContractName::try_from("hello-world").unwrap(),
                        ),
                        FungibleConditionCode::SentLt,
                        1,
                    ),
                    TransactionPostCondition::STX(
                        PostConditionPrincipal::Origin,
                        FungibleConditionCode::SentEq,
                        123,
                    ),
                ],
                TransactionPostConditionMode::Deny,
                make_account(&origin, 1, 123),
            ), // should fail
            // post-conditions with both the origin and an unrelated contract address in deny mode (should all pass)
            (
                true,
                vec![
                    TransactionPostCondition::STX(
                        PostConditionPrincipal::Contract(
                            addr.clone(),
                            ContractName::try_from("hello-world").unwrap(),
                        ),
                        FungibleConditionCode::SentEq,
                        0,
                    ),
                    TransactionPostCondition::STX(
                        PostConditionPrincipal::Origin,
                        FungibleConditionCode::SentEq,
                        123,
                    ),
                ],
                TransactionPostConditionMode::Deny,
                make_account(&origin, 1, 123),
            ), // should pass
            (
                true,
                vec![
                    TransactionPostCondition::STX(
                        PostConditionPrincipal::Contract(
                            addr.clone(),
                            ContractName::try_from("hello-world").unwrap(),
                        ),
                        FungibleConditionCode::SentLe,
                        0,
                    ),
                    TransactionPostCondition::STX(
                        PostConditionPrincipal::Origin,
                        FungibleConditionCode::SentLe,
                        123,
                    ),
                ],
                TransactionPostConditionMode::Deny,
                make_account(&origin, 1, 123),
            ), // should pass
            (
                true,
                vec![
                    TransactionPostCondition::STX(
                        PostConditionPrincipal::Contract(
                            addr.clone(),
                            ContractName::try_from("hello-world").unwrap(),
                        ),
                        FungibleConditionCode::SentGe,
                        0,
                    ),
                    TransactionPostCondition::STX(
                        PostConditionPrincipal::Origin,
                        FungibleConditionCode::SentGe,
                        123,
                    ),
                ],
                TransactionPostConditionMode::Deny,
                make_account(&origin, 1, 123),
            ), // should pass
            (
                true,
                vec![
                    TransactionPostCondition::STX(
                        PostConditionPrincipal::Contract(
                            addr.clone(),
                            ContractName::try_from("hello-world").unwrap(),
                        ),
                        FungibleConditionCode::SentLt,
                        1,
                    ),
                    TransactionPostCondition::STX(
                        PostConditionPrincipal::Origin,
                        FungibleConditionCode::SentLt,
                        124,
                    ),
                ],
                TransactionPostConditionMode::Deny,
                make_account(&origin, 1, 123),
            ), // should pass
            // post-conditions that fail since the amount is wrong, even though all principals are
            // covered
            (
                false,
                vec![TransactionPostCondition::STX(
                    PostConditionPrincipal::Origin,
                    FungibleConditionCode::SentEq,
                    124,
                )],
                TransactionPostConditionMode::Deny,
                make_account(&origin, 1, 123),
            ), // should fail
            (
                false,
                vec![TransactionPostCondition::STX(
                    PostConditionPrincipal::Origin,
                    FungibleConditionCode::SentLe,
                    122,
                )],
                TransactionPostConditionMode::Deny,
                make_account(&origin, 1, 123),
            ), // should fail
            (
                false,
                vec![TransactionPostCondition::STX(
                    PostConditionPrincipal::Origin,
                    FungibleConditionCode::SentGe,
                    124,
                )],
                TransactionPostConditionMode::Deny,
                make_account(&origin, 1, 123),
            ), // should fail
            (
                false,
                vec![TransactionPostCondition::STX(
                    PostConditionPrincipal::Origin,
                    FungibleConditionCode::SentLt,
                    122,
                )],
                TransactionPostConditionMode::Deny,
                make_account(&origin, 1, 123),
            ), // should fail
            (
                false,
                vec![TransactionPostCondition::STX(
                    PostConditionPrincipal::Origin,
                    FungibleConditionCode::SentGt,
                    124,
                )],
                TransactionPostConditionMode::Deny,
                make_account(&origin, 1, 123),
            ), // should fail
        ];

        for asset_map in &[
            &stx_asset_map,
            &stx_burn_asset_map,
            &stx_transfer_burn_asset_map,
        ] {
            for test in tests.iter() {
                let expected_result = test.0;
                let post_conditions = &test.1;
                let post_condition_mode = &test.2;
                let origin_account = &test.3;

                let result = StacksChainState::check_transaction_postconditions(
                    post_conditions,
                    post_condition_mode,
                    origin_account,
                    asset_map,
                );
                if result != expected_result {
                    eprintln!(
                        "test failed:\nasset map: {:?}\nscenario: {:?}\n",
                        asset_map, &test
                    );
                    assert!(false);
                }
            }
        }
    }

    #[test]
    fn process_smart_contract_fee_check() {
        let contract = r#"
        (define-public (send-stx (amount uint) (recipient principal))
            (stx-transfer? amount tx-sender recipient))
        "#;

        let privk = StacksPrivateKey::from_hex(
            "6d430bb91222408e7706c9001cfaeb91b08c2be6d5ac95779ab52c6b431950e001",
        )
        .unwrap();
        let auth = TransactionAuth::from_p2pkh(&privk).unwrap();
        let addr = auth.origin().address_testnet();

        let balances = vec![(addr.clone(), 1000000000)];

        let mut chainstate = instantiate_chainstate_with_balances(
            false,
            0x80000000,
            "process-smart-contract-fee_check",
            balances,
        );

        let mut tx_contract_create = StacksTransaction::new(
            TransactionVersion::Testnet,
            auth.clone(),
            TransactionPayload::new_smart_contract(
                &"hello-world".to_string(),
                &contract.to_string(),
            )
            .unwrap(),
        );

        tx_contract_create.chain_id = 0x80000000;
        tx_contract_create.set_tx_fee(0);

        let mut signer = StacksTransactionSigner::new(&tx_contract_create);
        signer.sign_origin(&privk).unwrap();

        let signed_contract_tx = signer.get_tx().unwrap();

        let mut tx_contract_call = StacksTransaction::new(
            TransactionVersion::Testnet,
            auth.clone(),
            TransactionPayload::new_contract_call(
                addr.clone(),
                "hello-world",
                "send-stx",
                vec![
                    Value::UInt(1000000000),
                    Value::Principal(PrincipalData::from(
                        StacksAddress::from_string("ST1H1B54MY50RMBRRKS7GV2ZWG79RZ1RQ1ETW4E01")
                            .unwrap(),
                    )),
                ],
            )
            .unwrap(),
        );

        tx_contract_call.chain_id = 0x80000000;
        tx_contract_call.set_tx_fee(1);
        tx_contract_call.set_origin_nonce(1);
        tx_contract_call.post_condition_mode = TransactionPostConditionMode::Allow;

        let mut signer = StacksTransactionSigner::new(&tx_contract_call);
        signer.sign_origin(&privk).unwrap();

        let signed_contract_call_tx = signer.get_tx().unwrap();

        let mut conn = chainstate.block_begin(
            &NULL_BURN_STATE_DB,
            &FIRST_BURNCHAIN_CONSENSUS_HASH,
            &FIRST_STACKS_BLOCK_HASH,
            &ConsensusHash([1u8; 20]),
            &BlockHeaderHash([1u8; 32]),
        );
        let (fee, _) =
            StacksChainState::process_transaction(&mut conn, &signed_contract_tx, false).unwrap();
        let err = StacksChainState::process_transaction(&mut conn, &signed_contract_call_tx, false)
            .unwrap_err();

        conn.commit_block();

        eprintln!("{:?}", &err);
        assert_eq!(fee, 0);
        if let Error::InvalidFee = err {
        } else {
            assert!(false)
        };
    }

    fn make_signed_microblock(
        block_privk: &StacksPrivateKey,
        tx_privk: &StacksPrivateKey,
        parent_block: BlockHeaderHash,
        seq: u16,
    ) -> StacksMicroblock {
        // make transaction
        let contract = r#"
        (define-public (send-stx (amount uint) (recipient principal))
            (stx-transfer? amount tx-sender recipient))
        "#;

        let auth = TransactionAuth::from_p2pkh(&tx_privk).unwrap();
        let addr = auth.origin().address_testnet();

        let mut rng = rand::thread_rng();

        let mut tx_contract_create = StacksTransaction::new(
            TransactionVersion::Testnet,
            auth.clone(),
            TransactionPayload::new_smart_contract(
                &format!("hello-world-{}", &rng.gen::<u32>()),
                &contract.to_string(),
            )
            .unwrap(),
        );

        tx_contract_create.chain_id = 0x80000000;
        tx_contract_create.set_tx_fee(0);

        let mut signer = StacksTransactionSigner::new(&tx_contract_create);
        signer.sign_origin(&tx_privk).unwrap();

        let signed_contract_tx = signer.get_tx().unwrap();

        // make block
        let txs = vec![signed_contract_tx];
        let txid_vecs = txs.iter().map(|tx| tx.txid().as_bytes().to_vec()).collect();
        let merkle_tree = MerkleTree::<Sha512Trunc256Sum>::new(&txid_vecs);
        let tx_merkle_root = merkle_tree.root();

        let mut mblock = StacksMicroblock {
            header: StacksMicroblockHeader {
                version: 0x12,
                sequence: seq,
                prev_block: parent_block,
                tx_merkle_root: tx_merkle_root,
                signature: MessageSignature([0u8; 65]),
            },
            txs: txs,
        };
        mblock.sign(block_privk).unwrap();
        mblock
    }

    #[test]
    fn process_poison_microblock_same_block() {
        let privk = StacksPrivateKey::from_hex(
            "6d430bb91222408e7706c9001cfaeb91b08c2be6d5ac95779ab52c6b431950e001",
        )
        .unwrap();
        let auth = TransactionAuth::from_p2pkh(&privk).unwrap();
        let addr = auth.origin().address_testnet();

        let balances = vec![(addr.clone(), 1000000000)];

        let mut chainstate = instantiate_chainstate_with_balances(
            false,
            0x80000000,
            "process-poison-microblock",
            balances,
        );

        let block_privk = StacksPrivateKey::from_hex(
            "2f90f1b148207a110aa58d1b998510407420d7a8065d4fdfc0bbe22c5d9f1c6a01",
        )
        .unwrap();

        let block_pubkh =
            Hash160::from_node_public_key(&StacksPublicKey::from_private(&block_privk));

        let reporter_privk = StacksPrivateKey::from_hex(
            "e606e944014b2a9788d0e3c8defaf6bc44b1e3ab881aaba32faa6e32002b7e1f01",
        )
        .unwrap();
        let reporter_addr = TransactionAuth::from_p2pkh(&reporter_privk)
            .unwrap()
            .origin()
            .address_testnet();

        let mut conn = chainstate.block_begin(
            &NULL_BURN_STATE_DB,
            &FIRST_BURNCHAIN_CONSENSUS_HASH,
            &FIRST_STACKS_BLOCK_HASH,
            &ConsensusHash([1u8; 20]),
            &BlockHeaderHash([1u8; 32]),
        );

        StacksChainState::insert_microblock_pubkey_hash(&mut conn, 1, &block_pubkh).unwrap();

        let height_opt =
            StacksChainState::has_microblock_pubkey_hash(&mut conn, &block_pubkh).unwrap();
        assert_eq!(height_opt.unwrap(), 1);

        // make poison
        let mblock_1 =
            make_signed_microblock(&block_privk, &privk, BlockHeaderHash([0x11; 32]), 123);
        let mblock_2 =
            make_signed_microblock(&block_privk, &privk, BlockHeaderHash([0x11; 32]), 123);
        assert!(mblock_1 != mblock_2);

        // report poison (in the same block)
        let mut tx_poison_microblock = StacksTransaction::new(
            TransactionVersion::Testnet,
            TransactionAuth::from_p2pkh(&reporter_privk).unwrap(),
            TransactionPayload::PoisonMicroblock(mblock_1.header.clone(), mblock_2.header.clone()),
        );

        tx_poison_microblock.chain_id = 0x80000000;
        tx_poison_microblock.set_tx_fee(0);

        let mut signer = StacksTransactionSigner::new(&tx_poison_microblock);
        signer.sign_origin(&reporter_privk).unwrap();
        let signed_tx_poison_microblock = signer.get_tx().unwrap();

        // process it!
        let (fee, receipt) =
            StacksChainState::process_transaction(&mut conn, &signed_tx_poison_microblock, false)
                .unwrap();

        // there must be a poison record for this microblock, from the reporter, for the microblock
        // sequence.
        let report_opt = StacksChainState::get_poison_microblock_report(&mut conn, 1).unwrap();
        assert_eq!(report_opt.unwrap(), (reporter_addr, 123));

        // result must encode poison information
        let result_data = receipt.result.expect_tuple();

        let height = result_data
            .get("block_height")
            .unwrap()
            .to_owned()
            .expect_u128();
        let mblock_pubkh = result_data
            .get("microblock_pubkey_hash")
            .unwrap()
            .to_owned()
            .expect_buff(20);
        let reporter = result_data
            .get("reporter")
            .unwrap()
            .to_owned()
            .expect_principal();
        let seq = result_data
            .get("sequence")
            .unwrap()
            .to_owned()
            .expect_u128();

        assert_eq!(height, 1);
        assert_eq!(mblock_pubkh, block_pubkh.0.to_vec());
        assert_eq!(seq, 123);
        assert_eq!(reporter, reporter_addr.to_account_principal());

        conn.commit_block();
    }

    #[test]
    fn process_poison_microblock_invalid_transaction() {
        let privk = StacksPrivateKey::from_hex(
            "6d430bb91222408e7706c9001cfaeb91b08c2be6d5ac95779ab52c6b431950e001",
        )
        .unwrap();
        let auth = TransactionAuth::from_p2pkh(&privk).unwrap();
        let addr = auth.origin().address_testnet();

        let balances = vec![(addr.clone(), 1000000000)];

        let mut chainstate = instantiate_chainstate_with_balances(
            false,
            0x80000000,
            "process-poison-microblock-invalid-transaction",
            balances,
        );

        let block_privk = StacksPrivateKey::from_hex(
            "2f90f1b148207a110aa58d1b998510407420d7a8065d4fdfc0bbe22c5d9f1c6a01",
        )
        .unwrap();

        let block_pubkh =
            Hash160::from_node_public_key(&StacksPublicKey::from_private(&block_privk));

        let reporter_privk = StacksPrivateKey::from_hex(
            "e606e944014b2a9788d0e3c8defaf6bc44b1e3ab881aaba32faa6e32002b7e1f01",
        )
        .unwrap();
        let reporter_addr = TransactionAuth::from_p2pkh(&reporter_privk)
            .unwrap()
            .origin()
            .address_testnet();

        let mut conn = chainstate.block_begin(
            &NULL_BURN_STATE_DB,
            &FIRST_BURNCHAIN_CONSENSUS_HASH,
            &FIRST_STACKS_BLOCK_HASH,
            &ConsensusHash([1u8; 20]),
            &BlockHeaderHash([1u8; 32]),
        );

        StacksChainState::insert_microblock_pubkey_hash(&mut conn, 1, &block_pubkh).unwrap();

        let height_opt =
            StacksChainState::has_microblock_pubkey_hash(&mut conn, &block_pubkh).unwrap();
        assert_eq!(height_opt.unwrap(), 1);

        // make poison, but for an unknown microblock fork
        let mblock_1 = make_signed_microblock(&privk, &privk, BlockHeaderHash([0x11; 32]), 123);
        let mblock_2 = make_signed_microblock(&privk, &privk, BlockHeaderHash([0x11; 32]), 123);
        assert!(mblock_1 != mblock_2);

        // report poison (in the same block)
        let mut tx_poison_microblock = StacksTransaction::new(
            TransactionVersion::Testnet,
            TransactionAuth::from_p2pkh(&reporter_privk).unwrap(),
            TransactionPayload::PoisonMicroblock(mblock_1.header.clone(), mblock_2.header.clone()),
        );

        tx_poison_microblock.chain_id = 0x80000000;
        tx_poison_microblock.set_tx_fee(0);

        let mut signer = StacksTransactionSigner::new(&tx_poison_microblock);
        signer.sign_origin(&reporter_privk).unwrap();
        let signed_tx_poison_microblock = signer.get_tx().unwrap();

        // should fail to process -- the transaction is invalid if it doesn't point to a known
        // microblock pubkey hash.
        let err =
            StacksChainState::process_transaction(&mut conn, &signed_tx_poison_microblock, false)
                .unwrap_err();
        if let Error::ClarityError(clarity_error::BadTransaction(msg)) = err {
            assert!(msg.find("never seen in this fork").is_some());
        } else {
            assert!(false);
        }
        conn.commit_block();
    }

    #[test]
    fn process_poison_microblock_multiple_same_block() {
        let privk = StacksPrivateKey::from_hex(
            "6d430bb91222408e7706c9001cfaeb91b08c2be6d5ac95779ab52c6b431950e001",
        )
        .unwrap();
        let auth = TransactionAuth::from_p2pkh(&privk).unwrap();
        let addr = auth.origin().address_testnet();

        let balances = vec![(addr.clone(), 1000000000)];

        let mut chainstate = instantiate_chainstate_with_balances(
            false,
            0x80000000,
            "process-poison-microblock-multiple-same-block",
            balances,
        );

        let block_privk = StacksPrivateKey::from_hex(
            "2f90f1b148207a110aa58d1b998510407420d7a8065d4fdfc0bbe22c5d9f1c6a01",
        )
        .unwrap();

        let block_pubkh =
            Hash160::from_node_public_key(&StacksPublicKey::from_private(&block_privk));

        let reporter_privk_1 = StacksPrivateKey::from_hex(
            "e606e944014b2a9788d0e3c8defaf6bc44b1e3ab881aaba32faa6e32002b7e1f01",
        )
        .unwrap();
        let reporter_privk_2 = StacksPrivateKey::from_hex(
            "ca7ba28b9604418413a16d74e7dbe5c3e0012281183f590940bab0208c40faee01",
        )
        .unwrap();
        let reporter_addr_1 = TransactionAuth::from_p2pkh(&reporter_privk_1)
            .unwrap()
            .origin()
            .address_testnet();
        let reporter_addr_2 = TransactionAuth::from_p2pkh(&reporter_privk_2)
            .unwrap()
            .origin()
            .address_testnet();

        let mut conn = chainstate.block_begin(
            &NULL_BURN_STATE_DB,
            &FIRST_BURNCHAIN_CONSENSUS_HASH,
            &FIRST_STACKS_BLOCK_HASH,
            &ConsensusHash([1u8; 20]),
            &BlockHeaderHash([1u8; 32]),
        );

        StacksChainState::insert_microblock_pubkey_hash(&mut conn, 1, &block_pubkh).unwrap();

        let height_opt =
            StacksChainState::has_microblock_pubkey_hash(&mut conn, &block_pubkh).unwrap();
        assert_eq!(height_opt.unwrap(), 1);

        // make two sets of poisons
        let mblock_1_1 =
            make_signed_microblock(&block_privk, &privk, BlockHeaderHash([0x11; 32]), 123);
        let mblock_1_2 =
            make_signed_microblock(&block_privk, &privk, BlockHeaderHash([0x11; 32]), 123);
        assert!(mblock_1_1 != mblock_1_2);

        // report poison (in the same block)
        let mut tx_poison_microblock_1 = StacksTransaction::new(
            TransactionVersion::Testnet,
            TransactionAuth::from_p2pkh(&reporter_privk_1).unwrap(),
            TransactionPayload::PoisonMicroblock(
                mblock_1_1.header.clone(),
                mblock_1_2.header.clone(),
            ),
        );

        tx_poison_microblock_1.chain_id = 0x80000000;
        tx_poison_microblock_1.set_tx_fee(0);

        let mut signer = StacksTransactionSigner::new(&tx_poison_microblock_1);
        signer.sign_origin(&reporter_privk_1).unwrap();
        let signed_tx_poison_microblock_1 = signer.get_tx().unwrap();

        // make two sets of poisons
        let mblock_2_1 =
            make_signed_microblock(&block_privk, &privk, BlockHeaderHash([0x10; 32]), 122);
        let mblock_2_2 =
            make_signed_microblock(&block_privk, &privk, BlockHeaderHash([0x10; 32]), 122);
        assert!(mblock_2_1 != mblock_2_2);

        // report poison (in the same block)
        let mut tx_poison_microblock_2 = StacksTransaction::new(
            TransactionVersion::Testnet,
            TransactionAuth::from_p2pkh(&reporter_privk_2).unwrap(),
            TransactionPayload::PoisonMicroblock(
                mblock_2_1.header.clone(),
                mblock_2_2.header.clone(),
            ),
        );

        tx_poison_microblock_2.chain_id = 0x80000000;
        tx_poison_microblock_2.set_tx_fee(0);

        let mut signer = StacksTransactionSigner::new(&tx_poison_microblock_2);
        signer.sign_origin(&reporter_privk_2).unwrap();
        let signed_tx_poison_microblock_2 = signer.get_tx().unwrap();

        // process it!
        let (fee, receipt) =
            StacksChainState::process_transaction(&mut conn, &signed_tx_poison_microblock_1, false)
                .unwrap();

        // there must be a poison record for this microblock, from the reporter, for the microblock
        // sequence.
        let report_opt = StacksChainState::get_poison_microblock_report(&mut conn, 1).unwrap();
        assert_eq!(report_opt.unwrap(), (reporter_addr_1, 123));

        // process the second one!
        let (fee, receipt) =
            StacksChainState::process_transaction(&mut conn, &signed_tx_poison_microblock_2, false)
                .unwrap();

        // there must be a poison record for this microblock, from the reporter, for the microblock
        // sequence.  Moreover, since the fork was earlier in the stream, the second reporter gets
        // it.
        let report_opt = StacksChainState::get_poison_microblock_report(&mut conn, 1).unwrap();
        assert_eq!(report_opt.unwrap(), (reporter_addr_2, 122));

        // result must encode poison information
        let result_data = receipt.result.expect_tuple();

        let height = result_data
            .get("block_height")
            .unwrap()
            .to_owned()
            .expect_u128();
        let mblock_pubkh = result_data
            .get("microblock_pubkey_hash")
            .unwrap()
            .to_owned()
            .expect_buff(20);
        let reporter = result_data
            .get("reporter")
            .unwrap()
            .to_owned()
            .expect_principal();
        let seq = result_data
            .get("sequence")
            .unwrap()
            .to_owned()
            .expect_u128();

        assert_eq!(height, 1);
        assert_eq!(mblock_pubkh, block_pubkh.0.to_vec());
        assert_eq!(seq, 122);
        assert_eq!(reporter, reporter_addr_2.to_account_principal());

        conn.commit_block();
    }
}<|MERGE_RESOLUTION|>--- conflicted
+++ resolved
@@ -889,21 +889,6 @@
 
                 let (result, asset_map, events) = match contract_call_resp {
                     Ok((return_value, asset_map, events)) => {
-<<<<<<< HEAD
-                        info!("Contract-call: {} returned {}", contract_call, &return_value);
-                        info!("Contract-call: {} cost {}", contract_call, &total_cost);
-                        Ok((return_value, asset_map, events))
-                    },
-                    Err(e) => {
-                        match e {
-                            // runtime errors are okay -- we just have an empty asset map
-                            clarity_error::Interpreter(InterpreterError::Runtime(ref runtime_error, ref stack)) => {
-                                info!("Runtime error {:?} on contract-call {}.{:?} {:?}, stack trace {:?}", runtime_error, &contract_id, &contract_call.function_name, &contract_call.function_args, stack);
-                                Ok((Value::err_none(), AssetMap::new(), vec![]))
-                            },
-                            clarity_error::AbortedByCallback(value, assets, events) => {
-                                let receipt = StacksTransactionReceipt::from_condition_aborted_contract_call(
-=======
                         info!("Contract-call successfully processed";
                               "contract_name" => %contract_id,
                               "function_name" => %contract_call.function_name,
@@ -923,7 +908,6 @@
                         }
                         ClarityRuntimeTxError::AbortedByCallback(value, assets, events) => {
                             let receipt = StacksTransactionReceipt::from_condition_aborted_contract_call(
->>>>>>> 444e71f7
                                     tx.clone(),
                                     events,
                                     value.expect("BUG: Post condition contract call must provide would-have-been-returned value"),
