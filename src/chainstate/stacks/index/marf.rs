/*
 copyright: (c) 2013-2019 by Blockstack PBC, a public benefit corporation.

 This file is part of Blockstack.

 Blockstack is free software. You may redistribute or modify
 it under the terms of the GNU General Public License as published by
 the Free Software Foundation, either version 3 of the License or
 (at your option) any later version.

 Blockstack is distributed in the hope that it will be useful,
 but WITHOUT ANY WARRANTY, including without the implied warranty of
 MERCHANTABILITY or FITNESS FOR A PARTICULAR PURPOSE. See the
 GNU General Public License for more details.

 You should have received a copy of the GNU General Public License
 along with Blockstack. If not, see <http://www.gnu.org/licenses/>.
*/

use std::fmt;
use std::error;
use std::io;
use std::io::{
    Read,
    Write,
    Seek,
    SeekFrom,
    Cursor
};

use std::path::{
    PathBuf
};

use std::fs;
use rusqlite::{
    Transaction,
    Connection
};
use sha2::Digest;

use chainstate::burn::BlockHeaderHash;

use chainstate::stacks::index::bits::{
    get_leaf_hash,
    get_node_hash,
    read_root_hash,
};

use chainstate::stacks::index::node::{
    TrieNodeID,
    TrieNodeType,
    TrieNode,
    TrieNode4,
    TrieNode16,
    TrieNode48,
    TrieNode256,
    TrieLeaf,
    TriePtr,
    TRIEPTR_SIZE,
    TrieCursor,
    CursorError,
    TriePath,
    is_backptr,
    set_backptr,
    clear_backptr,
};

use chainstate::stacks::index::storage::{
    TrieFileStorage, TrieStorageConnection, TrieStorageTransaction
};

use chainstate::stacks::index::{
    proofs::TrieMerkleProof,
    TrieHash,
    TRIEHASH_ENCODED_SIZE,
    MARFValue,
    MarfTrieId,
};

use chainstate::stacks::index::trie::{
    Trie,
};

use chainstate::stacks::index::Error as Error;
use std::ops::DerefMut;
use util::log;
use util::hash::Sha512Trunc256Sum;

pub const BLOCK_HASH_TO_HEIGHT_MAPPING_KEY: &str = "__MARF_BLOCK_HASH_TO_HEIGHT";
pub const BLOCK_HEIGHT_TO_HASH_MAPPING_KEY: &str = "__MARF_BLOCK_HEIGHT_TO_HASH";
pub const OWN_BLOCK_HEIGHT_KEY: &str = "__MARF_BLOCK_HEIGHT_SELF";

/// Merklized Adaptive-Radix Forest -- a collection of Merklized Adaptive-Radix Tries.
pub struct MARF<T: MarfTrieId> {
    storage: TrieFileStorage<T>,
    open_chain_tip: Option<WriteChainTip<T>>,
}

pub struct MarfTransaction<'a, T: MarfTrieId> {
    storage: TrieStorageTransaction<'a, T>,
    open_chain_tip: &'a mut Option<WriteChainTip<T>>,
}

#[derive(Clone)]
struct WriteChainTip<T> {
    block_hash: T,
    height: u32
}

///
/// This trait defines functions that are defined for both
///  MARF structs and MarfTransactions
///
pub trait MarfConnection<T: MarfTrieId> {
    fn with_conn<F, R>(&mut self, exec: F) -> R
    where F: FnOnce(&mut TrieStorageConnection<T>) -> R;

    fn sqlite_conn(&self) -> &Connection;


    /// Resolve a key from the MARF to a MARFValue with respect to the given block height.
    fn get(&mut self, block_hash: &T, key: &str) -> Result<Option<MARFValue>, Error> {
        self.with_conn(|c| MARF::get_by_key(c, block_hash, key))
    }

    fn get_block_at_height(&mut self, height: u32, tip: &T) -> Result<Option<T>, Error> {
        self.with_conn(|c| MARF::get_block_at_height(c, height, tip))
    }

    fn get_block_height(&mut self, ancestor: &T, tip: &T) -> Result<Option<u32>, Error> {
        self.with_conn(|c| MARF::get_block_height(c, ancestor, tip))
    }

    /// Get the current root trie hash
    fn get_root_hash(&mut self) -> Result<TrieHash, Error> {
        self.with_conn(|c| read_root_hash(c))
    }

    /// Get the root trie hash at a particular block
    fn get_root_hash_at(&mut self, block_hash: &T) -> Result<TrieHash, Error> {
        self.with_conn(|c| c.get_root_hash_at(block_hash))
    }
}

impl <'a, T: MarfTrieId> MarfConnection <T> for MarfTransaction <'a, T> {
    fn with_conn<F, R>(&mut self, exec: F) -> R
    where F: FnOnce(&mut TrieStorageConnection<T>) -> R {
        exec(&mut self.storage)
    }
    fn sqlite_conn(&self) -> &Connection {
        self.storage.sqlite_tx()
    }
}

impl <T: MarfTrieId> MarfConnection <T> for MARF <T> {
    fn with_conn<F, R>(&mut self, exec: F) -> R
    where F: FnOnce(&mut TrieStorageConnection<T>) -> R {
        let mut conn = self.storage.connection();
        exec(&mut conn)
    }
    fn sqlite_conn(&self) -> &Connection {
        self.storage.sqlite_conn()
    }
}

///
/// MarfTransaction represents a connection to a MARF index,
///   with an open storage transaction. If this struct is
///   dropped without calling commit(), the storage transaction is
///   aborted
///
impl <'a, T: MarfTrieId> MarfTransaction <'a, T> {
    pub fn commit(mut self) -> Result<(), Error> {
        if self.storage.readonly() {
            return Err(Error::ReadOnlyError);
        }
        if let Some(_tip) = self.open_chain_tip.take() {
            self.storage.flush()?;
        }
        self.storage.commit_tx();
        Ok(())
    }

    ///  This function commits the current MARF sqlite transaction
    ///    without flushing the in-memory Trie. This only used by
    ///    Clarity MarfedKV and tests.
    pub fn commit_tx(self) {
        self.storage.commit_tx()
    }

    pub fn sqlite_tx(&self) -> &Transaction<'a> {
        self.storage.sqlite_tx()
    }

    /// Reopen this MARF transaction with readonly storage.
    ///   NOTE: any pending operations in the SQLite transaction _will not_
    ///         have materialized in the reopened view.
    pub fn reopen_readonly(&self) -> Result<MARF<T>, Error> {
        if self.open_chain_tip.is_some() {
            error!("MARF at {} is already in the process of writing", &self.storage.db_path);
            return Err(Error::InProgressError);
        }

        let ro_storage = self.storage.reopen_readonly()?;
        Ok(MARF {
            storage: ro_storage,
            open_chain_tip: None,
        })
    }

    /// Begin writing the next trie in the MARF, given the block header hash that will contain the
    /// associated block's new state.  Call commit() or commit_to() to persist the changes.
    /// Fails if the block already exists.
    /// Storage will point to new chain tip on success.
    pub fn begin(&mut self, chain_tip: &T, next_chain_tip: &T) -> Result<(), Error> {
        if self.storage.readonly() {
            return Err(Error::ReadOnlyError);
        }
        if self.open_chain_tip.is_some() {
            return Err(Error::InProgressError);
        }
        if self.storage.has_block(next_chain_tip)? {
            error!("Block data already exists: {}", next_chain_tip);
            return Err(Error::ExistsError);
        }
        
        let block_height = self.inner_get_extension_height(chain_tip, next_chain_tip)?;
        MARF::extend_trie(&mut self.storage, next_chain_tip)?;
        self.inner_setup_extension(chain_tip, next_chain_tip, block_height, true)
    }

    /// Set up the trie extension we're making.
    /// Sets storage pointer to chain_tip.
    /// Returns the height next_chain_tip would be at.
    fn inner_get_extension_height(&mut self, chain_tip: &T, next_chain_tip: &T) -> Result<u32, Error> {
        // current chain tip must exist if it's not the "sentinel"
        let is_parent_sentinel = chain_tip == &T::sentinel();
        if !is_parent_sentinel {
            debug!("Extending off of existing node {}", chain_tip);
        }
        else {
            info!("First-ever block {}", next_chain_tip);
        }

        self.storage.open_block(chain_tip)?;

        let block_height = 
            if !is_parent_sentinel {
                let height = MARF::get_block_height_miner_tip(&mut self.storage, chain_tip, chain_tip)?
                    .ok_or(Error::CorruptionError(format!("Failed to find block height for `{:?}`", chain_tip)))?;
                height.checked_add(1).expect("FATAL: block height overflow!")
            } else {
                0
            };

        Ok(block_height)
    }
   
    /// Set up a new extension.
    /// Opens storage to chain_tip/
    fn inner_setup_extension(&mut self, chain_tip: &T, next_chain_tip: &T, block_height: u32, new_extension: bool) -> Result<(), Error> {
        self.storage.open_block(next_chain_tip)?;
        self.open_chain_tip.replace(WriteChainTip{ block_hash: next_chain_tip.clone(),
                                                   height: block_height });

        if new_extension {
            self.set_block_heights(chain_tip, next_chain_tip, block_height)
                .map_err(|e| {
                    self.open_chain_tip.take();
                    e
                })?;
        }

        debug!("Opened {} to {}", chain_tip, next_chain_tip);
        Ok(())
    }

    pub fn set_block_heights(&mut self, block_hash: &T, next_block_hash: &T, height: u32) -> Result<(), Error> {
        if self.storage.readonly() {
            return Err(Error::ReadOnlyError);
        }
        let mut keys = vec![];
        let mut values = vec![];

        let height_key = format!("{}::{}", BLOCK_HEIGHT_TO_HASH_MAPPING_KEY, height);
        let hash_key = format!("{}::{}", BLOCK_HASH_TO_HEIGHT_MAPPING_KEY, next_block_hash);

        debug!("Set {}::{} = {}", BLOCK_HEIGHT_TO_HASH_MAPPING_KEY, height, next_block_hash);
        debug!("Set {}::{} = {}", BLOCK_HASH_TO_HEIGHT_MAPPING_KEY, next_block_hash, height);
        debug!("Set {} = {}", OWN_BLOCK_HEIGHT_KEY, height);

        keys.push(OWN_BLOCK_HEIGHT_KEY.to_string());
        values.push(MARFValue::from(height));

        keys.push(height_key);
        values.push(MARFValue::from(next_block_hash.clone()));

        keys.push(hash_key);
        values.push(MARFValue::from(height));

        if height > 0 {
            let prev_height_key = format!("{}::{}", BLOCK_HEIGHT_TO_HASH_MAPPING_KEY, height - 1);
            let prev_hash_key = format!("{}::{}", BLOCK_HASH_TO_HEIGHT_MAPPING_KEY, block_hash);

            debug!("Set {}::{} = {}", BLOCK_HEIGHT_TO_HASH_MAPPING_KEY, height - 1, block_hash);
            debug!("Set {}::{} = {}", BLOCK_HASH_TO_HEIGHT_MAPPING_KEY, block_hash, height - 1);

            keys.push(prev_height_key);
            values.push(MARFValue::from(block_hash.clone()));

            keys.push(prev_hash_key);
            values.push(MARFValue::from(height - 1));
        }

        self.insert_batch(&keys, values)?;
        Ok(())
    }

    /// Insert a batch of key/value pairs.  More efficient than inserting them individually, since
    /// the trie root hash will only be calculated once (which is an O(log B) operation).
    pub fn insert_batch(&mut self, keys: &Vec<String>, values: Vec<MARFValue>) -> Result<(), Error> {
        if self.storage.readonly() {
            return Err(Error::ReadOnlyError);
        }
        assert_eq!(keys.len(), values.len());

        let block_hash = match self.open_chain_tip {
            None => {
                Err(Error::WriteNotBegunError)
            },
            Some(WriteChainTip{ ref block_hash, .. }) => {
                Ok(block_hash.clone())
            }
        }?;

        if keys.len() == 0 {
            return Ok(());
        }

        MARF::inner_insert_batch(&mut self.storage, &block_hash, keys, values)?;
        Ok(())
    }

    /// Begin extending the MARF to an unconfirmed trie.  The resulting trie will have a block hash
    /// equal to MARF::make_unconfirmed_block_hash(chain_tip) to avoid collision
    /// and block hash reuse.
    pub fn begin_unconfirmed(&mut self, chain_tip: &T) -> Result<T, Error> {
        if self.storage.readonly() {
            return Err(Error::ReadOnlyError);
        }
        if self.open_chain_tip.is_some() {
            return Err(Error::InProgressError);
        }
        if !self.storage.unconfirmed() {
            return Err(Error::UnconfirmedError);
        }
        
        // chain_tip must exist and must be confirmed
        if !self.storage.has_confirmed_block(chain_tip)? {
            error!("No such confirmed block {}", chain_tip);
            return Err(Error::NotFoundError);
        }
        
        let unconfirmed_tip = MARF::make_unconfirmed_chain_tip(chain_tip);

        let block_height = self.inner_get_extension_height(chain_tip, &unconfirmed_tip)?;

        let created = self.storage.extend_to_unconfirmed_block(&unconfirmed_tip)?;
        if created {
            MARF::root_copy(&mut self.storage, chain_tip)?;
        }

        self.inner_setup_extension(chain_tip, &unconfirmed_tip, block_height, created)?;
        Ok(unconfirmed_tip)
    }

    /// Drop the current trie from the MARF. This rolls back all
    ///   changes in the block, and closes the current chain tip.
    pub fn drop_current(mut self) {
        if !self.storage.readonly() {
            self.storage.drop_extending_trie();
            self.open_chain_tip.take();
            self.storage.open_block(&T::sentinel())
                .expect("BUG: should never fail to open the block sentinel");
            self.storage.commit_tx()
        }
    }
}

// static methods
impl <T: MarfTrieId> MARF <T> {
    #[cfg(test)]
    pub fn from_storage_opened(storage: TrieFileStorage<T>, opened_to: &T) -> MARF<T> {
        MARF {
            storage,
            open_chain_tip: Some(WriteChainTip { block_hash: opened_to.clone(),
                                                 height: 0 }),
        }
    }

    #[cfg(test)]
    pub fn begin(&mut self, chain_tip: &T, next_chain_tip: &T) -> Result<(), Error> {
        let mut tx = self.begin_tx()?;
        tx.begin(chain_tip, next_chain_tip)?;
        tx.commit_tx();
        Ok(())
    }

    #[cfg(test)]
    pub fn begin_unconfirmed(&mut self, chain_tip: &T) -> Result<T, Error> {
        let mut tx = self.begin_tx()?;
        let result = tx.begin_unconfirmed(chain_tip)?;
        tx.commit_tx();
        Ok(result)
    }

    // helper method for walking a node's backpr
    fn walk_backptr(storage: &mut TrieStorageConnection<T>, start_node: &TrieNodeType, chr: u8, cursor: &mut TrieCursor<T>) -> Result<(TrieNodeType, TrieHash, TriePtr, u32), Error> {
        if start_node.is_leaf() {
            panic!("Did not get an intermediate node");
        }

        let ptr_opt = start_node.walk(chr);
        match ptr_opt {
            None => {
                // this node never had a child for this chr
                trace!("Failed to walk to '{}' from {:?}", chr, start_node);
                Err(Error::BackptrNotFoundError)
            },
            Some(ptr) => {
                trace!("Walk backptrs for {:?} to {:?} from {:?}", cursor, &ptr, &start_node);
                
                // this node had a child for this chr at one point
                let (node, node_hash, node_ptr) = Trie::walk_backptr(storage, &ptr, cursor)?;
                Ok((node, node_hash, node_ptr, ptr.back_block))
            }
        }
    }

    fn node_copy_update_ptrs(ptrs: &mut [TriePtr], child_block_id: u32) -> () {
        for pointer in ptrs.iter_mut() {
            // if the node is empty, do nothing, if it's a back pointer, 
            if pointer.id() == TrieNodeID::Empty as u8 || is_backptr(pointer.id()) {
                continue;
            } else {
                // make backptr
                pointer.back_block = child_block_id;
                pointer.id = set_backptr(pointer.id());
            }
        }
    }
   
    fn node_copy_update(node: &mut TrieNodeType, child_block_id: u32) -> Result<TrieHash, Error> {
        let hash = match node {
            TrieNodeType::Leaf(leaf) => get_leaf_hash(leaf),
            _ => {
                MARF::<T>::node_copy_update_ptrs(node.ptrs_mut(), child_block_id);
                TrieHash::from_data(&[])
            }
        };
        
        Ok(hash)
    }
    
    /// Given a node, and the chr of one of its children, go find the last instance of that child in
    /// the MARF and copy it forward.  Update its ptrs to point to its descendents.
    /// s must point to the block hash in which this node lives, to which the child will be copied.
    fn node_child_copy(storage: &mut TrieStorageConnection<T>, node: &TrieNodeType, chr: u8, cursor: &mut TrieCursor<T>) -> Result<(TrieNodeType, TrieHash, TriePtr, T), Error> {
        trace!("Copy to {:?} child {:x} of {:?}", storage.get_cur_block(), chr, node);

        let (cur_block_hash, cur_block_id) = storage.get_cur_block_and_id();
        let (mut child_node, _, child_ptr, _) = MARF::walk_backptr(storage, node, chr, cursor)?;
        let child_block_hash = storage.get_cur_block();
        let child_block_identifier = storage.get_cur_block_identifier()?;

        // update child_node with new ptrs and hashes
        storage.open_block_maybe_id(&cur_block_hash, cur_block_id)?;
        let child_hash = MARF::<T>::node_copy_update(&mut child_node, child_block_identifier)
            .map_err(|e| Error::BlockHashMapCorruptionError(Some(Box::new(e))))?;

        // store it in this trie
        storage.open_block_maybe_id(&cur_block_hash, cur_block_id)?;
        let child_disk_ptr = storage.last_ptr()?;
        let child_ptr = TriePtr::new(child_ptr.id(), chr, child_disk_ptr);
        storage.write_nodetype(child_disk_ptr, &child_node, child_hash.clone())?;

        trace!("Copied child 0x{:02x} to {:?}: ptr={:?} child={:?}", chr, &cur_block_hash, &child_ptr, &child_node);
        Ok((child_node, child_hash, child_ptr, child_block_hash))
    }

    /// Copy the root node from the previous Trie to this Trie, updating its ptrs.
    /// s must point to the target Trie
    fn root_copy(storage: &mut TrieStorageConnection<T>, prev_block_hash: &T) -> Result<(), Error> {
        let (cur_block_hash, cur_block_id) = storage.get_cur_block_and_id();
        storage.open_block(prev_block_hash)?;
        let prev_block_identifier = storage.get_cur_block_identifier()
            .expect(&format!("called open_block on {}, but found no identifier", prev_block_hash));
        
        let (mut prev_root, _) = Trie::read_root(storage)?;
        let new_root_hash = MARF::<T>::node_copy_update(&mut prev_root, prev_block_identifier)?;
        
        storage.open_block_maybe_id(&cur_block_hash, cur_block_id)?;
        
        let root_ptr = storage.root_ptr();
        storage.write_nodetype(root_ptr, &prev_root, new_root_hash)?;
        Ok(())
    }
    
    /// create or open a particular Trie.
    /// If the trie doesn't exist, then extend it from the current Trie and create a root node that
    /// has back pointers to its immediate children in the current trie.
    /// On Ok, s will point to new_bhh and will be open for reading.
    /// Returns true/false, based on whether or not the trie will be created (this can return false
    /// if we're resuming work on an unconfirmed trie)
    pub fn extend_trie(storage: &mut TrieStorageTransaction<T>, new_bhh: &T) -> Result<(), Error> {
        if storage.readonly() {
            unreachable!("CORRUPTION: constructed read-only TrieStorageTransaction instance");
        }

        let (cur_bhh, cur_block_id) = storage.get_cur_block_and_id();
        if storage.num_blocks() == 0 || cur_bhh == T::sentinel() {
            // brand new storage
            trace!("Brand new storage -- start with {:?}", new_bhh);
            storage.extend_to_block(new_bhh)?;
            let node = TrieNode256::new(&vec![]);
            let hash = get_node_hash(&node, &vec![], storage.deref_mut());
            let root_ptr = storage.root_ptr();
            storage.write_nodetype(root_ptr, &TrieNodeType::Node256(node), hash)?;
            Ok(())
        }
        else {
            // existing storage
            match storage.open_block(new_bhh) {
                Ok(_) => {
                    trace!("Switch to Trie {:?}", new_bhh);
                    Ok(())
                }
                Err(e) => {
                    match e {
                        Error::NotFoundError => {
                            // bring root forward
                            debug!("Extend {:?} to {:?}", &cur_bhh, new_bhh);
                            storage.open_block_maybe_id(&cur_bhh, cur_block_id)?;
                            storage.extend_to_block(new_bhh)?;
                            MARF::root_copy(storage, &cur_bhh)?;
                            storage.open_block(new_bhh)?;
                            Ok(())
                        },
                        _ => {
                            Err(e)
                        }
                    }
                }
            }
        }
    }

    /// Walk down this MARF at the given block hash, doing a copy-on-write for intermediate nodes in this block's Trie from any prior Tries.
    /// s must point to the last filled-in Trie -- i.e. block_hash points to the _new_ Trie that is
    /// being filled in.
    fn walk_cow(storage: &mut TrieStorageTransaction<T>, block_hash: &T, path: &TriePath) -> Result<TrieCursor<T>, Error> {
        let block_id = storage.get_block_identifier(block_hash);
        MARF::extend_trie(storage, block_hash)?;

        let mut cursor = TrieCursor::new(path, storage.root_trieptr());

        // walk to insertion point 
        let (mut node, _) = Trie::read_root(storage)?;
        let mut node_ptr = TriePtr::new(0,0,0);

        for _ in 0..(cursor.path.len()+1) {
            match Trie::walk_from(storage, &node, &mut cursor) {
                Ok(node_info_opt) => {
                    match node_info_opt {
                        Some((next_node_ptr, next_node, _)) => {
                            // end of node path.
                            // keep walking.
                            node = next_node;
                            node_ptr = next_node_ptr;
                            continue;
                        },
                        None => {
                            // end of path.  Should have found leaf.
                            if !node.is_leaf() || clear_backptr(node_ptr.id()) != TrieNodeID::Leaf as u8 {
                                error!("Out-of-path but encountered a non-leaf");
                                return Err(Error::CorruptionError("Non-leaf encountered at end of path".to_string()));
                            }

                            trace!("Out of path in {:?} -- we're done. Node at {:?}", storage.get_cur_block(), &node_ptr);
                            storage.open_block_maybe_id(block_hash, block_id)?;
                            return Ok(cursor);
                        }
                    }
                },
                Err(e) => {
                    match e {
                        Error::CursorError(cursor_error) => {
                            match cursor_error {
                                CursorError::PathDiverged => {
                                    // we're done -- path diverged.  Will need to copy-on-write
                                    // some nodes over.
                                    trace!("Path diverged -- we're done.");
                                    storage.open_block_maybe_id(block_hash, block_id)?;
                                    return Ok(cursor);
                                },
                                CursorError::ChrNotFound => {
                                    // end-of-node-path but no such child -- not even a backptr.
                                    trace!("ChrNotFound encountered at {:?} -- we're done (node not found)", storage.get_cur_block());
                                    storage.open_block_maybe_id(block_hash, block_id)?;
                                    return Ok(cursor);
                                },
                                CursorError::BackptrEncountered(ptr) => {
                                    // at intermediate node whose child is not present in this trie.
                                    // bring the child forward and take the step, if possible.
                                    storage.open_block_maybe_id(block_hash, block_id)?;
                                    let (next_node, _, next_node_ptr, next_node_block_hash) = MARF::node_child_copy(storage, &node, ptr.chr(), &mut cursor)?;

                                    // finish taking the step
                                    cursor.repair_backptr_finish(&next_node_ptr, next_node_block_hash);
                                    
                                    // keep walking
                                    node = next_node;
                                    node_ptr = next_node_ptr;
                                    
                                    storage.open_block_maybe_id(block_hash, block_id)?;
                                }
                            }
                        },
                        _ => {
                            // some other error (e.g. I/O error)
                            return Err(e);
                        }
                    }
                }
            }
        }

        trace!("Trie has a cycle");
        return Err(Error::CorruptionError("Trie has a cycle".to_string()));
    }


    /// Walk down this MARF at the given block hash, resolving backptrs to previous tries.
    /// Return the cursor and the last node visited.
    /// s will point to the block in which the leaf was found, or the last block visited.
    fn walk(storage: &mut TrieStorageConnection<T>, block_hash: &T, path: &TriePath) -> Result<(TrieCursor<T>, TrieNodeType), Error> {
        storage.open_block(block_hash)?;

        let mut cursor = TrieCursor::new(path, storage.root_trieptr());

        // walk to insertion point 
        let (mut node, _) = Trie::read_root(storage)?;

        for _ in 0..(cursor.path.len()+1) {
            match Trie::walk_from(storage, &node, &mut cursor) {
                Ok(node_info_opt) => {
                    match node_info_opt {
                        Some((_, next_node, _)) => {
                            // end-of-node-path, and found a child.
                            // keep walking
                            node = next_node;
                            continue;
                        },
                        None => {
                            // end of path.  Must be at a leaf.
                            if clear_backptr(cursor.ptr().id()) != TrieNodeID::Leaf as u8 {
                                return Err(Error::CorruptionError("Non-leaf encountered at end of path".to_string()));
                            }

                            trace!("Cursor reached leaf {:?}", &node);
                            return Ok((cursor, node));
                        }
                    }
                },
                Err(e) => {
                    match e {
                        Error::CursorError(cursor_error) => {
                            match cursor_error {
                                CursorError::PathDiverged => {
                                    // we're done -- path diverged.  No backptr-walking can help us.
                                    trace!("Path diverged -- we're done.");
                                    return Err(Error::NotFoundError);
                                },
                                CursorError::ChrNotFound => {
                                    // we're done -- end-of-node-path, but no child node.
                                    // Not even a backptr.
                                    trace!("ChrNotFound encountered -- node does not exist");
                                    return Err(Error::NotFoundError);
                                },
                                CursorError::BackptrEncountered(ptr) => {
                                    // at intermediate node whose child is not present in this trie.
                                    // try to shunt to the prior node that has the child itself.
                                    let (next_node, _, next_node_ptr, _) = MARF::walk_backptr(storage, &node, ptr.chr(), &mut cursor)?;
                                   
                                    // finish taking the step
                                    cursor.repair_backptr_finish(&next_node_ptr, storage.get_cur_block());

                                    // keep going
                                    node = next_node;
                                    continue;
                                }
                            }
                        },
                        _ => {
                            // some other error (e.g. I/O error)
                            return Err(e);
                        }
                    }
                }
            }
        }

        trace!("Trie has a cycle");
        return Err(Error::CorruptionError("Trie has a cycle".to_string()));
    }

    pub fn format(storage: &mut TrieStorageTransaction<T>, first_block_hash: &T) -> Result<(), Error> {
        if storage.readonly() {
            unreachable!("CORRUPTION: constructed read-only TrieStorageTransaction instance");
        }


        storage.format()?;
        storage.extend_to_block(first_block_hash)?;
        let node = TrieNode256::new(&vec![]);
        let hash = get_node_hash(&node, &vec![], storage.deref_mut());
        let root_ptr = storage.root_ptr();
        let node_type = TrieNodeType::Node256(node);
        storage.write_nodetype(root_ptr, &node_type, hash)
    }

    pub fn get_path(storage: &mut TrieStorageConnection<T>, block_hash: &T, path: &TriePath) -> Result<Option<TrieLeaf>, Error> {
        trace!("MARF::get_path({:?}) {:?}", block_hash, path);

        // a NotFoundError _here_ means that a block didn't exist
        storage.open_block(block_hash)?;
        // a NotFoundError _here_ means that the key doesn't exist in this view
        let (cursor, node) = MARF::walk(storage, block_hash, path)?;
        // both of these get caught by get_by_key and turned into Ok(None)
        //   and a lot of downstream code seems to depend on that behavior, but
        //   should these two different cases be differentiable?

        if cursor.block_hashes.len() + 1 != cursor.node_ptrs.len() {
            trace!("cursor.block_hashes = {:?}", &cursor.block_hashes);
            trace!("cursor.node_ptrs = {:?}", cursor.node_ptrs);
            assert!(false);
        }

        assert!(cursor.eop());

        // out of path and reached the end.
        match node {
            TrieNodeType::Leaf(data) => {
                // found!
                return Ok(Some(data));
            },
            _ => {
                // Trie invariant violation -- a full path reached a non-leaf
                return Err(Error::CorruptionError("Path reached a non-leaf".to_string()));
            }
        }
    }

    fn do_insert_leaf(storage: &mut TrieStorageTransaction<T>, block_hash: &T, path: &TriePath, leaf_value: &TrieLeaf, update_skiplist: bool) -> Result<(), Error> {
        let mut value = leaf_value.clone();
        let mut cursor = MARF::walk_cow(storage, block_hash, path)?;

        if cursor.block_hashes.len() + 1 != cursor.node_ptrs.len() {
            trace!("c.block_hashes = {:?}", &cursor.block_hashes);
            trace!("c.node_ptrs = {:?}", cursor.node_ptrs);
            assert!(false);
        }

        debug!("MARF Insert in {}: '{}' = '{}' (...{:?})", block_hash, path, leaf_value.data, &leaf_value.path);
        
        Trie::add_value(storage, &mut cursor, &mut value)?;

        if update_skiplist {
            Trie::update_root_hash(storage, &cursor)?;
        }
        else {
            Trie::update_root_node_hash(storage, &cursor)?;
        }
        Ok(())
    }

    pub fn insert_leaf(storage: &mut TrieStorageTransaction<T>, block_hash: &T, path: &TriePath, value: &TrieLeaf) -> Result<(), Error> {
        if storage.readonly() {
            unreachable!("CORRUPTION: constructed read-only TrieStorageTransaction instance");
        }
        MARF::do_insert_leaf(storage, block_hash, path, value, true)
    }
    
    // like insert_leaf, but don't update the merkle skiplist
    pub fn insert_leaf_in_batch(storage: &mut TrieStorageTransaction<T>, block_hash: &T, path: &TriePath, value: &TrieLeaf) -> Result<(), Error> {
        if storage.readonly() {
            unreachable!("CORRUPTION: constructed read-only TrieStorageTransaction instance");
        }

        MARF::do_insert_leaf(storage, block_hash, path, value, false)
    }

    /// Instantiate the MARF from a TrieFileStorage instance 
    pub fn from_storage(storage: TrieFileStorage<T>) -> MARF<T> {
        MARF {
            storage: storage,
            open_chain_tip: None,
        }
    }

    /// Instantiate the MARF using a TrieFileStorage instance, from the given path on disk.
    /// This will have the side-effect of instantiating a new fork table from the tries encoded on
    /// disk. Performant code should call this method sparingly.
    pub fn from_path(path: &str) -> Result<MARF<T>, Error> {
        let file_storage = TrieFileStorage::open(path)?;
        Ok(MARF::from_storage(file_storage))
    }
    
    /// Instantiate an unconfirmed MARF using a TrieFileStorage instance, from the given path on disk.
    /// This will have the side-effect of instantiating a new fork table from the tries encoded on
    /// disk. Performant code should call this method sparingly.
    pub fn from_path_unconfirmed(path: &str) -> Result<MARF<T>, Error> {
        let file_storage = TrieFileStorage::open_unconfirmed(path)?;
        Ok(MARF::from_storage(file_storage))
    }

    pub fn get_by_key(storage: &mut TrieStorageConnection<T>, block_hash: &T, key: &str) -> Result<Option<MARFValue>, Error> {
        let (cur_block_hash, cur_block_id) = storage.get_cur_block_and_id();

        let path = TriePath::from_key(key);

        let result = MARF::get_path(storage, block_hash, &path)
            .or_else(|e| match e {
                Error::NotFoundError => Ok(None),
                _ => Err(e)
            });

        // restore
        storage.open_block_maybe_id(&cur_block_hash, cur_block_id)
            .map_err(|e| {
                warn!("Failed to re-open {} {:?}: {:?}", &cur_block_hash, cur_block_id, &e);
                warn!("Result of failed key lookup '{}': {:?}", key, &result);
                e
            })?;

        result.map(|option_result| option_result.map(|leaf| {
            leaf.data
        }))
    }

    pub fn get_block_height_miner_tip(storage: &mut TrieStorageConnection<T>, block_hash: &T, current_block_hash: &T) -> Result<Option<u32>, Error> {
        let hash_key = format!("{}::{}", BLOCK_HASH_TO_HEIGHT_MAPPING_KEY, block_hash);
        #[cfg(test)] {
            // used in testing in order to short-circuit block-height lookups
            //   when the trie struct is tested outside of marf.rs usage
            if storage.test_genesis_block.as_ref() == Some(current_block_hash) {
                return Ok(Some(0))
            }
        }

        let marf_value =
            if block_hash == current_block_hash {
                MARF::get_by_key(storage, current_block_hash, OWN_BLOCK_HEIGHT_KEY)?
            } else {
                MARF::get_by_key(storage, current_block_hash, &hash_key)?
            };

        Ok(marf_value.map(u32::from))
    }
    
    pub fn get_block_height(storage: &mut TrieStorageConnection<T>, block_hash: &T, current_block_hash: &T) -> Result<Option<u32>, Error> {
        MARF::get_block_height_miner_tip(storage, block_hash, current_block_hash)
    }

    pub fn get_block_at_height(storage: &mut TrieStorageConnection<T>, height: u32, current_block_hash: &T) -> Result<Option<T>, Error> {
        #[cfg(test)] {
            // used in testing in order to short-circuit block-height lookups
            //   when the trie struct is tested outside of marf.rs usage
            if height == 0 {
                match storage.test_genesis_block {
                    Some(ref s) => return Ok(Some(s.clone())),
                    _ => {}
                }
            }
        }

        let current_block_height = match MARF::get_block_height(storage, current_block_hash, current_block_hash)? {
            Some(x) => x,
            None => {
                error!("Could not fetch block height for {}, likely not a known block", current_block_hash);
                return Ok(None)
            },
        };

        if height == current_block_height {
            return Ok(Some(current_block_hash.clone()))
        }

        let height_key = format!("{}::{}", BLOCK_HEIGHT_TO_HASH_MAPPING_KEY, height);

        MARF::get_by_key(storage, current_block_hash, &height_key)
            .map(|option_result| {
                option_result.map(T::from)
            })
    }

    /// Make an unconfirmed chain tip from an existing chain tip, so that it won't conflict with
    /// the "true" chain tip after the state it represents is later reprocessed and confirmed.
    pub fn make_unconfirmed_chain_tip(chain_tip: &T) -> T {
        let mut bytes = [0u8; 64];
        bytes[0..32].copy_from_slice(chain_tip.as_bytes());
        bytes[32..64].copy_from_slice(chain_tip.as_bytes());

        let h = Sha512Trunc256Sum::from_data(&bytes);
        let mut res_bytes = [0u8; 32];
        res_bytes[0..32].copy_from_slice(h.as_bytes());
        
        T::from_bytes(res_bytes)
    }

    /// Insert a batch of key/value pairs.  More efficient than inserting them individually, since
    /// the trie root hash will only be calculated once (which is an O(log B) operation).
    fn inner_insert_batch(conn: &mut TrieStorageTransaction<T>, block_hash: &T, keys: &Vec<String>, values: Vec<MARFValue>) -> Result<(), Error> {
        assert_eq!(keys.len(), values.len());

        if keys.len() == 0 {
            return Ok(());
        }

        let (cur_block_hash, cur_block_id) = conn.get_cur_block_and_id();
                
        let last = keys.len() - 1;
        
        let mut result = keys[0..last].iter().zip(values[0..last].iter())
            .try_for_each(|(key, value)| {
                let marf_leaf = TrieLeaf::from_value(&vec![], value.clone());
                let path = TriePath::from_key(key);
                        
                MARF::insert_leaf_in_batch(conn, block_hash, &path, &marf_leaf)
            });

        if result.is_ok() {
            // last insert updates the root with the skiplist hash
            let marf_leaf = TrieLeaf::from_value(&vec![], values[last].clone());
            let path = TriePath::from_key(&keys[last]);
            result = MARF::insert_leaf(conn, block_hash, &path, &marf_leaf);
        }

        // restore
        conn.open_block_maybe_id(&cur_block_hash, cur_block_id)?;

        result
    }
}

// instance methods
impl <T: MarfTrieId> MARF<T> {
    pub fn begin_tx<'a>(&'a mut self) -> Result<MarfTransaction<'a, T>, Error> {
        let storage = self.storage.transaction()?;
        Ok(MarfTransaction {
            storage,
            open_chain_tip: &mut self.open_chain_tip
        })
    }

    /// Target the MARF's storage at a given block.
    pub fn open_block(&mut self, block_hash: &T) -> Result<(), Error> {
        self.storage.connection().open_block(block_hash)
    }

    pub fn get_with_proof(&mut self, block_hash: &T, key: &str) -> Result<Option<(MARFValue, TrieMerkleProof<T>)>, Error> {
        let mut conn = self.storage.connection();
        let marf_value = match MARF::get_by_key(&mut conn, block_hash, key)? {
            None => return Ok(None),
            Some(x) => x
        };
        let proof = TrieMerkleProof::from_raw_entry(&mut conn, key, &marf_value, block_hash)?;
        Ok(Some((marf_value, proof)))
    }

    pub fn get_bhh_at_height(&mut self, block_hash: &T, height: u32) -> Result<Option<T>, Error> {
        MARF::get_block_at_height(&mut self.storage.connection(), height, block_hash)
    }

    /// Insert a batch of key/value pairs.  More efficient than inserting them individually, since
    /// the trie root hash will only be calculated once (which is an O(log B) operation).
    pub fn insert_batch(&mut self, keys: &Vec<String>, values: Vec<MARFValue>) -> Result<(), Error> {
        if self.storage.readonly() {
            return Err(Error::ReadOnlyError);
        }
        assert_eq!(keys.len(), values.len());

        let block_hash = match self.open_chain_tip {
            None => {
                Err(Error::WriteNotBegunError)
            },
            Some(WriteChainTip{ ref block_hash, .. }) => {
                Ok(block_hash.clone())
            }
        }?;

        if keys.len() == 0 {
            return Ok(());
        }

        let mut tx = self.storage.transaction()?;
        MARF::inner_insert_batch(&mut tx, &block_hash, keys, values)?;
        tx.commit_tx();
        Ok(())
    }

    pub fn insert(&mut self, key: &str, value: MARFValue) -> Result<(), Error> {
        if self.storage.readonly() {
            return Err(Error::ReadOnlyError);
        }
        let marf_leaf = TrieLeaf::from_value(&vec![], value);
        let path = TriePath::from_key(key);
        self.insert_raw(path, marf_leaf)
    }

    /// Insert the given (key, value) pair into the MARF.  Inserting the same key twice silently
    /// overwrites the existing key.  Succeeds if there are no storage errors.
    /// Must be called after a call to .begin() (will fail otherwise)
    pub fn insert_raw(&mut self, path: TriePath, marf_leaf: TrieLeaf) -> Result<(), Error> {
        if self.storage.readonly() {
            return Err(Error::ReadOnlyError);
        }
        match self.open_chain_tip {
            None => {
                Err(Error::WriteNotBegunError)
            },
            Some(WriteChainTip{ ref block_hash, .. }) => {
                let mut tx = self.storage.transaction()?;
                let (cur_block_hash, cur_block_id) = tx.get_cur_block_and_id();

                let result = MARF::insert_leaf(&mut tx, block_hash, &path, &marf_leaf);
                
                // restore
                tx.open_block_maybe_id(&cur_block_hash, cur_block_id)?;
                tx.commit_tx();

                result
            }
        }
    }
    
    /// Drop the current trie from the MARF. This rolls back all
    ///   changes in the block, and closes the current chain tip.
    pub fn drop_current(&mut self) {
        if !self.storage.readonly() {
            let mut tx = self.storage.transaction()
                .expect("BUG: failed to start transaction to drop trie");
            tx.drop_extending_trie();
            self.open_chain_tip.take();
            tx.open_block(&T::sentinel())
                .expect("BUG: should never fail to open the block sentinel");
            tx.commit_tx();
        }
    }

    /// Drop the current trie from the MARF, and roll back all unconfirmed state
    pub fn drop_unconfirmed(&mut self) {
        if !self.storage.readonly() && self.storage.unconfirmed() {
            if let Some(tip) = self.open_chain_tip.take() {
                let mut tx = self.storage.transaction()
                    .expect("BUG: failed to start transaction to drop trie");
                tx.drop_unconfirmed_trie(&tip.block_hash);
                tx.open_block(&T::sentinel())
                    .expect("BUG: should never fail to open the block sentinel");
                tx.commit_tx();
            }
        }
    }

    /// Finish writing the next trie in the MARF.  This persists all changes.
    /// Works for both confirmed and unconfirmed tries
    pub fn commit(&mut self) -> Result<(), Error> {
        if self.storage.readonly() {
            return Err(Error::ReadOnlyError);
        }
        if let Some(_tip) = self.open_chain_tip.take() {
            let mut tx = self.storage.transaction()?;
            tx.flush()?;
            tx.commit_tx();
        }
        Ok(())
    }

    /// Finish writing the next trie in the MARF -- this is used by miners
    ///   to commit the mined block, but write it to the mined_block table,
    ///   rather than out to the marf_data table (this prevents the
    ///   miner's block from getting stepped on after the sortition).
    pub fn commit_mined(&mut self, bhh: &T) -> Result<(), Error> {
        if self.storage.readonly() {
            return Err(Error::ReadOnlyError);
        }
        if self.storage.unconfirmed() {
            return Err(Error::UnconfirmedError);
        }
        if let Some(_tip) = self.open_chain_tip.take() {
            let mut tx = self.storage.transaction()?;
            tx.flush_mined(bhh)?;
            tx.commit_tx();
        }
        Ok(())
    }
    
    /// Finish writing the next trie in the MARF, but change the hash of the current Trie's 
    /// block hash to something other than what we opened it as.  This persists all changes.
    pub fn commit_to(&mut self, real_bhh: &T) -> Result<(), Error> {
        if self.storage.readonly() {
            return Err(Error::ReadOnlyError);
        }
        if self.storage.unconfirmed() {
            return Err(Error::UnconfirmedError);
        }
        if let Some(_tip) = self.open_chain_tip.take() {
            let mut tx = self.storage.transaction()?;
            tx.flush_to(real_bhh)?;
            tx.commit_tx();
        }
        Ok(())
    }

    pub fn get_block_height_of(&mut self, bhh: &T, current_block_hash: &T) -> Result<Option<u32>, Error> {
        if Some(bhh) == self.get_open_chain_tip() {
            return Ok(self.get_open_chain_tip_height())
        } else {
            MARF::get_block_height_miner_tip(&mut self.storage.connection(), bhh, current_block_hash)
        }
    }

    /// Get open chain tip
    pub fn get_open_chain_tip(&self) -> Option<&T> {
        self.open_chain_tip.as_ref()
            .map(|x| &x.block_hash)
    }

    /// Get open chain tip
    pub fn get_open_chain_tip_height(&self) -> Option<u32> {
        self.open_chain_tip.as_ref()
            .map(|x| x.height)
    }

    /// Check if a block can open successfully, i.e.,
    ///   it's a known block, the storage system isn't issueing IOErrors, _and_ it's in the same fork
    ///   as the current block
    /// The MARF _must_ be open to a valid block for this check to be evaluated.
    pub fn check_ancestor_block_hash(&mut self, bhh: &T) -> Result<(), Error> {
        let mut conn = self.storage.connection();
        let cur_block_hash = conn.get_cur_block();
        if cur_block_hash == *bhh {
            // a block is in its own fork
            return Ok(());
        }

<<<<<<< HEAD
        let bhh_height = MARF::get_block_height(&mut self.storage, bhh, &cur_block_hash)?
            .ok_or_else(|| {
                test_debug!("could not get block height of {} from {}: non-matching forks?", bhh, &cur_block_hash);
                Error::NonMatchingForks(bhh.clone().to_bytes(), cur_block_hash.clone().to_bytes())
            })?;
=======
        let bhh_height = MARF::get_block_height(&mut conn, bhh, &cur_block_hash)?
            .ok_or_else(|| Error::NonMatchingForks(bhh.clone().to_bytes(), cur_block_hash.clone().to_bytes()))?;
>>>>>>> ac94a902

        let actual_block_at_height = MARF::get_block_at_height(&mut conn, bhh_height, &cur_block_hash)?
            .ok_or_else(|| Error::CorruptionError(format!(
                "ERROR: Could not find block for height {}, but it was returned by MARF::get_block_height()", bhh_height)))?;

        if bhh != &actual_block_at_height {
            test_debug!("non-matching forks: {} != {}", bhh, &actual_block_at_height);
            return Err(Error::NonMatchingForks(bhh.clone().to_bytes(), cur_block_hash.to_bytes()))
        }

        // test open
        let result = conn.open_block(bhh);

        // restore
        conn.open_block(&cur_block_hash)
            .map_err(|e| Error::RestoreMarfBlockError(Box::new(e)))?;

        result
    }

    /// Access internal storage
    #[cfg(test)]
    pub fn borrow_storage_backend(&mut self) -> TrieStorageConnection<T> {
        self.storage.connection()
    }

    #[cfg(test)]
    pub fn borrow_storage_transaction(&mut self) -> TrieStorageTransaction<T> {
        self.storage.transaction().unwrap()
    }

    /// Reopen storage read-only
    pub fn reopen_storage_readonly(&self) -> Result<TrieFileStorage<T>, Error> {
        self.storage.reopen_readonly()
    }

    /// Reopen this MARF with readonly storage.
    pub fn reopen_readonly(&self) -> Result<MARF<T>, Error> {
        if self.open_chain_tip.is_some() {
            error!("MARF at {} is already in the process of writing", &self.storage.db_path);
            return Err(Error::InProgressError);
        }

        let ro_storage = self.storage.reopen_readonly()?;
        Ok(MARF {
            storage: ro_storage,
            open_chain_tip: None,
        })
    }

    /// Get the current root trie hash
    pub fn get_root_hash(&mut self) -> Result<TrieHash, Error> {
        read_root_hash(&mut self.storage.connection())
    }
    
    /// Get the root trie hash at a particular block
    pub fn get_root_hash_at(&mut self, block_hash: &T) -> Result<TrieHash, Error> {
        self.storage.connection().get_root_hash_at(block_hash)
    }
}

#[cfg(test)]
mod test {

    #![allow(unused_variables)]
    #![allow(unused_assignments)]
    use super::*;
    use std::io::{
        Cursor
    };
    use std::fs;

    use chainstate::stacks::index::test::*;
    
    use chainstate::stacks::index::bits::*;
    use chainstate::stacks::index::marf::*;
    use chainstate::stacks::index::node::*;
    use chainstate::stacks::index::proofs::*;
    use chainstate::stacks::index::storage::*;
    use chainstate::stacks::index::trie::*;

    use chainstate::stacks::StacksBlockId;

    use util::get_epoch_time_ms;
    use util::hash::to_hex;

    #[test]
    fn marf_insert_different_leaf_same_block_100() {
        let filename = "/tmp/rust_marf_insert_different_leaf_same_block_100";

        let f = TrieFileStorage::new_memory().unwrap();

        let block_header = BlockHeaderHash::from_bytes(&[0u8; 32]).unwrap();
        let mut marf = MARF::from_storage(f);
        marf.begin(&BlockHeaderHash::sentinel(), &block_header).unwrap();

        let path_bytes = [0,1,2,3,4,5,6,7,8,9,10,11,12,13,14,15,16,17,18,19,20,21,22,23,24,25,26,27,28,29,30,31];
        let path = TriePath::from_bytes(&path_bytes).unwrap();

        for i in 0..100 {
            let value = TrieLeaf::new(&vec![], &[i as u8; 40].to_vec());
            marf.insert_raw(path.clone(), value).unwrap();
        }
        
        debug!("---------");
        debug!("MARF gets");
        debug!("---------");

        let value = TrieLeaf::new(&vec![], &[99; 40].to_vec());
        let leaf = MARF::get_path(&mut marf.borrow_storage_backend(), &block_header, &path).unwrap().unwrap();

        assert_eq!(leaf.data.to_vec(), [99; 40].to_vec());
        assert_eq!(marf.borrow_storage_backend().get_cur_block(), block_header);

        merkle_test_marf(&mut marf.borrow_storage_backend(), &block_header, &path_bytes.to_vec(), &[99; 40].to_vec(), None);
    }
    
    #[test]
    fn marf_insert_different_leaf_different_path_different_block_100() {
        let filename = "/tmp/rust_marf_insert_different_leaf_different_path_different_block_100";

        let f = TrieFileStorage::new_memory().unwrap();

        let block_header = BlockHeaderHash::from_bytes(&[0u8; 32]).unwrap();
        let mut marf = MARF::from_storage(f);
        marf.begin(&BlockHeaderHash::sentinel(), &block_header).unwrap();

        for i in 0..100 {
            debug!("insert {}", i);
            let block_header = BlockHeaderHash::from_bytes(&[i+1 as u8; 32]).unwrap();
            let path_bytes = [0,1,2,3,4,5,6,7,8,9,10,11,12,13,14,15,16,17,18,19,20,21,22,23,24,25,26,27,28,29,30,i as u8];
            marf.commit().unwrap();
            marf.begin(&BlockHeaderHash::sentinel(), &block_header).unwrap();
            let path = TriePath::from_bytes(&path_bytes).unwrap();
            let value = TrieLeaf::new(&vec![], &[i as u8; 40].to_vec());
            marf.insert_raw(path, value).unwrap();
        }
        
        debug!("---------");
        debug!("MARF gets");
        debug!("---------");

        for i in 0..100 {
            let block_header = BlockHeaderHash::from_bytes(&[i+1 as u8; 32]).unwrap();
            let path_bytes = [0,1,2,3,4,5,6,7,8,9,10,11,12,13,14,15,16,17,18,19,20,21,22,23,24,25,26,27,28,29,30,i as u8];
            let path = TriePath::from_bytes(&path_bytes).unwrap();

            let value = TrieLeaf::new(&vec![], &[i as u8; 40].to_vec());
            let leaf = MARF::get_path(&mut marf.borrow_storage_backend(), &block_header, &path).unwrap().unwrap();

            assert_eq!(leaf.data.to_vec(), [i as u8; 40].to_vec());
            assert_eq!(marf.borrow_storage_backend().get_cur_block(), block_header);

            merkle_test_marf(&mut marf.borrow_storage_backend(), &block_header, &path_bytes.to_vec(), &[i as u8; 40].to_vec(), None);
        }
    }

    #[test]
    fn marf_insert_same_leaf_different_block_100() {
        let path = "/tmp/rust_marf_same_leaf_different_block_100";

        let f = TrieFileStorage::new_memory().unwrap();
        let block_header = BlockHeaderHash::from_bytes(&[0u8; 32]).unwrap();
        let mut marf = MARF::from_storage(f);
        marf.begin(&BlockHeaderHash::sentinel(), &block_header).unwrap();


        let path_bytes = [0,1,2,3,4,5,6,7,8,9,10,11,12,13,14,15,16,17,18,19,20,21,22,23,24,25,26,27,28,29,30,31];
        let path = TriePath::from_bytes(&path_bytes).unwrap();

        for i in 0..100 {
            let next_block_header = BlockHeaderHash::from_bytes(&[i+1 as u8; 32]).unwrap();
            let value = TrieLeaf::new(&vec![], &[i as u8; 40].to_vec());
            marf.commit().unwrap();
            marf.begin(&BlockHeaderHash::sentinel(), &next_block_header).unwrap();
            let path = TriePath::from_bytes(&path_bytes).unwrap();
            let value = TrieLeaf::new(&vec![], &[i as u8; 40].to_vec());
            marf.insert_raw(path, value).unwrap();
        }
        
        debug!("---------");
        debug!("MARF gets");
        debug!("---------");

        for i in 0..100 {
            let next_block_header = BlockHeaderHash::from_bytes(&[i+1 as u8; 32]).unwrap();
            let value = TrieLeaf::new(&vec![], &[i as u8; 40].to_vec());
            let leaf = MARF::get_path(&mut marf.borrow_storage_backend(), &next_block_header, &path).unwrap().unwrap();

            assert_eq!(leaf.data.to_vec(), [i as u8; 40].to_vec());
            assert_eq!(marf.borrow_storage_backend().get_cur_block(), next_block_header);

            merkle_test_marf(&mut marf.borrow_storage_backend(), &next_block_header, &path_bytes.to_vec(), &[i as u8; 40].to_vec(), None);
        }
    }

    
    #[test]
    fn marf_insert_leaf_sequence_2() {
        let path = "/tmp/rust_marf_insert_leaf_sequence_2";
        let f = TrieFileStorage::new_memory().unwrap();
        let block_header = BlockHeaderHash::from_bytes(&[0u8; 32]).unwrap();
        let mut marf = MARF::from_storage(f);
        marf.begin(&BlockHeaderHash::sentinel(), &block_header).unwrap();

        for i in 0..2 {
            let path_bytes = [i as u8,1,2,3,4,5,6,7,8,9,10,11,12,13,14,15,16,17,18,19,20,21,22,23,24,25,26,27,28,29,30,31];
            let path = TriePath::from_bytes(&path_bytes).unwrap();
            let prior_block_header = BlockHeaderHash::from_bytes(&[i as u8; 32]).unwrap();
            let next_block_header = BlockHeaderHash::from_bytes(&[i+1 as u8; 32]).unwrap();
            marf.commit().unwrap();
            marf.begin(&prior_block_header, &next_block_header).unwrap();

            let value = TrieLeaf::new(&vec![], &[i as u8; 40].to_vec());
            marf.insert_raw(path, value).unwrap();
        }
        
        marf.commit().unwrap();
        let last_block_header = BlockHeaderHash::from_bytes(&[2; 32]).unwrap();

        debug!("---------");
        debug!("MARF gets");
        debug!("---------");

        for i in 0..2 {
            let next_block_header = BlockHeaderHash::from_bytes(&[i+1 as u8; 32]).unwrap();
            let path_bytes = [i as u8,1,2,3,4,5,6,7,8,9,10,11,12,13,14,15,16,17,18,19,20,21,22,23,24,25,26,27,28,29,30,31];
            let path = TriePath::from_bytes(&path_bytes).unwrap();
            
            let value = TrieLeaf::new(&vec![], &[i as u8; 40].to_vec());
            let leaf = MARF::get_path(&mut marf.borrow_storage_backend(), &last_block_header, &path).unwrap().unwrap();

            assert_eq!(leaf.data.to_vec(), [i as u8; 40].to_vec());
            assert_eq!(marf.borrow_storage_backend().get_cur_block(), next_block_header);

            merkle_test_marf(&mut marf.borrow_storage_backend(), &last_block_header, &path_bytes.to_vec(), &[i as u8; 40].to_vec(), None);
        }
    }
    
    #[test]
    fn marf_insert_leaf_sequence_100() {
        let path = "/tmp/rust_marf_insert_leaf_sequence_100";
        let f = TrieFileStorage::new_memory().unwrap();
        let block_header = BlockHeaderHash::from_bytes(&[0u8; 32]).unwrap();
        let mut marf = MARF::from_storage(f);
        marf.begin(&BlockHeaderHash::sentinel(), &block_header).unwrap();

        let mut last_block_header = block_header.clone();

        for i in 1..101 {
            let path_bytes = [i as u8,1,2,3,4,5,6,7,8,9,10,11,12,13,14,15,16,17,18,19,20,21,22,23,24,25,26,27,28,29,30,31];
            let path = TriePath::from_bytes(&path_bytes).unwrap();

            marf.commit().unwrap();
            let next_block_header = BlockHeaderHash::from_bytes(&[i as u8; 32]).unwrap();
            marf.begin(&last_block_header, &next_block_header).unwrap();
            last_block_header = next_block_header;

            let value = TrieLeaf::new(&vec![], &[i as u8; 40].to_vec());
            marf.insert_raw(path, value).unwrap();
        }
        
        debug!("---------");
        debug!("MARF gets");
        debug!("---------");

        let mut f = marf.borrow_storage_backend();

        for i in 1..101 {
            let next_block_header = BlockHeaderHash::from_bytes(&[i as u8; 32]).unwrap();
            let path_bytes = [i as u8,1,2,3,4,5,6,7,8,9,10,11,12,13,14,15,16,17,18,19,20,21,22,23,24,25,26,27,28,29,30,31];
            let path = TriePath::from_bytes(&path_bytes).unwrap();
            
            let value = TrieLeaf::new(&vec![], &[i as u8; 40].to_vec());
            eprintln!("Finding value inserted at {}", &next_block_header);
            let leaf = MARF::get_path(&mut f, &last_block_header, &path).unwrap().unwrap();

            assert_eq!(leaf.data.to_vec(), [i as u8; 40].to_vec());
            // NOTE: this assertion no longer holds, since the path prefix may now overlap 
            //         with data related to block_height!
            // assert_eq!(f.get_cur_block(), next_block_header);

            merkle_test_marf(&mut f, &last_block_header, &path_bytes.to_vec(), &[i as u8; 40].to_vec(), None);
        }
    }

    #[test]
    #[ignore]
    fn marf_walk_cow_node4_20() {
        marf_walk_cow_test(|s| {
            // make a deep path
            let path_segments = vec![
                (vec![], 0),
                (vec![], 1),
                (vec![], 2),
                (vec![], 3),
                (vec![], 4),
                (vec![], 5),
                (vec![], 6),
                (vec![], 7),
                (vec![], 8),
                (vec![], 9),
                (vec![], 10),
                (vec![], 11),
                (vec![], 12),
                (vec![], 13),
                (vec![], 14),
                (vec![], 15),
                (vec![], 16),
                (vec![], 17),
                (vec![], 18),
                (vec![], 19),
                (vec![], 20),
                (vec![], 21),
                (vec![], 22),
                (vec![], 23),
                (vec![], 24),
                (vec![], 25),
                (vec![], 26),
                (vec![], 27),
                (vec![], 28),
                (vec![], 29),
                (vec![], 30),
                (vec![], 31),
            ];
            make_node4_path(s, &path_segments, [31u8; 40].to_vec())
        }, |i, mut p| {
            p[i as usize] = 32;
            p
        });
    }

    #[test]
    #[ignore]
    fn marf_walk_cow_node4_20_reversed() {
        marf_walk_cow_test(|s| {
            // make a deep path
            let path_segments = vec![
                (vec![], 0),
                (vec![], 1),
                (vec![], 2),
                (vec![], 3),
                (vec![], 4),
                (vec![], 5),
                (vec![], 6),
                (vec![], 7),
                (vec![], 8),
                (vec![], 9),
                (vec![], 10),
                (vec![], 11),
                (vec![], 12),
                (vec![], 13),
                (vec![], 14),
                (vec![], 15),
                (vec![], 16),
                (vec![], 17),
                (vec![], 18),
                (vec![], 19),
                (vec![], 20),
                (vec![], 21),
                (vec![], 22),
                (vec![], 23),
                (vec![], 24),
                (vec![], 25),
                (vec![], 26),
                (vec![], 27),
                (vec![], 28),
                (vec![], 29),
                (vec![], 30),
                (vec![], 31),
            ];
            make_node4_path(s, &path_segments, [31u8; 40].to_vec())
        }, |i, mut p| {
            p[31-i as usize] = 32;
            p
        });
    }

    fn marf_walk_cow_4_test <F> (filename: &str, path_gen: F)
    where F: Fn(u32, [u8; 32]) -> [u8; 32] {
        for node_id in [TrieNodeID::Node4, TrieNodeID::Node16, TrieNodeID::Node48, TrieNodeID::Node256].iter() {
            let path_segments = vec![
                (vec![], 4),
                (vec![0,1,2,3,5,6,7,8], 9),
                (vec![10,11,12,13], 14),
                (vec![15,16,17,18], 19),
                (vec![20,21,22,23], 24),
                (vec![25,26,27,28], 29),
                (vec![30], 31),
            ];

            marf_walk_cow_test(|s| {
                make_node_path(s, node_id.to_u8(), &path_segments, [31u8; 40].to_vec())
            }, |x,y| { path_gen(x, y) });
        }
    }

    fn marf_walk_cow_test <F, G> (path_init: G, path_gen: F)
    where F: Fn(u32, [u8; 32]) -> [u8; 32],
          G: FnOnce(&mut TrieStorageConnection<BlockHeaderHash>) -> (Vec<TrieNodeType>, Vec<TriePtr>, Vec<TrieHash>) {
        let mut f_store = TrieFileStorage::new_memory().unwrap();
        let path = [0,1,2,3,4,5,6,7,8,9,10,11,12,13,14,15,16,17,18,19,20,21,22,23,24,25,26,27,28,29,30,31];
        let mut last_block_header = BlockHeaderHash::from_bytes(&[0u8; 32]).unwrap();

        let (nodes, node_ptrs, hashes) = {
            let mut f = f_store.transaction().unwrap();
            MARF::format(&mut f, &last_block_header).unwrap();
            f.test_genesis_block.replace(last_block_header.clone());


            let r = path_init(&mut f);
            f.commit_tx();
            r
        };

        let mut marf = MARF::from_storage(f_store);

        for i in 1..31 {
            debug!("----------------");
            debug!("i = {}", i);
            debug!("----------------");

            // switch to the next block
            let next_block_header = BlockHeaderHash::from_bytes(&[i as u8; 32]).unwrap();
            marf.commit().unwrap();
            marf.begin(&last_block_header, &next_block_header).unwrap();
            last_block_header = next_block_header;
            // add a leaf at the end of the path
            
            let next_path = path_gen(i, path.clone());
            
            let triepath = TriePath::from_bytes(&next_path[..]).unwrap();
            let value = TrieLeaf::new(&vec![], &[i as u8; 40].to_vec());
            
            debug!("----------------");
            debug!("insert");
            debug!("----------------");
            marf.insert_raw(triepath.clone(), value.clone()).unwrap();
            
            // verify that this leaf exists in _this_ Trie
            debug!("----------------");
            debug!("get");
            debug!("----------------");
            let read_value = MARF::get_path(&mut marf.borrow_storage_backend(), &next_block_header, 
                                            &TriePath::from_bytes(&next_path[..]).unwrap()).unwrap().unwrap();
            assert_eq!(read_value.data.to_vec(), [i as u8; 40].to_vec());
            // assertion is no longer necessarily true, because of block height data!
            //
            //   assert_eq!(read_value.path, next_path[i..].to_vec());
            assert_eq!(marf.borrow_storage_backend().get_cur_block(), next_block_header);
            
            // can get all previous leaves from _this_ Trie
            for j in 1..(i+1) {
                debug!("----------------");
                debug!("get-prev {} of {}", j, i);
                debug!("----------------");
                
                let prev_path = path_gen(j, path.clone());
                
                let prev_block_header = BlockHeaderHash::from_bytes(&[j as u8; 32]).unwrap();
                
                let read_value = MARF::get_path(&mut marf.borrow_storage_backend(), &next_block_header, &TriePath::from_bytes(&prev_path[..]).unwrap()).unwrap().unwrap();
                assert_eq!(read_value.data.to_vec(), [j as u8; 40].to_vec());
                
                // assertion no longer true, because inserting the block height information
                //   can cause a COW.
                // assert_eq!(f.get_cur_block(), prev_block_header);
                
                debug!("---------------------------------------");
                debug!("MARF verify {:?} {:?} from current block header {:?}", &prev_path, &[j as u8; 40].to_vec(), &next_block_header);
                debug!("----------------------------------------");
                merkle_test_marf(&mut marf.borrow_storage_backend(), &next_block_header, &prev_path.to_vec(), &[j as u8; 40].to_vec(), None);
            }
            
            marf.borrow_storage_backend().open_block(&next_block_header).unwrap();
            
            merkle_test_marf(&mut marf.borrow_storage_backend(), &next_block_header, &next_path.to_vec(), &[i as u8; 40].to_vec(), None);
        }
        
        // all leaves are reachable from the last block 
        for i in 1..31 {
            // add a leaf at the end of the path
            let next_path = path_gen(i, path.clone());
            
            let triepath = TriePath::from_bytes(&next_path[..]).unwrap();
            let value = MARFValue([i as u8; 40]);
            
            assert_eq!(MARF::get_path(&mut marf.borrow_storage_backend(), &last_block_header, &triepath).unwrap().unwrap().data,
                       value);
            
            debug!("---------------------------------------");
            debug!("MARF verify {:?} {:?} from last block header {:?}", &next_path, &[i as u8; 40].to_vec(), &last_block_header);
            debug!("----------------------------------------");
                merkle_test_marf(&mut marf.borrow_storage_backend(), &last_block_header, &next_path.to_vec(), &[i as u8; 40].to_vec(), None);
        }
    }

    #[test]
    #[ignore]
    fn marf_walk_cow_4() {
        marf_walk_cow_4_test("/tmp/rust_marf_walk_cow_node4_20", |i, mut p| {
            p[i as usize] = 32;
            p
        })
    }

    #[test]
    #[ignore]
    fn marf_walk_cow_4_reversed() {
        marf_walk_cow_4_test("/tmp/rust_marf_walk_cow_node4_20_reversed", |i, mut p| {
            p[31-i as usize] = 32;
            p
        })
    }

    #[test]
    fn marf_invalid_ancestor() {
        let f1 = TrieFileStorage::new_memory().unwrap();
        let f2 = TrieFileStorage::new_memory().unwrap();
        let mut m1 = MARF::from_storage(f1);
        let mut m2 = MARF::from_storage(f2);

        let mock_miner_hash = BlockHeaderHash([1; 32]);

        m1.begin(&BlockHeaderHash::sentinel(), &mock_miner_hash).unwrap();
        m1.commit_to(&BlockHeaderHash([2; 32])).unwrap();
        m1.begin(&BlockHeaderHash([2; 32]), &mock_miner_hash).unwrap();
        m1.commit_to(&BlockHeaderHash([3; 32])).unwrap();
        m1.begin(&BlockHeaderHash([3; 32]), &mock_miner_hash).unwrap();
        m1.drop_current();

        // m1 should be dirty...

        m2.begin(&BlockHeaderHash::sentinel(), &mock_miner_hash).unwrap();
        m2.commit_to(&BlockHeaderHash([2; 32])).unwrap();
        m2.begin(&BlockHeaderHash([2; 32]), &mock_miner_hash).unwrap();
        m2.commit_to(&BlockHeaderHash([3; 32])).unwrap();
        m2.begin(&BlockHeaderHash([3; 32]), &mock_miner_hash).unwrap();
        m2.commit_to(&BlockHeaderHash([4; 32])).unwrap();

        // m2 is clean...

        // now let's make a block whose parent is _2_ (not _3_)

        m1.begin(&BlockHeaderHash([2; 32]), &mock_miner_hash).unwrap();
        m2.begin(&BlockHeaderHash([2; 32]), &mock_miner_hash).unwrap();

        let hash_1 = m1.get_root_hash().unwrap();
        let hash_2 = m2.get_root_hash().unwrap();

        eprintln!("{} == {}", hash_1, hash_2);

        assert_eq!(hash_1, hash_2);
    }

    #[test]
    fn marf_merkle_verify_backptrs() {
        for node_id in [TrieNodeID::Node4, TrieNodeID::Node16, TrieNodeID::Node48, TrieNodeID::Node256].iter() {
            let mut f_store = TrieFileStorage::new_memory().unwrap();

            let path_segments = vec![
                (vec![], 12),
                (vec![0,1,2,3,4,5,6,7,8,9,10,11,13,14,15,16,17,18,19,20,21,24], 25),
                (vec![26,27,28,29,30], 31)
            ];
            
            let path = vec![0,1,2,3,4,5,6,7,8,9,10,11,12,13,14,15,16,17,18,19,20,21,22,23,24,25,26,27,28,29,30,31];

            let block_header_1 = BlockHeaderHash::from_bytes(&[0u8; 32]).unwrap();

            let (nodes, node_ptrs, hashes) = {
                let mut f = f_store.transaction().unwrap();
                MARF::format(&mut f, &block_header_1).unwrap();
                f.test_genesis_block.replace(block_header_1.clone());

                let r = make_node_path(&mut f, node_id.to_u8(), &path_segments, [31u8; 40].to_vec());
                f.commit_tx();

                r
            };

            let mut marf = MARF::from_storage(f_store);

            let block_header_2 = BlockHeaderHash::from_bytes(&[1u8; 32]).unwrap();
            let path_2 = vec![0,1,2,3,4,5,6,7,8,9,10,11,12,13,14,15,16,17,18,19,20,21,22,23,24,25,26,27,28,29,30,32];
            
            debug!("----------------");
            debug!("Extend to {:?}", block_header_2);
            debug!("----------------");

            marf.commit().unwrap();
            marf.begin(&block_header_1, &block_header_2).unwrap();
            marf.insert_raw(TriePath::from_bytes(&path_2[..]).unwrap(), TrieLeaf::new(&vec![], &[20 as u8; 40].to_vec())).unwrap();

            let block_header_3 = BlockHeaderHash::from_bytes(&[2u8; 32]).unwrap();
            let path_3 = vec![0,1,2,3,4,5,6,7,8,9,10,11,12,13,14,15,16,17,18,19,20,21,22,23,24,25,26,27,28,29,30,33];
            
            debug!("----------------");
            debug!("Extend to {:?}", block_header_3);
            debug!("----------------");

            marf.commit().unwrap();
            marf.begin(&block_header_2, &block_header_3).unwrap();
            marf.insert_raw(TriePath::from_bytes(&path_3[..]).unwrap(), TrieLeaf::new(&vec![], &[21 as u8; 40].to_vec())).unwrap();

            debug!("----------------");
            debug!("Merkle verify {:?} from {:?}", &to_hex(&[21 as u8; 40]), block_header_3);
            debug!("----------------");

            merkle_test_marf(&mut marf.borrow_storage_backend(), &block_header_3, 
                             &path_3, &[21 as u8; 40].to_vec(), None);
        }
    }

    fn marf_insert<F>(filename: &str, mut path_gen: F, count: u32, check_merkle_proof: bool) -> MARF<BlockHeaderHash>
        where F: FnMut(u32) -> ([u8; 32], Option<BlockHeaderHash>) {

        let f = TrieFileStorage::new_memory().unwrap();
        let mut block_header = BlockHeaderHash::from_bytes(&[0u8; 32]).unwrap();
        let mut marf = MARF::from_storage(f);
        marf.begin(&BlockHeaderHash::sentinel(), &block_header).unwrap();

        let mut root_table_cache = None;

        let mut blocks = vec![block_header.clone()];

        for i in 0..count {
            let i0 = i / 256;
            let i1 = i % 256;

            let (path, next_block_header) = path_gen(i);

            let triepath = TriePath::from_bytes(&path[..]).unwrap(); 
            let value = TrieLeaf::new(&vec![], &[0,0,0,0,0,0,0,0,0,0,0,0,0,0,0,0,0,0,0,0,0,0,0,0,0,0,0,0,0,0,0,0,0,0,0,0,0,0,i0 as u8, i1 as u8].to_vec());

            if let Some(next_block_header) = next_block_header {
                marf.commit().unwrap();
                marf.begin(&block_header, &next_block_header).unwrap();
                block_header = next_block_header;
                blocks.push(block_header.clone())
            }

            marf.insert_raw(triepath, value.clone()).unwrap();
             
            let read_value = MARF::get_path(&mut marf.borrow_storage_backend(), &block_header, 
                                            &TriePath::from_bytes(&path[..]).unwrap()).unwrap().unwrap();
            assert_eq!(read_value.data.to_vec(), value.data.to_vec());
            assert_eq!(marf.borrow_storage_backend().get_cur_block(), block_header);

            if check_merkle_proof {
                root_table_cache = Some(
                    merkle_test_marf(&mut marf.borrow_storage_backend(), &block_header, &path.to_vec(), &value.data.to_vec(), root_table_cache));
            }
        }

        for (i, block) in blocks.iter().enumerate() {
            assert_eq!(MARF::get_block_height(&mut marf.borrow_storage_backend(), block, &block_header).unwrap(),
                       Some(i as u32));
            assert_eq!(MARF::get_block_at_height(&mut marf.borrow_storage_backend(), i as u32, &block_header).unwrap(),
                       Some(block.clone()));
        }

        root_table_cache = None;

        for i in 0..count {
            let i0 = i / 256;
            let i1 = i % 256;
            let (path, _next_block_header) = path_gen(i);

            let triepath = TriePath::from_bytes(&path[..]).unwrap(); 
            let value = TrieLeaf::new(&vec![], &[0,0,0,0,0,0,0,0,0,0,0,0,0,0,0,0,0,0,0,0,0,0,0,0,0,0,0,0,0,0,0,0,0,0,0,0,0,0,i0 as u8, i1 as u8].to_vec());

            let read_value = MARF::get_path(&mut marf.borrow_storage_backend(), &block_header,
                                            &TriePath::from_bytes(&path[..]).unwrap()).unwrap().unwrap();
            assert_eq!(read_value.data.to_vec(), value.data.to_vec());
            
            // can make a merkle proof to each one
            if check_merkle_proof {
                root_table_cache = Some(
                    merkle_test_marf(&mut marf.borrow_storage_backend(), &block_header, &path.to_vec(), &value.data.to_vec(), root_table_cache));
            }
        }

        marf
    }

    // insert a range of 4096 consecutive keys (forcing node promotions) by varying the low-order bits.
    // every 128 keys, make a new trie
    #[test]
        #[ignore]
    fn marf_insert_4096_128_seq_low() {
        marf_insert("/tmp/rust_marf_insert_4096_128_seq_low", |i| {
            let path = [0,1,2,3,4,5,6,7,8,9,10,11,12,13,14,15,16,17,18,19,20,21,22,23,24,25,26,27,28,29, (i / 256) as u8, (i % 256) as u8];
            let block_header = if (i + 1) % 128 == 0 {
                // next block 
                Some(BlockHeaderHash::from_bytes(&[((i + 1) / 128) as u8; 32]).unwrap())
            } else {
                None
            };
            (path, block_header)
        }, 4096, true);
    }

    // insert a range of 4096 consecutive keys (forcing node promotions) by varying the high-order bits.
    // every 128 keys, make a new trie
    #[test]
    #[ignore]
    fn marf_insert_4096_128_seq_high() {
        marf_insert("/tmp/rust_marf_insert_4096_128_seq_high", |i| {
            let i0 = i / 256;
            let i1 = i % 256;
            let path = [i0 as u8, i1 as u8, 2, 3, 4, 5, 6, 7, 8, 9, 10, 11, 12, 13, 14, 15, 16, 17, 18, 19, 20, 21, 22, 23, 24, 25, 26, 27, 28, 29, 30, 31];
            let block_header = if (i + 1) % 128 == 0 {
                // next block 
                Some(BlockHeaderHash::from_bytes(&[((i + 1) / 128) as u8; 32]).unwrap())
            } else {
                None
            };
            (path, block_header)
        }, 4096, true);
    }

    // insert a leaf, open a new block, and attempt to split the leaf
    // TODO: try also when the leaf to split dangles from an intermediate node, not off of the root
    // (since we have a different backptr copy routine there)
    #[test]
    fn marf_split_leaf_path() {
        let path = "/tmp/rust_marf_split_leaf_path";
        let f = TrieFileStorage::new_memory().unwrap();

        let mut marf = MARF::from_storage(f);
        let block_header = BlockHeaderHash::from_bytes(&[0u8; 32]).unwrap();

        marf.begin(&BlockHeaderHash::sentinel(), &block_header).unwrap();

        let path = [0u8; 32];
        let triepath = TriePath::from_bytes(&path[..]).unwrap(); 
        let value = TrieLeaf::new(&vec![], &[0u8; 40].to_vec());

        debug!("----------------");
        debug!("insert ({:?}, {:?}) in {:?}", &triepath, &value, &block_header);
        debug!("----------------");

        marf.insert_raw(triepath.clone(), value.clone()).unwrap();

        // insert a leaf along the same path but in a different block
        let block_header_2 = BlockHeaderHash::from_bytes(&[0,0,0,0,0,0,0,0,0,0,0,0,0,0,0,0,0,0,0,0,0,0,0,0,0,0,0,0,0,0,0,1]).unwrap();
        let path_2 = [0,0,0,0,0,0,0,0,0,0,0,0,0,0,1,1,1,1,1,1,1,1,1,1,1,1,1,1,1,1,1,1];
        let triepath_2 = TriePath::from_bytes(&path_2[..]).unwrap(); 
        let value_2 = TrieLeaf::new(&vec![], &[1u8; 40].to_vec());
    
        debug!("----------------");
        debug!("insert ({:?}, {:?}) in {:?}", &triepath_2, &value_2, &block_header_2);
        debug!("----------------");

        marf.commit().unwrap();
        marf.begin(&block_header, &block_header_2).unwrap();
        marf.insert_raw(triepath_2.clone(), value_2.clone()).unwrap();

        debug!("----------------");
        debug!("get ({:?}, {:?}) in {:?}", &triepath, &value, &block_header_2);
        debug!("----------------");

        let read_value = MARF::get_path(&mut marf.borrow_storage_backend(), &block_header_2, &triepath).unwrap().unwrap();
        assert_eq!(read_value.data.to_vec(), value.data.to_vec());
        
        debug!("----------------");
        debug!("get ({:?}, {:?}) in {:?}", &triepath_2, &value_2, &block_header_2);
        debug!("----------------");

        let read_value_2 = MARF::get_path(&mut marf.borrow_storage_backend(), &block_header_2, &triepath_2).unwrap().unwrap();
        assert_eq!(read_value_2.data.to_vec(), value_2.data.to_vec());
    }

    
    // insert a random sequence of 65536 keys.  Every 2048 inserts, start a new block.
    //   *these aren't forks* `insert_leaf` on a non-existent bhh creates a block extension in
    //   walk_cow via `MARF::extend_trie`.

    #[test]
    #[ignore]
    fn marf_insert_random_65536_2048() {
        let filename = "/tmp/rust_marf_insert_random_65536_2048";
        let mut seed = TrieHash::from_data(&[]).as_bytes().to_vec();
        marf_insert(filename, |i| {
            let mut path = [0; 32];
            path.copy_from_slice(&
                TrieHash::from_data(
                    if i == 0 {
                        &[]
                    } else {
                        seed.as_slice()
                    }).as_bytes()[0..32]);
            seed = path.to_vec();

            let block_header = if (i + 1) % 2048 == 0 {
                // next block 
                Some(BlockHeaderHash::from_bytes(&[0,0,0,0,0,0,0,0,0,0,0,0,0,0,0,0,0,0,0,0,0,0,0,0,0,0,0,0,0,0,((i+1)/2048) as u8,((i+1)%2048) as u8])
                     .unwrap())
            } else {
                None
            };
            (path, block_header)
        }, 65536, false);

    }
    
    // insert a random sequence of 1024 * 1024 * 10 keys.  Every 4096 inserts, fork.
    // Use file storage, and use batching.
    // Used mainly for performance analysis.
    #[test]
    fn marf_insert_random_10485760_4096_file_storage() {
        // this takes too long to run, so disable it by default
        if std::env::var("BLOCKSTACK_BIG_TEST") != Ok("1".to_string()) {
            debug!("Skipping this test because it will take too long.  Run with BLOCKSTACK_BIG_TEST=1 to activate.");
            return;
        }

        let path = "/tmp/rust_marf_insert_random_10485760_4096_file_storage".to_string();
        match fs::metadata(&path) {
            Ok(_) => {
                fs::remove_dir_all(&path).unwrap();
            },
            Err(_) => {}
        };
        let f = TrieFileStorage::open(&path).unwrap();
        let mut m = MARF::from_storage(f);

        let mut block_header = BlockHeaderHash::sentinel();
        
        let mut seed = TrieHash::from_data(&[]).as_bytes().to_vec();
        let mut start_time = get_epoch_time_ms();
        let mut end_time = 0;
        let mut block_start_time = start_time;
        let mut prev_block_header = block_header.clone();
       
        let mut i : u64 = 1;
        let num_iterations = 1024 * 1024 * 10;
        let block_size = 4096;

        while i <= num_iterations {
            let mut keys = vec![];
            let mut values = vec![];
            
            let i0 = (i & 0xff000000) >> 24;
            let i1 = (i & 0x00ff0000) >> 16;
            let i2 = (i & 0x0000ff00) >> 8;
            let i3 = i & 0x000000ff;
            
            prev_block_header = block_header.clone();
            block_header = BlockHeaderHash::from_bytes(&[0,0,0,0,0,0,0,0,0,0,0,0,0,0,0,0,0,0,0,0,0,0,0,0,0,0,0,0,i0 as u8, i1 as u8, i2 as u8, i3 as u8]).unwrap();

            for _ in 0..block_size {
                let i0 = (i & 0xff000000) >> 24;
                let i1 = (i & 0x00ff0000) >> 16;
                let i2 = (i & 0x0000ff00) >> 8;
                let i3 = i & 0x000000ff;
               
                let path = TrieHash::from_data(&seed[..]).as_bytes()[0..32].to_vec();
                seed = path.clone();

                let key = to_hex(&path);
                let value = to_hex(&[0,0,0,0,0,0,0,0,0,0,0,0,0,0,0,0,0,0,0,0,0,0,0,0,0,0,0,0,0,0,0,0,0,0,0,0,i0 as u8, i1 as u8, i2 as u8, i3 as u8].to_vec());

                keys.push(key);
                values.push(value);
                i += 1;
            }

            block_start_time = get_epoch_time_ms();
            m.begin(&prev_block_header, &block_header).unwrap();

            start_time = get_epoch_time_ms();

            let values = values.drain(..).map(|x| MARFValue::from_value(&x)).collect();

            m.insert_batch(&keys, values).unwrap();
            end_time = get_epoch_time_ms();

            let flush_start_time = get_epoch_time_ms();
            m.commit().unwrap();
            let flush_end_time = get_epoch_time_ms();

            debug!("Inserted {} in {} (1 insert = {} ms).  Processed {} keys in {} ms (flush = {} ms)",
                        i, end_time - start_time, ((end_time - start_time) as f64) / (block_size as f64), block_size, flush_end_time - block_start_time, flush_end_time - flush_start_time);
        }

        i = 1;
        seed = TrieHash::from_data(&[]).as_bytes().to_vec();

        while i <= num_iterations {
            let mut keys = vec![];
            let mut values = vec![];
            
            for _ in 0..block_size {
                let i0 = (i & 0xff000000) >> 24;
                let i1 = (i & 0x00ff0000) >> 16;
                let i2 = (i & 0x0000ff00) >> 8;
                let i3 = i & 0x000000ff;
               
                let path = TrieHash::from_data(&seed[..]).as_bytes()[0..32].to_vec();
                seed = path.clone();

                let key = to_hex(&path);
                let value = to_hex(&[0,0,0,0,0,0,0,0,0,0,0,0,0,0,0,0,0,0,0,0,0,0,0,0,0,0,0,0,0,0,0,0,0,0,0,0,i0 as u8, i1 as u8, i2 as u8, i3 as u8].to_vec());

                keys.push(key);
                values.push(value);
                i += 1;
            }

            start_time = get_epoch_time_ms();

            for j in 0..block_size {
                let read_value = m.get(&block_header, &keys[j]).unwrap().unwrap();
                assert_eq!(read_value, MARFValue::from_value(&values[j]));
            }

            end_time = get_epoch_time_ms();
            
            debug!("Got {} in {} (1 get = {} ms)", i, end_time - start_time, ((end_time - start_time) as f64) / (block_size as f64));
        }
    }

    // insert a random sequence of 4096 keys.  Every 128 inserts, fork.
    // Use file storage, and use batching.
    // Do merkle tests each key/value inserted -- both immediately after the batch containing them
    // is inserted, and once all inserts complete.
    #[test]
    #[ignore]
    fn marf_insert_random_4096_128_file_storage_merkle_proof() {
        let path = "/tmp/rust_marf_insert_4096_128_file_storage_merkle_proof";
        let f = TrieFileStorage::new_memory().unwrap();

        let mut m = MARF::from_storage(f);

        let mut block_header = BlockHeaderHash::sentinel();
        
        let mut seed = TrieHash::from_data(&[]).as_bytes().to_vec();
        let mut prev_block_header = block_header.clone();
       
        let mut i = 1;
        while i <= 4096 {
            let mut keys = vec![];
            let mut values = vec![];
            
            let i0 = (i & 0xff0000) >> 12;
            let i1 = (i & 0x00ff00) >> 8;
            let i2 = i & 0x0000ff;
            
            prev_block_header = block_header.clone();
            block_header = BlockHeaderHash::from_bytes(&[0,0,0,0,0,0,0,0,0,0,0,0,0,0,0,0,0,0,0,0,0,0,0,0,0,0,0,0,0,i0 as u8, i1 as u8, i2 as u8]).unwrap();

            for _ in 0..128 {
                let i0 = (i & 0xff0000) >> 12;
                let i1 = (i & 0x00ff00) >> 8;
                let i2 = i & 0x0000ff;
               
                let path = TrieHash::from_data(&seed[..]).as_bytes()[0..32].to_vec();
                seed = path.clone();

                let key = to_hex(&path);
                let raw_value = [0,0,0,0,0,0,0,0,0,0,0,0,0,0,0,0,0,0,0,0,0,0,0,0,0,0,0,0,0,0,0,0,0,0,0,0,0,i0 as u8, i1 as u8, i2 as u8].to_vec();
                let value = to_hex(&raw_value);

                debug!("Insert ({:?}, {:?})", &key, &value);

                keys.push(key);
                values.push(value);
                i += 1;
            }

            m.begin(&prev_block_header, &block_header).unwrap();

            let marf_values = values.iter().map(|x| MARFValue::from_value(&x)).collect();

            m.insert_batch(&keys, marf_values).unwrap();
            m.commit().unwrap();

            let mut block_table_cache = None;
            for j in 0..128 {
                debug!("Prove {:?} == {:?}", &keys[j], &values[j]);
                block_table_cache = Some(merkle_test_marf_key_value(&mut m.borrow_storage_backend(), &block_header, &keys[j], &values[j], block_table_cache));
            }
        }

        i = 1;
        seed = TrieHash::from_data(&[]).as_bytes().to_vec();

        let mut block_table_cache = None;
        while i <= 4096 {
            let mut keys = vec![];
            let mut values = vec![];
            
            for _ in 0..128 {
                let i0 = (i & 0xff0000) >> 12;
                let i1 = (i & 0x00ff00) >> 8;
                let i2 = i & 0x0000ff;
               
                let path = TrieHash::from_data(&seed[..]).as_bytes()[0..32].to_vec();
                seed = path.clone();

                let key = to_hex(&path);
                let raw_value = [0,0,0,0,0,0,0,0,0,0,0,0,0,0,0,0,0,0,0,0,0,0,0,0,0,0,0,0,0,0,0,0,0,0,0,0,0,i0 as u8, i1 as u8, i2 as u8].to_vec();
                let value = to_hex(&raw_value);

                keys.push(key);
                values.push(value);

                i += 1;
            }

            for j in 0..128 {
                debug!("Get {:?}, should be {:?}", &keys[j], &values[j]);

                let read_value = m.get(&block_header, &keys[j]).unwrap().unwrap();
                assert_eq!(read_value, MARFValue::from_value(&values[j]));
                
                debug!("Get {:?}, should be {:?}", &keys[j], &values[j]);
                block_table_cache = Some(merkle_test_marf_key_value(&mut m.borrow_storage_backend(), &block_header, &keys[j], &values[j], block_table_cache));
            }
        }
    }
    
    // Test reads specifically on existing test data.
    // Not usually meant to be run, so #[test] is commented out below.
    #[test]
    fn marf_read_random_1048576_4096_file_storage() {
        // this takes too long to run, so disable it by default
        if std::env::var("BLOCKSTACK_BIG_TEST") != Ok("1".to_string()) {
            debug!("Skipping this test because it will take too long.  Run with BLOCKSTACK_BIG_TEST=1 to activate.");
            return;
        }

        let path = "/tmp/rust_marf_insert_random_1048576_4096_file_storage".to_string();
        match fs::metadata(&path) {
            Err(_) => {
                eprintln!("Run the marf_insert_random_1048576_4096_file_storage test first");
                return;
            },
            Ok(_) => {}
        };
        let mut f_store = TrieFileStorage::new_memory().unwrap();
        let mut f = f_store.connection();

        let block_header = BlockHeaderHash::from_bytes(&[0,0,0,0,0,0,0,0,0,0,0,0,0,0,0,0,0,0,0,0,0,0,0,0,0,0,0,0,0,0xf0,0xff,0xff]).unwrap();
        f.open_block(&block_header).unwrap();

        let mut seed = TrieHash::from_data(&[]).as_bytes().to_vec();
        let mut start_time = 0;

        start_time = get_epoch_time_ms();
        for i in 0..1048576 {
            // can read them all back
            let i0 = (i & 0xff0000) >> 12;
            let i1 = (i & 0x00ff00) >> 8;
            let i2 = i & 0x0000ff;
            
            let path = TrieHash::from_data(&seed[..]).as_bytes()[0..32].to_vec();
            seed = path.clone();

            let triepath = TriePath::from_bytes(&path[..]).unwrap(); 
            let value = TrieLeaf::new(&vec![], &[0,0,0,0,0,0,0,0,0,0,0,0,0,0,0,0,0,0,0,0,0,0,0,0,0,0,0,0,0,0,0,0,0,0,0,0,0,i0 as u8, i1 as u8, i2 as u8].to_vec());

            let read_value = MARF::get_path(&mut f, &block_header, &TriePath::from_bytes(&path[..]).unwrap()).unwrap().unwrap();
            assert_eq!(read_value.data.to_vec(), value.data.to_vec());
            
            // can make a merkle proof to each one
            // merkle_test_marf(&mut f, &block_header, &path.to_vec(), &value.data.to_vec(), None);
            if i % 128 == 0 {
                let end_time = get_epoch_time_ms();
                let (read_count, write_count) = f.stats();
                let (node_reads, backptr_reads, node_writes) = f.node_stats();
                let (leaf_reads, leaf_writes) = f.leaf_stats();
                debug!("Got {} in {} (1 get = {} ms).  Read = {}, Write = {}, Node Reads = {}, Node Writes = {}, Backptr Reads = {}, Leaf Reads = {}, Leaf Writes = {}",
                         i, end_time - start_time, ((end_time - start_time) as f64) / 128.0, read_count, write_count, node_reads, node_writes, backptr_reads, leaf_reads, leaf_writes);
                
                start_time = get_epoch_time_ms();
            }
        }
    }
    
    // insert a range of 4096 consecutive keys (forcing node promotions) by varying the low-order bits.
    // every 128 keys, make a new trie.
    // Use the TrieFileStorage backend
    #[test]
    fn marf_insert_128_32_file_storage() {
        let mut marf = marf_insert("/tmp/rust_marf_insert_128_32_file_storage", |i| {
            let i0 = i / 256;
            let i1 = i % 256;
            let path = [0,1,2,3,4,5,6,7,8,9,10,11,12,13,14,15,16,17,18,19,20,21,22,23,24,25,26,27,28,29,i0 as u8, i1 as u8];
            let block_header = if (i + 1) % 32 == 0 {
                // next block 
                Some(BlockHeaderHash::from_bytes(&[((i + 1) / 32) as u8; 32]).unwrap())
            } else {
                None
            };
            (path, block_header)
        }, 128, true);

        marf.commit().unwrap();

        for i in 0..(128/32) {
            let block_header = BlockHeaderHash::from_bytes(&[i as u8; 32]).unwrap();
            marf.borrow_storage_backend().open_block(&block_header).unwrap();
            dump_trie(&mut marf.borrow_storage_backend());
        }
    }

    // insert a range of 4096 consecutive keys (forcing node promotions) by varying the low-order bits.
    // every 128 keys, make a new trie.
    // Use the TrieFileStorage backend
    #[test]
    #[ignore]
    fn marf_insert_4096_128_file_storage() {
        let mut marf = marf_insert("/tmp/rust_marf_insert_4096_128_file_storage", |i| {
            let i0 = i / 256;
            let i1 = i % 256;
            let path = [0,1,2,3,4,5,6,7,8,9,10,11,12,13,14,15,16,17,18,19,20,21,22,23,24,25,26,27,28,29,i0 as u8, i1 as u8];
            let block_header = if (i + 1) % 128 == 0 {
                // next block 
                Some(BlockHeaderHash::from_bytes(&[((i + 1) / 128) as u8; 32]).unwrap())
            } else {
                None
            };
            (path, block_header)
        }, 4096, true);

        marf.commit().unwrap();

        for i in 0..(4096/128) {
            let block_header = BlockHeaderHash::from_bytes(&[i as u8; 32]).unwrap();
            marf.borrow_storage_backend().open_block(&block_header).unwrap();
            dump_trie(&mut marf.borrow_storage_backend());
        }
    }

    // insert a range of 256 consecutive keys (forcing node promotions) by varying the low-order bits.
    // every 16 keys, make a new trie.
    // Use the TrieFileStorage backend
    #[test]
    fn marf_insert_256_16_file_storage() {
        let mut marf = marf_insert("/tmp/rust_marf_insert_256_16_file_storage", |i| {
            let i0 = i / 256;
            let i1 = i % 256;
            let path = [0,1,2,3,4,5,6,7,8,9,10,11,12,13,14,15,16,17,18,19,20,21,22,23,24,25,26,27,28,29,i0 as u8, i1 as u8];
            let block_header = if (i + 1) % 16 == 0 {
                // next block 
                Some(BlockHeaderHash::from_bytes(&[((i + 1) / 16) as u8; 32]).unwrap())
            } else {
                None
            };
            (path, block_header)
        }, 256, true);

        marf.commit().unwrap();

        for i in 0..(256/16) {
            let block_header = BlockHeaderHash::from_bytes(&[i as u8; 32]).unwrap();
            marf.borrow_storage_backend().open_block(&block_header).unwrap();
            dump_trie(&mut marf.borrow_storage_backend());
        }
    }

    #[test]
    #[ignore]
    fn marf_insert_get_128_fork_256() {
        // create 256 forks organized as a binary tree, and insert 128 values into each one.
        // make sure we can read them all from each chain tip, and make sure we can generate merkle
        // proofs of each one's value.
        let path = ":memory:".to_string();

        let mut m = MARF::from_path(&path).unwrap();
        let mut fork_headers = vec![];
        
        let mut pattern = 0u8;
        for c in 0..8 {
            let mut next_fork_row = vec![];
            for i in 0..(1 << c) {
                next_fork_row.push(BlockHeaderHash([pattern; 32]));
                pattern += 1;
            }
            fork_headers.push(next_fork_row);
        }
       
        m.begin(&BlockHeaderHash::sentinel(), &BlockHeaderHash([0u8; 32])).unwrap();
        m.commit().unwrap();

        for i in 1..8 {
            let parent_row = &fork_headers[i-1];
            for j in 0..parent_row.len() {
                let parent_hash = &parent_row[j];
                for k in (2*j)..(2*j+2) {
                    let child_hash = &fork_headers[i][k];

                    debug!("Branch from {:?} to {:?}", parent_hash, child_hash);
                    m.begin(parent_hash, child_hash).unwrap();

                    let mut keys = vec![];
                    let mut values = vec![];

                    for l in 0..128 {
                        let raw_value = [i as u8, j as u8, k as u8, l as u8, 0,0,0,0,0,0,0,0,0,0,0,0,0,0,0,0,0,0,0,0,0,0,0,0,0,0,0,0,0].to_vec();
                        let value = to_hex(&raw_value);
                        let key = format!("{}-{}-{}-{}", i, j, k, l);

                        keys.push(key);
                        values.push(value);
                    }

                    let values = values.drain(..).map(|x| MARFValue::from_value(&x)).collect();

                    m.insert_batch(&keys, values).unwrap();
                    m.commit().unwrap();
                }
            }
        }

        for (height, fork_row) in fork_headers.iter().enumerate() {
            for block in fork_row.iter(){
                assert_eq!(MARF::get_block_height(&mut m.borrow_storage_backend(), block, block).unwrap(),
                           Some(height as u32));
                assert_eq!(MARF::get_block_at_height(&mut m.borrow_storage_backend(), height as u32, block).unwrap(),
                           Some(block.clone()));
            }
        }

        let mut expected_chain_tips = fork_headers[fork_headers.len() - 1].clone();
        expected_chain_tips.sort();

        let mut block_table = None;

        for k in 0..expected_chain_tips.len() {
            for l in 0..128 {
                let raw_value = [7u8, (k/2) as u8, k as u8, l as u8, 0,0,0,0,0,0,0,0,0,0,0,0,0,0,0,0,0,0,0,0,0,0,0,0,0,0,0,0,0].to_vec();
                let expected_value = to_hex(&raw_value);
                let key = format!("{}-{}-{}-{}", 7, (k/2), k, l);

                let marf_value = m.get(&expected_chain_tips[k], &key).unwrap().unwrap();
                assert_eq!(marf_value, MARFValue::from_value(&expected_value));
                
                block_table = Some(
                    merkle_test_marf_key_value(&mut m.borrow_storage_backend(), &expected_chain_tips[k], &key, &expected_value, block_table));
            }
        }
    }

    #[test]
    #[ignore]
    fn marf_insert_flush_to_different_block() {
        let path = "/tmp/marf_insert_flush_to_different_block".to_string();
        let f = TrieFileStorage::new_memory().unwrap();

        let target_block = BlockHeaderHash([1u8; 32]);

        let mut block_header = BlockHeaderHash::from_bytes(&[0u8; 32]).unwrap();
        let mut marf = MARF::from_storage(f);
        marf.begin(&BlockHeaderHash::sentinel(), &target_block).unwrap();

        let mut root_table_cache = None;

        let mut blocks = vec![];
        let num_blocks_created = 8;
        let count = 256 * num_blocks_created;

        for i in 0..count {
            let i0 = i / 256;
            let i1 = i % 256;
            let path = [0,1,2,3,4,5,6,7,8,9,10,11,12,13,14,15,16,17,18,19,20,21,22,23,24,25,26,27,28,29,i0 as u8, i1 as u8];
            let next_block_header = 
                if (i + 1) % 256 == 0 {
                    // next block 
                    Some(BlockHeaderHash::from_bytes(&[2,2,2,2,2,2,2,2,2,2,2,2,2,2,2,2,2,2,2,2,2,2,2,2,2,2,2,2,2,2,i0 as u8, i1 as u8])).unwrap()
                } else {
                    None
                };

            let triepath = TriePath::from_bytes(&path[..]).unwrap(); 
            let value = TrieLeaf::new(&vec![], &[0,0,0,0,0,0,0,0,0,0,0,0,0,0,0,0,0,0,0,0,0,0,0,0,0,0,0,0,0,0,0,0,0,0,0,0,0,0,i0 as u8, i1 as u8].to_vec());

            if let Some(next_block_header) = next_block_header {
                marf.commit_to(&block_header).unwrap();
                marf.begin(&block_header, &target_block).unwrap();
                blocks.push(block_header.clone());
                block_header = next_block_header;
            }

            marf.insert_raw(triepath, value.clone()).unwrap();
            
            // all I/O happens off the target block
            let read_value = MARF::get_path(&mut marf.borrow_storage_backend(), &target_block,
                                            &TriePath::from_bytes(&path[..]).unwrap()).unwrap().unwrap();

            assert_eq!(read_value.data.to_vec(), value.data.to_vec());
            assert_eq!(marf.borrow_storage_backend().get_cur_block(), target_block);

            // can prove off of the target block
            root_table_cache = Some(
                merkle_test_marf(&mut marf.borrow_storage_backend(), &target_block, &path.to_vec(), &value.data.to_vec(), root_table_cache));
        }
        
        // would have been the next block
        let final_block_header = BlockHeaderHash::from_bytes(&[2,2,2,2,2,2,2,2,2,2,2,2,2,2,2,2,2,2,2,2,2,2,2,2,2,2,2,2,2,2,(num_blocks_created - 1) as u8,0xff]).unwrap();
        marf.commit_to(&final_block_header).unwrap();
         
        let num_blocks = blocks.len();

        block_header = final_block_header.clone();
        blocks.push(block_header.clone());

        for (i, block) in blocks.iter().enumerate() {
            debug!("Verify block height and hash at {} {} from {}", i, block, block_header);
            assert_eq!(MARF::get_block_height_miner_tip(&mut marf.borrow_storage_backend(), block, &block_header).unwrap(),
                       Some(i as u32));

            // get_block_at_height should now always return the correct block_header
            assert_eq!(MARF::get_block_at_height(&mut marf.borrow_storage_backend(), i as u32, &block_header).unwrap(),
                       Some(block.clone()));
        }

        root_table_cache = None;

        for i in (0..count).rev() {
            let i0 = i / 256;
            let i1 = i % 256;
            let path = [0,1,2,3,4,5,6,7,8,9,10,11,12,13,14,15,16,17,18,19,20,21,22,23,24,25,26,27,28,29,i0 as u8, i1 as u8];

            let triepath = TriePath::from_bytes(&path[..]).unwrap(); 
            let value = TrieLeaf::new(&vec![], &[0,0,0,0,0,0,0,0,0,0,0,0,0,0,0,0,0,0,0,0,0,0,0,0,0,0,0,0,0,0,0,0,0,0,0,0,0,0,i0 as u8, i1 as u8].to_vec());

            // all but the final value are dangling off of block_header.
            // the last value is dangling off of target_block.
            
            let read_from_block = final_block_header.clone();

            // all I/O happens off the final block header
            debug!("{}: Get {} off of {}", i, &triepath, &read_from_block);
            let read_value = MARF::get_path(&mut marf.borrow_storage_backend(), &read_from_block,
                                            &TriePath::from_bytes(&path[..]).unwrap()).unwrap().unwrap();

            assert_eq!(read_value.data.to_vec(), value.data.to_vec());
          

            if i == 2046 {
            //    std::env::set_var("BLOCKSTACK_TRACE", "1");
            }
            // can make a merkle proof to each one using the final committed block header
            debug!("{}: Check proof for {} off of {}", i, &triepath, &read_from_block);
            root_table_cache = Some(
                merkle_test_marf(&mut marf.borrow_storage_backend(), &read_from_block, &path.to_vec(), &value.data.to_vec(), root_table_cache));
        }
    }

    #[test]
    fn test_marf_read_only() {
        let f = TrieFileStorage::new_memory().unwrap();
        let block_header = BlockHeaderHash::from_bytes(&[0u8; 32]).unwrap();
        let marf = MARF::from_storage(f);
        let mut ro_marf = marf.reopen_readonly().unwrap();
            
        let path = [0,1,2,3,4,5,6,7,8,9,10,11,12,13,14,15,16,17,18,19,20,21,22,23,24,25,26,27,28,29,30,31];
        let triepath = TriePath::from_bytes(&path[..]).unwrap(); 
        let leaf = TrieLeaf::new(&vec![], &[0,0,0,0,0,0,0,0,0,0,0,0,0,0,0,0,0,0,0,0,0,0,0,0,0,0,0,0,0,0,0,0,0,0,0,0,0,0,0,0].to_vec());
        let value = MARFValue::from(0x1234);

        // functions that require a transaction _cannot_ be called on a readonly marf, because
        //   both the storage function for initiating a tx _and_ sqlite will have errored before
        //   you could call the function.
        if let Err(Error::ReadOnlyError) = ro_marf.begin_tx() {} else { assert!(false); }
        if let Err(Error::ReadOnlyError) = ro_marf.insert("foo", value.clone()) {} else { assert!(false); }
        if let Err(Error::ReadOnlyError) = ro_marf.insert_raw(triepath.clone(), leaf.clone()) {} else { assert!(false); }
        if let Err(Error::ReadOnlyError) = ro_marf.insert_batch(&vec!["foo".to_string()], vec![value.clone()]) {} else { assert!(false); }
        if let Err(Error::ReadOnlyError) = ro_marf.commit() {} else { assert!(false); }
        if let Err(Error::ReadOnlyError) = ro_marf.commit_mined(&BlockHeaderHash([0x22; 32])) {} else { assert!(false); }
        if let Err(Error::ReadOnlyError) = ro_marf.commit_to(&BlockHeaderHash([0x33; 32])) {} else { assert!(false); }
        if let Err(Error::ReadOnlyError) = ro_marf.begin(&BlockHeaderHash([0x22; 32]), &BlockHeaderHash([0x33; 32])) {} else { assert!(false); }
    }

    #[test]
    fn test_marf_begin_from_sentinel_twice() {
        let f = TrieFileStorage::new_memory().unwrap();
        let block_header_1 = BlockHeaderHash::from_bytes(&[1u8; 32]).unwrap();
        let block_header_2 = BlockHeaderHash::from_bytes(&[2u8; 32]).unwrap();
        let mut marf = MARF::from_storage(f);
        
        let path_1 = [0,1,2,3,4,5,6,7,8,9,10,11,12,13,14,15,16,17,18,19,20,21,22,23,24,25,26,27,28,29,30,31];
        let triepath_1 = TriePath::from_bytes(&path_1[..]).unwrap(); 
        
        let path_2 = [1,1,2,3,4,5,6,7,8,9,10,11,12,13,14,15,16,17,18,19,20,21,22,23,24,25,26,27,28,29,30,31];
        let triepath_2 = TriePath::from_bytes(&path_2[..]).unwrap(); 

        let value_1 = TrieLeaf::new(&vec![], &vec![1u8; 40]);
        let value_2 = TrieLeaf::new(&vec![], &vec![2u8; 40]);

        marf.begin(&BlockHeaderHash::sentinel(), &block_header_1).unwrap();
        marf.insert_raw(triepath_1, value_1.clone()).unwrap();
        marf.commit_to(&block_header_1).unwrap();

        marf.begin(&BlockHeaderHash::sentinel(), &block_header_2).unwrap();
        marf.insert_raw(triepath_2, value_2.clone()).unwrap();
        marf.commit_to(&block_header_2).unwrap();
            
        let read_value_1 = MARF::get_path(&mut marf.borrow_storage_backend(), &block_header_1, &triepath_1).unwrap().unwrap();
        eprintln!("read_value_1 from {:?} is {:?}", &block_header_1, &read_value_1);

        let read_value_2 = MARF::get_path(&mut marf.borrow_storage_backend(), &block_header_2, &triepath_2).unwrap().unwrap();
        eprintln!("read_value_2 from {:?} is {:?}", &block_header_2, &read_value_2);
       
        // should fail
        let read_value_1 = MARF::get_path(&mut marf.borrow_storage_backend(), &block_header_2, &triepath_1).unwrap_err();
        if let Error::NotFoundError = read_value_1 {} else { assert!(false); }
    }

    #[test]
    fn test_marf_unconfirmed() {
        let marf_path = "/tmp/test_marf_unconfirmed";
        if let Ok(_) = std::fs::metadata(marf_path) {
            std::fs::remove_file(marf_path).unwrap();
        }
        let f = TrieFileStorage::<StacksBlockId>::open_unconfirmed(marf_path).unwrap();
        let mut marf = MARF::<StacksBlockId>::from_storage(f);
        
        let path_1 = [0,1,2,3,4,5,6,7,8,9,10,11,12,13,14,15,16,17,18,19,20,21,22,23,24,25,26,27,28,29,30,31];
        let triepath_1 = TriePath::from_bytes(&path_1[..]).unwrap(); 
        let value_1 = TrieLeaf::new(&vec![], &vec![1u8; 40]);
        
        let path_2 = [1,1,2,3,4,5,6,7,8,9,10,11,12,13,14,15,16,17,18,19,20,21,22,23,24,25,26,27,28,29,30,31];
        let triepath_2 = TriePath::from_bytes(&path_2[..]).unwrap(); 
        let value_2 = TrieLeaf::new(&vec![], &vec![2u8; 40]);
        
        let block_header = StacksBlockId([0x33u8; 32]);

        // set up a confirmed MARF
        {
            let cf = TrieFileStorage::<StacksBlockId>::open(marf_path).unwrap();
            let mut confirmed_marf = MARF::<StacksBlockId>::from_storage(cf);
            confirmed_marf.begin(&StacksBlockId::sentinel(), &StacksBlockId([0x11; 32])).unwrap();
            confirmed_marf.commit_to(&block_header).unwrap();
        }
        
        let unconfirmed_tip = marf.begin_unconfirmed(&block_header).unwrap();
        marf.insert_raw(triepath_1, value_1.clone()).unwrap();
        marf.commit().unwrap();

        // read succeeds
        let read_value_1 = MARF::get_path(&mut marf.borrow_storage_backend(), &unconfirmed_tip, &triepath_1).unwrap().unwrap();
        eprintln!("read_value_1 from {:?} is {:?}", &unconfirmed_tip, &read_value_1);

        marf.begin_unconfirmed(&block_header).unwrap();
        marf.insert_raw(triepath_2, value_2.clone()).unwrap();
        marf.drop_current();

        // read still succeeds -- only current trie is dropped
        let read_value_1 = MARF::get_path(&mut marf.borrow_storage_backend(), &unconfirmed_tip, &triepath_1).unwrap().unwrap();
        eprintln!("read_value_1 from {:?} is {:?}", &unconfirmed_tip, &read_value_1);

        // value 2 is dropped
        let e = MARF::get_path(&mut marf.borrow_storage_backend(), &unconfirmed_tip, &triepath_2).unwrap_err();
        if let Error::NotFoundError = e { } else { assert!(false); }

        marf.begin_unconfirmed(&block_header).unwrap();
        marf.drop_unconfirmed();

        // value 1 is dropped
        let e = MARF::get_path(&mut marf.borrow_storage_backend(), &unconfirmed_tip, &triepath_1).unwrap_err();
        if let Error::NotFoundError = e { } else { assert!(false); }

        // value 2 is dropped
        let e = MARF::get_path(&mut marf.borrow_storage_backend(), &unconfirmed_tip, &triepath_2).unwrap_err();
        if let Error::NotFoundError = e { } else { assert!(false); }
    }
}
<|MERGE_RESOLUTION|>--- conflicted
+++ resolved
@@ -1155,16 +1155,10 @@
             return Ok(());
         }
 
-<<<<<<< HEAD
-        let bhh_height = MARF::get_block_height(&mut self.storage, bhh, &cur_block_hash)?
+        let bhh_height = MARF::get_block_height(&mut conn, bhh, &cur_block_hash)?
             .ok_or_else(|| {
-                test_debug!("could not get block height of {} from {}: non-matching forks?", bhh, &cur_block_hash);
                 Error::NonMatchingForks(bhh.clone().to_bytes(), cur_block_hash.clone().to_bytes())
             })?;
-=======
-        let bhh_height = MARF::get_block_height(&mut conn, bhh, &cur_block_hash)?
-            .ok_or_else(|| Error::NonMatchingForks(bhh.clone().to_bytes(), cur_block_hash.clone().to_bytes()))?;
->>>>>>> ac94a902
 
         let actual_block_at_height = MARF::get_block_at_height(&mut conn, bhh_height, &cur_block_hash)?
             .ok_or_else(|| Error::CorruptionError(format!(
