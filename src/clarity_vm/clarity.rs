--- conflicted
+++ resolved
@@ -1126,11 +1126,7 @@
                     })
                     .unwrap();
 
-<<<<<<< HEAD
-                // require 2.2 rules henceforth in this connection as well
-=======
                 // require 2.3 rules henceforth in this connection as well
->>>>>>> 27236983
                 tx_conn.epoch = StacksEpochId::Epoch23;
             });
 
