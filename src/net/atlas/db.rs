// Copyright (C) 2013-2020 Blockstack PBC, a public benefit corporation
// Copyright (C) 2020-2021 Stacks Open Internet Foundation
//
// This program is free software: you can redistribute it and/or modify
// it under the terms of the GNU General Public License as published by
// the Free Software Foundation, either version 3 of the License, or
// (at your option) any later version.
//
// This program is distributed in the hope that it will be useful,
// but WITHOUT ANY WARRANTY; without even the implied warranty of
// MERCHANTABILITY or FITNESS FOR A PARTICULAR PURPOSE.  See the
// GNU General Public License for more details.
//
// You should have received a copy of the GNU General Public License
// along with this program.  If not, see <http://www.gnu.org/licenses/>.

//!
//! The `AtlasDB` stores `Attachment` and `AttachmentInstance` objects.
//! `AttachmentInstance` objects indicate what corresponding `Attachment`
//! data a node is interesting in fetching and storing.
//!
//! In the `AtlasDB`, `AttachmentInstance` objects have a status field
//! and an availability field. The status field indicates whether or
//! not the attachment instance has been checked by the
//! `AttachmentDownloader`. The `AttachmentDownloader` does not
//! immediately check entries before insertion in the database:
//! Atlas event processing and downloader logic proceed in
//! different threads.
//!
//! Once the `AttachmentDownloader` checks an attachment instance, it
//! either marks the instance as available (if the content data is
//! already stored on the node) or it adds the attachment instance
//! to its download queue.
//!

use rusqlite::types::FromSql;
use rusqlite::types::FromSqlError;
use rusqlite::types::ToSql;
use rusqlite::types::ToSqlOutput;
use rusqlite::types::ValueRef;
use rusqlite::OptionalExtension;
use rusqlite::Row;
use rusqlite::Transaction;
use rusqlite::{Connection, OpenFlags};

use std::collections::HashSet;
use std::convert::From;
use std::convert::TryFrom;
use std::fs;

use crate::util_lib::db::sqlite_open;
use crate::util_lib::db::tx_begin_immediate;
use crate::util_lib::db::DBConn;
use crate::util_lib::db::Error as db_error;
use crate::util_lib::db::{
    query_count, query_int, query_row, query_rows, u64_to_sql, FromColumn, FromRow,
};

use stacks_common::util;
use stacks_common::util::hash::{bin_bytes, hex_bytes, to_bin, to_hex, Hash160};
use stacks_common::util::log;
use stacks_common::util::macros::is_big_endian;
use stacks_common::util::secp256k1::Secp256k1PrivateKey;
use stacks_common::util::secp256k1::Secp256k1PublicKey;

use clarity::vm::types::QualifiedContractIdentifier;

use crate::burnchains::Txid;
use crate::codec::StacksMessageCodec;
use crate::types::chainstate::StacksBlockId;

use super::{AtlasConfig, Attachment, AttachmentInstance};

pub const ATLASDB_VERSION: &'static str = "2";

/// The maximum number of atlas attachment instances that should be
/// checked at once (this is used to limit the return size of
/// `queued_attachments`). Because these checks will sometimes surface
/// existing attachment data associated with those instances, the
/// memory impact of these checks is not limited to the
/// AttachmentInstance size (which is small), but can include the
/// Attachment as well (which is larger).
pub const MAX_PROCESS_PER_ROUND: u32 = 1_000;

const ATLASDB_INITIAL_SCHEMA: &'static [&'static str] = &[
    r#"
    CREATE TABLE attachments(
        hash TEXT UNIQUE PRIMARY KEY,
        content BLOB NOT NULL,
        was_instantiated INTEGER NOT NULL,
        created_at INTEGER NOT NULL
    );"#,
    r#"
    CREATE TABLE attachment_instances(
        content_hash TEXT,
        created_at INTEGER NOT NULL,
        index_block_hash STRING NOT NULL,
        attachment_index INTEGER NOT NULL,
        block_height INTEGER NOT NULL,
        is_available INTEGER NOT NULL,
        metadata TEXT NOT NULL,
        contract_id STRING NOT NULL,
        tx_id STRING NOT NULL,
        PRIMARY KEY(index_block_hash, contract_id, attachment_index)
    );"#,
    "CREATE TABLE db_config(version TEXT NOT NULL);",
];

const ATLASDB_SCHEMA_2: &'static [&'static str] = &[
    // We have to allow status to be null, because SQLite won't let us add
    //  a not null column without a default. The default defeats the point of
    //  having not-null here anyways, so we leave this field nullable.
    r#"
    ALTER TABLE attachment_instances
    ADD status INTEGER
    ;"#,
    // All of the attachment instances that previously existed in the database
    //  already were "checked", so set status to 2 (which corresponds to "checked").
    r#"
    UPDATE attachment_instances SET status = 2;
    "#,
];

const ATLASDB_INDEXES: &'static [&'static str] = &[
    "CREATE INDEX IF NOT EXISTS index_was_instantiated ON attachments(was_instantiated);",
    "CREATE INDEX IF NOT EXISTS index_instance_status ON attachment_instances(status);",
];

/// Attachment instances pass through different states once written to the AtlasDB.
/// These instances are initially written as a new Stacks block is processed, and marked
/// as `Queued`. These queued instances contain all the data of the new attachment instance,
/// but they have not yet been checked against the AtlasDB to determine if there is extant
/// Attachment content/data associated with them. The network run loop (`p2p` thread) checks
/// for any queued attachment instances on each pass, and performs that check. Once the check
/// is completed, any checked instances are updated to `Checked`.
pub enum AttachmentInstanceStatus {
    /// This variant indicates that the attachments instance has been written,
    /// but the AtlasDownloader has not yet checked that the attachment matched
    Queued,
    /// This variant indicates that the attachments instance has been written,
    /// and checked for whether or not an already existing attachment matched
    Checked,
}

impl FromRow<Attachment> for Attachment {
    fn from_row<'a>(row: &'a Row) -> Result<Attachment, db_error> {
        let content: Vec<u8> = row.get_unwrap("content");
        Ok(Attachment { content })
    }
}

impl FromRow<AttachmentInstance> for AttachmentInstance {
    fn from_row<'a>(row: &'a Row) -> Result<AttachmentInstance, db_error> {
        let hex_content_hash: String = row.get_unwrap("content_hash");
        let attachment_index: u32 = row.get_unwrap("attachment_index");
        let block_height =
            u64::from_column(row, "block_height").map_err(|_| db_error::TypeError)?;
        let content_hash = Hash160::from_hex(&hex_content_hash).map_err(|_| db_error::TypeError)?;
        let index_block_hash = StacksBlockId::from_column(row, "index_block_hash")?;
        let metadata: String = row.get_unwrap("metadata");
        let contract_id = QualifiedContractIdentifier::from_column(row, "contract_id")?;
        let hex_tx_id: String = row.get_unwrap("tx_id");
        let tx_id = Txid::from_hex(&hex_tx_id).map_err(|_| db_error::TypeError)?;

        Ok(AttachmentInstance {
            content_hash,
            attachment_index,
            index_block_hash,
            stacks_block_height: block_height,
            metadata,
            contract_id,
            tx_id,
            canonical_stacks_tip_height: None,
        })
    }
}

impl FromRow<(u32, u32)> for (u32, u32) {
    fn from_row<'a>(row: &'a Row) -> Result<(u32, u32), db_error> {
        let t1: u32 = row.get_unwrap(0);
        let t2: u32 = row.get_unwrap(1);
        Ok((t1, t2))
    }
}

impl ToSql for AttachmentInstanceStatus {
    fn to_sql(&self) -> Result<ToSqlOutput<'_>, rusqlite::Error> {
        let integer_rep: i64 = match self {
            AttachmentInstanceStatus::Queued => 1,
            AttachmentInstanceStatus::Checked => 2,
        };
        Ok(integer_rep.into())
    }
}

impl FromSql for AttachmentInstanceStatus {
    fn column_result(value: ValueRef<'_>) -> Result<Self, FromSqlError> {
        let integer_rep: i64 = value.as_i64()?;
        match integer_rep {
            1 => Ok(AttachmentInstanceStatus::Queued),
            2 => Ok(AttachmentInstanceStatus::Checked),
            x => Err(FromSqlError::OutOfRange(x)),
        }
    }
}

#[derive(Debug)]
pub struct AtlasDB {
    pub atlas_config: AtlasConfig,
    pub conn: Connection,
    pub readwrite: bool,
}

impl AtlasDB {
    fn add_indexes(&mut self) -> Result<(), db_error> {
        let tx = self.tx_begin()?;
        for row_text in ATLASDB_INDEXES {
            tx.execute_batch(row_text).map_err(db_error::SqliteError)?;
        }
        tx.commit()?;
        Ok(())
    }

    /// Get the database schema version, given a DB connection
    fn get_schema_version(conn: &Connection) -> Result<String, db_error> {
        let version = conn.query_row(
            "SELECT MAX(version) from db_config",
            rusqlite::NO_PARAMS,
            |row| row.get(0),
        )?;
        Ok(version)
    }

    fn instantiate(&mut self) -> Result<(), db_error> {
        let genesis_attachments = self.atlas_config.genesis_attachments.take();

        let tx = self.tx_begin()?;

        for row_text in ATLASDB_INITIAL_SCHEMA {
            tx.execute_batch(row_text)?;
        }
        for row_text in ATLASDB_SCHEMA_2 {
            tx.execute_batch(row_text)?;
        }

        tx.execute(
            "INSERT INTO db_config (version) VALUES (?1)",
            &[&ATLASDB_VERSION],
        )?;

        if let Some(attachments) = genesis_attachments {
            let now = util::get_epoch_time_secs() as i64;
            for attachment in attachments {
                tx.execute(
                    "INSERT INTO attachments (hash, content, was_instantiated, created_at) VALUES (?, ?, 1, ?)",
                    &[
                        &attachment.hash() as &dyn ToSql,
                        &attachment.content as &dyn ToSql,
                        &now as &dyn ToSql,
                    ],
                )
                .map_err(db_error::SqliteError)?;
            }
        }

        tx.commit().map_err(db_error::SqliteError)?;

        self.add_indexes()?;
        Ok(())
    }

    pub fn should_keep_attachment(
        &self,
        contract_id: &QualifiedContractIdentifier,
        attachment: &Attachment,
    ) -> bool {
        if !self.atlas_config.contracts.contains(contract_id) {
            info!(
                "Atlas: will discard posted attachment - {} not in supported contracts",
                contract_id
            );
            return false;
        }
        if attachment.content.len() as u32 > self.atlas_config.attachments_max_size {
            info!("Atlas: will discard posted attachment - attachment too large");
            return false;
        }
        true
    }

    // Open the burn database at the given path.  Open read-only or read/write.
    // If opened for read/write and it doesn't exist, instantiate it.
    pub fn connect(
        atlas_config: AtlasConfig,
        path: &str,
        readwrite: bool,
    ) -> Result<AtlasDB, db_error> {
        let mut create_flag = false;
        let open_flags = if fs::metadata(path).is_err() {
            // need to create
            if readwrite {
                create_flag = true;
                OpenFlags::SQLITE_OPEN_READ_WRITE | OpenFlags::SQLITE_OPEN_CREATE
            } else {
                return Err(db_error::NoDBError);
            }
        } else {
            // can just open
            if readwrite {
                OpenFlags::SQLITE_OPEN_READ_WRITE
            } else {
                OpenFlags::SQLITE_OPEN_READ_ONLY
            }
        };
        let conn = sqlite_open(path, open_flags, false)?;
        Self::check_instantiate_db(atlas_config, conn, readwrite, create_flag)
    }

    /// Inner method for instantiating the db if necessary, updating the schema, or adding indexes
    fn check_instantiate_db(
        atlas_config: AtlasConfig,
        conn: Connection,
        readwrite: bool,
        create_flag: bool,
    ) -> Result<AtlasDB, db_error> {
        let mut db = AtlasDB {
            atlas_config,
            conn,
            readwrite,
        };
        if create_flag {
            db.instantiate()?;
        }
        if readwrite {
            db.check_schema_version_and_update()?;
            db.add_indexes()?;
        } else {
            db.check_schema_version_or_error()?;
        }

        Ok(db)
    }

    fn check_schema_version_or_error(&mut self) -> Result<(), db_error> {
        match Self::get_schema_version(self.conn()) {
            Ok(version) => {
                let expected_version = ATLASDB_VERSION.to_string();
                if version == expected_version {
                    Ok(())
                } else {
                    let version = version.parse().expect(
                        "Invalid schema version for AtlasDB: should be a parseable integer",
                    );
                    Err(db_error::OldSchema(version))
                }
            }
            Err(e) => panic!("Error obtaining the version of the Atlas DB: {:?}", e),
        }
    }

    fn apply_schema_2(db_conn: &Connection) -> Result<(), db_error> {
        for row_text in ATLASDB_SCHEMA_2 {
            db_conn.execute_batch(row_text)?;
        }

        db_conn.execute(
            "INSERT OR REPLACE INTO db_config (version) VALUES (?1)",
            &["2"],
        )?;

        Ok(())
    }

    fn check_schema_version_and_update(&mut self) -> Result<(), db_error> {
        let tx = self.tx_begin()?;
        match AtlasDB::get_schema_version(&tx) {
            Ok(version) => {
                let expected_version = ATLASDB_VERSION.to_string();
                if version == expected_version {
                    return Ok(());
                }
                if version == "1" {
                    Self::apply_schema_2(&tx)?;
                    tx.commit()?;
                    Ok(())
                } else {
                    panic!("The schema version of the Atlas DB is invalid.")
                }
            }
            Err(e) => panic!("Error obtaining the version of the Atlas DB: {:?}", e),
        }
    }

    // Open an atlas database in memory (used for testing)
    #[cfg(test)]
    pub fn connect_memory(atlas_config: AtlasConfig) -> Result<AtlasDB, db_error> {
        let conn = Connection::open_in_memory().map_err(|e| db_error::SqliteError(e))?;
        let mut db = AtlasDB {
            atlas_config,
            conn,
            readwrite: true,
        };

        db.instantiate()?;
        Ok(db)
    }

    #[cfg(test)]
    /// Only ever to be used in testing, open and instantiate a V1 atlasdb
    pub fn connect_memory_db_v1(atlas_config: AtlasConfig) -> Result<AtlasDB, db_error> {
        let conn = Connection::open_in_memory()?;
        let mut db = AtlasDB {
            atlas_config,
            conn,
            readwrite: true,
        };

        let genesis_attachments = db.atlas_config.genesis_attachments.take();

        let tx = db.tx_begin()?;

        for row_text in ATLASDB_INITIAL_SCHEMA {
            tx.execute_batch(row_text)?;
        }

        tx.execute("INSERT INTO db_config (version) VALUES (?1)", &["1"])?;

        if let Some(attachments) = genesis_attachments {
            let now = util::get_epoch_time_secs() as i64;
            for attachment in attachments {
                tx.execute(
                    "INSERT INTO attachments (hash, content, was_instantiated, created_at) VALUES (?, ?, 1, ?)",
                    rusqlite::params![
                        &attachment.hash(),
                        &attachment.content,
                        &now,
                    ],
                )?;
            }
        }

        tx.commit()?;

        let tx = db.tx_begin()?;
        for row_text in &ATLASDB_INDEXES[0..1] {
            tx.execute_batch(row_text)?;
        }
        tx.commit()?;

        Ok(db)
    }

    #[cfg(test)]
    /// Only ever to be used in testing, connect to db, but using existing sqlconn
    pub fn connect_with_sqlconn(
        atlas_config: AtlasConfig,
        conn: Connection,
    ) -> Result<AtlasDB, db_error> {
        Self::check_instantiate_db(atlas_config, conn, true, false)
    }

    pub fn conn(&self) -> &Connection {
        &self.conn
    }

    pub fn tx_begin<'a>(&'a mut self) -> Result<Transaction<'a>, db_error> {
        if !self.readwrite {
            return Err(db_error::ReadOnly);
        }

        let tx = tx_begin_immediate(&mut self.conn)?;
        Ok(tx)
    }

    pub fn get_minmax_heights_window_for_page_index(
        &self,
        page_index: u32,
    ) -> Result<(u64, u64), db_error> {
        let min = page_index * AttachmentInstance::ATTACHMENTS_INV_PAGE_SIZE;
        let max = (page_index + 1) * AttachmentInstance::ATTACHMENTS_INV_PAGE_SIZE;
        let qry = "SELECT MIN(block_height) as min, MAX(block_height) as max FROM attachment_instances WHERE attachment_index >= ?1 AND attachment_index < ?2";
        let args = [&min as &dyn ToSql, &max as &dyn ToSql];
        let mut stmt = self.conn.prepare(&qry)?;
        let mut rows = stmt.query(&args)?;

        match rows.next() {
            Ok(Some(row)) => {
                let min: i64 = row.get("min").map_err(|_| db_error::NotFoundError)?;
                let max: i64 = row.get("max").map_err(|_| db_error::NotFoundError)?;
                Ok((min as u64, max as u64))
            }
            _ => Err(db_error::NotFoundError),
        }
    }

    pub fn get_attachments_available_at_page_index(
        &self,
        page_index: u32,
        block_id: &StacksBlockId,
    ) -> Result<Vec<u8>, db_error> {
        let page = self.get_attachments_missing_at_page_index(page_index, block_id)?;
        let mut bit_vector = vec![];
        for (_index, is_attachment_missing) in page.iter().enumerate() {
            // todo(ludo): use a bitvector instead
            bit_vector.push(if *is_attachment_missing { 0 } else { 1 });
        }
        Ok(bit_vector)
    }

    pub fn get_attachments_missing_at_page_index(
        &self,
        page_index: u32,
        block_id: &StacksBlockId,
    ) -> Result<Vec<bool>, db_error> {
        let min = page_index * AttachmentInstance::ATTACHMENTS_INV_PAGE_SIZE;
        let max = min + AttachmentInstance::ATTACHMENTS_INV_PAGE_SIZE;
        let qry = "SELECT attachment_index, is_available FROM attachment_instances WHERE attachment_index >= ?1 AND attachment_index < ?2 AND index_block_hash = ?3 ORDER BY attachment_index ASC";
        let args = [
            &min as &dyn ToSql,
            &max as &dyn ToSql,
            block_id as &dyn ToSql,
        ];
        let rows = query_rows::<(u32, u32), _>(&self.conn, &qry, &args)?;

        let mut bool_vector = vec![true; AttachmentInstance::ATTACHMENTS_INV_PAGE_SIZE as usize];
        for (attachment_index, is_available) in rows.into_iter() {
            let index = attachment_index % AttachmentInstance::ATTACHMENTS_INV_PAGE_SIZE;
            bool_vector[index as usize] = is_available == 0;
        }
        Ok(bool_vector)
    }

    pub fn insert_uninstantiated_attachment(
        &mut self,
        attachment: &Attachment,
    ) -> Result<(), db_error> {
        // Insert the new attachment
        let uninstantiated_attachments = self.count_uninstantiated_attachments()?;
        if uninstantiated_attachments >= self.atlas_config.max_uninstantiated_attachments {
            let to_delete =
                1 + uninstantiated_attachments - self.atlas_config.max_uninstantiated_attachments;
            self.evict_k_oldest_uninstantiated_attachments(to_delete)?;
        }

        let tx = self.tx_begin()?;
        let now = util::get_epoch_time_secs() as i64;
        let res = tx.execute(
            "INSERT OR REPLACE INTO attachments (hash, content, was_instantiated, created_at) VALUES (?, ?, 0, ?)",
            &[
                &attachment.hash() as &dyn ToSql,
                &attachment.content as &dyn ToSql,
                &now as &dyn ToSql,
            ],
        );
        res.map_err(db_error::SqliteError)?;
        tx.commit().map_err(db_error::SqliteError)?;
        Ok(())
    }

    pub fn evict_k_oldest_uninstantiated_attachments(&mut self, k: u32) -> Result<(), db_error> {
        let tx = self.tx_begin()?;
        let res = tx.execute(
            "DELETE FROM attachments WHERE hash IN (SELECT hash FROM attachments WHERE was_instantiated = 0 ORDER BY created_at ASC LIMIT ?)",
            &[&k as &dyn ToSql],
        );
        res.map_err(db_error::SqliteError)?;
        tx.commit().map_err(db_error::SqliteError)?;
        Ok(())
    }

    pub fn evict_expired_uninstantiated_attachments(&mut self) -> Result<(), db_error> {
        let now = util::get_epoch_time_secs() as i64;
        let cut_off = now - self.atlas_config.uninstantiated_attachments_expire_after as i64;
        let tx = self.tx_begin()?;
        let res = tx.execute(
            "DELETE FROM attachments WHERE was_instantiated = 0 AND created_at < ?",
            &[&cut_off as &dyn ToSql],
        );
        res.map_err(db_error::SqliteError)?;
        tx.commit().map_err(db_error::SqliteError)?;
        Ok(())
    }

    pub fn count_uninstantiated_attachments(&self) -> Result<u32, db_error> {
        let qry = "SELECT COUNT(rowid) FROM attachments
                   WHERE was_instantiated = 0";
        let count = query_count(&self.conn, qry, [])? as u32;
        Ok(count)
    }

    pub fn count_unresolved_attachment_instances(&self) -> Result<u32, db_error> {
        let qry = "SELECT COUNT(rowid) FROM attachment_instances
                   WHERE is_available = 0";
        let count = query_count(&self.conn, qry, [])? as u32;
        Ok(count)
    }

    pub fn insert_instantiated_attachment(
        &mut self,
        attachment: &Attachment,
    ) -> Result<(), db_error> {
        let now = util::get_epoch_time_secs() as i64;
        let tx = self.tx_begin()?;
        tx.execute(
            "INSERT OR REPLACE INTO attachments (hash, content, was_instantiated, created_at) VALUES (?, ?, 1, ?)",
            rusqlite::params![&attachment.hash(), &attachment.content, &now],
        )?;
        tx.execute(
            "UPDATE attachment_instances SET is_available = 1 WHERE content_hash = ?1 AND status = ?2",
            rusqlite::params![&attachment.hash(), &AttachmentInstanceStatus::Checked],
        )?;
        tx.commit()?;
        Ok(())
    }

    pub fn find_uninstantiated_attachment(
        &mut self,
        content_hash: &Hash160,
    ) -> Result<Option<Attachment>, db_error> {
        let hex_content_hash = to_hex(&content_hash.0[..]);
        let qry = "SELECT content, hash FROM attachments WHERE hash = ?1 AND was_instantiated = 0"
            .to_string();
        let args = [&hex_content_hash as &dyn ToSql];
        let row = query_row::<Attachment, _>(&self.conn, &qry, &args)?;
        Ok(row)
    }

    pub fn evict_expired_unresolved_attachment_instances(&mut self) -> Result<(), db_error> {
        let now = util::get_epoch_time_secs() as i64;
        let cut_off = now
            - self
                .atlas_config
                .unresolved_attachment_instances_expire_after as i64;
        let tx = self.tx_begin()?;
        let res = tx.execute(
            "DELETE FROM attachment_instances WHERE is_available = 0 AND created_at < ?",
            &[&cut_off as &dyn ToSql],
        );
        res.map_err(db_error::SqliteError)?;
        tx.commit().map_err(db_error::SqliteError)?;
        Ok(())
    }

    pub fn find_unresolved_attachment_instances(
        &mut self,
    ) -> Result<Vec<AttachmentInstance>, db_error> {
<<<<<<< HEAD
        let qry = "SELECT * FROM attachment_instances WHERE is_available = 0".to_string();
        let rows = query_rows::<AttachmentInstance, _>(&self.conn, &qry, [])?;
=======
        let qry = "SELECT * FROM attachment_instances WHERE is_available = 0 AND status = ?";
        let rows = query_rows(&self.conn, qry, &[&AttachmentInstanceStatus::Checked])?;
>>>>>>> fe6db83c
        Ok(rows)
    }

    pub fn find_all_attachment_instances(
        &self,
        content_hash: &Hash160,
    ) -> Result<Vec<AttachmentInstance>, db_error> {
        let hex_content_hash = to_hex(&content_hash.0[..]);
        let qry = "SELECT * FROM attachment_instances WHERE content_hash = ?1 AND status = ?2";
        let args = rusqlite::params![&hex_content_hash, &AttachmentInstanceStatus::Checked];
        let rows = query_rows(&self.conn, qry, args)?;
        Ok(rows)
    }

    pub fn find_attachment(
        &mut self,
        content_hash: &Hash160,
    ) -> Result<Option<Attachment>, db_error> {
        let hex_content_hash = to_hex(&content_hash.0[..]);
        let qry = "SELECT content, hash FROM attachments WHERE hash = ?1 AND was_instantiated = 1"
            .to_string();
        let args = [&hex_content_hash as &dyn ToSql];
        let row = query_row::<Attachment, _>(&self.conn, &qry, &args)?;
        Ok(row)
    }

    /// Queue a new attachment instance, status will be set to "queued",
    /// and the is_available field set to false.
    ///
    /// This is invoked after block processing by the coordinator thread (which
    /// handles atlas event logic).
    pub fn queue_attachment_instance(
        &mut self,
        attachment: &AttachmentInstance,
    ) -> Result<(), db_error> {
        self.insert_attachment_instance(attachment, AttachmentInstanceStatus::Queued, false)
    }

    /// Insert an attachment instance from an initial batch.
    /// All such instances are marked "checked", and is_available = true
    ///
    /// This is invoked by the AtlasDownloader when it first runs. The AtlasDownloader
    /// is currently managed in the P2P thread.
    pub fn insert_initial_attachment_instance(
        &mut self,
        attachment: &AttachmentInstance,
    ) -> Result<(), db_error> {
        self.insert_attachment_instance(attachment, AttachmentInstanceStatus::Checked, true)
    }

    /// Return all the queued attachment instances, limited by `MAX_PROCESS_PER_ROUND`
    pub fn queued_attachments(&self) -> Result<Vec<AttachmentInstance>, db_error> {
        query_rows(
            &self.conn,
            "SELECT * FROM attachment_instances WHERE status = ?1 LIMIT ?2",
            rusqlite::params![&AttachmentInstanceStatus::Queued, MAX_PROCESS_PER_ROUND],
        )
    }

    /// Update a queued attachment to "checked", setting the `is_available` field.
    pub fn mark_attachment_instance_checked(
        &mut self,
        attachment: &AttachmentInstance,
        is_available: bool,
    ) -> Result<(), db_error> {
        self.conn.execute(
            "UPDATE attachment_instances SET status = ?1, is_available = ?2
              WHERE index_block_hash = ?3 AND contract_id = ?4 AND attachment_index = ?5",
            rusqlite::params![
                &AttachmentInstanceStatus::Checked,
                &is_available,
                &attachment.index_block_hash,
                &attachment.contract_id.to_string(),
                &attachment.attachment_index,
            ],
        )?;
        Ok(())
    }

    /// Insert an attachment instance.
    fn insert_attachment_instance(
        &mut self,
        attachment: &AttachmentInstance,
        status: AttachmentInstanceStatus,
        is_available: bool,
    ) -> Result<(), db_error> {
        let sql_tx = self.tx_begin()?;
        let now = util::get_epoch_time_secs() as i64;
        sql_tx.execute(
            "INSERT OR REPLACE INTO attachment_instances (
               content_hash, created_at, index_block_hash,
               attachment_index, block_height, is_available,
                metadata, contract_id, tx_id, status)
            VALUES (?1, ?2, ?3, ?4, ?5, ?6, ?7, ?8, ?9, ?10)",
            rusqlite::params![
                &attachment.content_hash,
                &now,
                &attachment.index_block_hash,
                &attachment.attachment_index,
                &u64_to_sql(attachment.stacks_block_height)?,
                &is_available,
                &attachment.metadata,
                &attachment.contract_id.to_string(),
                &attachment.tx_id,
                &status
            ],
        )?;
        sql_tx.commit()?;
        Ok(())
    }
}<|MERGE_RESOLUTION|>--- conflicted
+++ resolved
@@ -644,13 +644,8 @@
     pub fn find_unresolved_attachment_instances(
         &mut self,
     ) -> Result<Vec<AttachmentInstance>, db_error> {
-<<<<<<< HEAD
-        let qry = "SELECT * FROM attachment_instances WHERE is_available = 0".to_string();
-        let rows = query_rows::<AttachmentInstance, _>(&self.conn, &qry, [])?;
-=======
         let qry = "SELECT * FROM attachment_instances WHERE is_available = 0 AND status = ?";
         let rows = query_rows(&self.conn, qry, &[&AttachmentInstanceStatus::Checked])?;
->>>>>>> fe6db83c
         Ok(rows)
     }
 
