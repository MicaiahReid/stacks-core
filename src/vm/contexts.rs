--- conflicted
+++ resolved
@@ -63,15 +63,9 @@
 
 #[derive(Serialize, Deserialize)]
 pub struct ContractContext {
-<<<<<<< HEAD
     pub contract_identifier: QualifiedContractIdentifier,
-    pub variables: HashMap<String, Value>,
-    pub functions: HashMap<String, DefinedFunction>,
-=======
-    pub name: ContractName,
     pub variables: HashMap<ClarityName, Value>,
     pub functions: HashMap<ClarityName, DefinedFunction>,
->>>>>>> 9b9e9d52
 }
 
 pub struct LocalContext <'a> {
@@ -239,11 +233,7 @@
     pub fn new(database: ClarityDatabase<'a>) -> OwnedEnvironment <'a> {
         OwnedEnvironment {
             context: GlobalContext::new(database),
-<<<<<<< HEAD
             default_contract: ContractContext::new(QualifiedContractIdentifier::transient()),
-=======
-            default_contract: ContractContext::new_transient(),
->>>>>>> 9b9e9d52
             call_stack: CallStack::new()
         }
     }
@@ -452,29 +442,17 @@
         self.asset_maps.len() == 0
     }
 
-<<<<<<< HEAD
     pub fn log_asset_transfer(&mut self, sender: &PrincipalData, contract_identifier: &QualifiedContractIdentifier, asset_name: &str, transfered: Value) {
-        let asset_identifier = AssetIdentifier { contract_identifier: contract_identifier.clone(),
-                                                 asset_name: asset_name.to_string() };
-=======
-    pub fn log_asset_transfer(&mut self, sender: &PrincipalData, contract_name: &ContractName, asset_name: &ClarityName, transfered: Value) {
-        let asset_identifier = AssetIdentifier { contract_name: contract_name.clone(),
-                                                 asset_name: asset_name.clone() };
->>>>>>> 9b9e9d52
+        let asset_identifier = AssetIdentifier { contract_name: contract_identifier.name.clone(),
+                                                 asset_name: asset_name.into() };
         self.asset_maps.last_mut()
             .expect("Failed to obtain asset map")
             .add_asset_transfer(sender, asset_identifier, transfered)
     }
 
-<<<<<<< HEAD
     pub fn log_token_transfer(&mut self, sender: &PrincipalData, contract_identifier: &QualifiedContractIdentifier, asset_name: &str, transfered: i128) -> Result<()> {
-        let asset_identifier = AssetIdentifier { contract_identifier: contract_identifier.clone(),
-                                                 asset_name: asset_name.to_string() };
-=======
-    pub fn log_token_transfer(&mut self, sender: &PrincipalData, contract_name: &ContractName, asset_name: &ClarityName, transfered: i128) -> Result<()> {
-        let asset_identifier = AssetIdentifier { contract_name: contract_name.clone(),
-                                                 asset_name: asset_name.clone() };
->>>>>>> 9b9e9d52
+        let asset_identifier = AssetIdentifier { contract_name: contract_identifier.name.clone(),
+                                                 asset_name: asset_name.into() };
         self.asset_maps.last_mut()
             .expect("Failed to obtain asset map")
             .add_token_transfer(sender, asset_identifier, transfered)
@@ -560,24 +538,12 @@
 }
 
 impl ContractContext {
-<<<<<<< HEAD
     pub fn new(contract_identifier: QualifiedContractIdentifier) -> Self {
         Self {
             contract_identifier,
-=======
-    pub fn new(name: ContractName) -> ContractContext {
-        ContractContext {
-            name,
->>>>>>> 9b9e9d52
             variables: HashMap::new(),
             functions: HashMap::new()
         }
-    }
-
-    pub fn new_transient() -> ContractContext {
-        Self::new(
-            TRANSIENT_CONTRACT_NAME
-                .to_string().try_into().expect("FAIL: BAD TRANSIENT CONTRACT NAME"))
     }
 
     pub fn lookup_variable(&self, name: &str) -> Option<Value> {
@@ -677,19 +643,11 @@
 
     #[test]
     fn test_asset_map_abort() {
-<<<<<<< HEAD
         let p1 = PrincipalData::Contract(QualifiedContractIdentifier::local("a").unwrap());
         let p2 = PrincipalData::Contract(QualifiedContractIdentifier::local("b").unwrap());
 
-        let t1 = AssetIdentifier { contract_identifier: QualifiedContractIdentifier::local("a").unwrap(), asset_name: "a".to_string() };
-        let t2 = AssetIdentifier { contract_identifier: QualifiedContractIdentifier::local("b").unwrap(), asset_name: "a".to_string() };
-=======
-        let p1 = PrincipalData::ContractPrincipal("a".into());
-        let p2 = PrincipalData::ContractPrincipal("b".into());
-
         let t1 = AssetIdentifier { contract_name: "a".into(), asset_name: "a".into() };
         let t2 = AssetIdentifier { contract_name: "b".into(), asset_name: "a".into() };
->>>>>>> 9b9e9d52
 
         let mut am1 = AssetMap::new();
         let mut am2 = AssetMap::new();
@@ -709,27 +667,15 @@
 
     #[test]
     fn test_asset_map_combinations() {
-<<<<<<< HEAD
         let p1 = PrincipalData::Contract(QualifiedContractIdentifier::local("a").unwrap());
         let p2 = PrincipalData::Contract(QualifiedContractIdentifier::local("b").unwrap());
         let p3 = PrincipalData::Contract(QualifiedContractIdentifier::local("c").unwrap());
-
-        let t1 = AssetIdentifier { contract_identifier: QualifiedContractIdentifier::local("a").unwrap(), asset_name: "a".to_string() };
-        let t2 = AssetIdentifier { contract_identifier: QualifiedContractIdentifier::local("b").unwrap(), asset_name: "a".to_string() };
-        let t3 = AssetIdentifier { contract_identifier: QualifiedContractIdentifier::local("c").unwrap(), asset_name: "a".to_string() };
-        let t4 = AssetIdentifier { contract_identifier: QualifiedContractIdentifier::local("d").unwrap(), asset_name: "a".to_string() };
-        let t5 = AssetIdentifier { contract_identifier: QualifiedContractIdentifier::local("e").unwrap(), asset_name: "a".to_string() };
-=======
-        let p1 = PrincipalData::ContractPrincipal("a".into());
-        let p2 = PrincipalData::ContractPrincipal("b".into());
-        let p3 = PrincipalData::ContractPrincipal("c".into());
 
         let t1 = AssetIdentifier { contract_name: "a".into(), asset_name: "a".into() };
         let t2 = AssetIdentifier { contract_name: "b".into(), asset_name: "a".into() };
         let t3 = AssetIdentifier { contract_name: "c".into(), asset_name: "a".into() };
         let t4 = AssetIdentifier { contract_name: "d".into(), asset_name: "a".into() };
         let t5 = AssetIdentifier { contract_name: "e".into(), asset_name: "a".into() };
->>>>>>> 9b9e9d52
 
         let mut am1 = AssetMap::new();
         let mut am2 = AssetMap::new();
