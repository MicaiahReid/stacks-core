--- conflicted
+++ resolved
@@ -56,12 +56,9 @@
 siphasher = "0.3.7"
 wsts = {workspace = true}
 rand_core = {workspace = true}
-<<<<<<< HEAD
 hashbrown = "0.14"
-=======
 p256k1 = "5.5.0"
 clar2wasm = { git = "https://github.com/stacks-network/clarity-wasm.git" }
->>>>>>> 34555335
 
 [target.'cfg(unix)'.dependencies]
 nix = "0.23"
