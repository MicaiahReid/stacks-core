--- conflicted
+++ resolved
@@ -82,31 +82,11 @@
         make_structured_data_domain, structured_data_message_hash, MessageSignature, PoxAddress,
         PrivateKey, Sha256Sum, StacksPrivateKey, TupleData, Value,
     };
-<<<<<<< HEAD
-
-    #[derive(Clone, Debug)]
-    pub enum Pox4SignatureTopic {
-        StackStx,
-        AggregationCommit,
-        StackExtend,
-    }
-
-    impl Pox4SignatureTopic {
-        pub fn as_str(&self) -> &'static str {
-            match self {
-                Pox4SignatureTopic::StackStx => "stack-stx",
-                Pox4SignatureTopic::AggregationCommit => "agg-commit",
-                Pox4SignatureTopic::StackExtend => "stack-extend",
-            }
-        }
-    }
-=======
     define_named_enum!(Pox4SignatureTopic {
         StackStx("stack-stx"),
         AggregationCommit("agg-commit"),
         StackExtend("stack-extend"),
     });
->>>>>>> 2dcdb02f
 
     pub fn make_pox_4_signed_data_domain(chain_id: u32) -> Value {
         make_structured_data_domain("pox-4-signer", "1.0.0", chain_id)
