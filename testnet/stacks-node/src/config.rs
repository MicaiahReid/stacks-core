use std::convert::TryInto;
use std::fs;
use std::net::{SocketAddr, ToSocketAddrs};
use std::path::PathBuf;
use std::sync::Arc;
use std::sync::Mutex;

use rand::RngCore;

use stacks::burnchains::bitcoin::BitcoinNetworkType;
use stacks::burnchains::PoxConstants;
use stacks::burnchains::{MagicBytes, BLOCKSTACK_MAGIC_MAINNET};
use stacks::chainstate::stacks::index::marf::MARFOpenOpts;
use stacks::chainstate::stacks::index::storage::TrieHashCalculationMode;
use stacks::chainstate::stacks::miner::BlockBuilderSettings;
use stacks::chainstate::stacks::miner::MinerStatus;
use stacks::chainstate::stacks::MAX_BLOCK_LEN;
use stacks::core::mempool::MemPoolWalkSettings;
use stacks::core::StacksEpoch;
use stacks::core::StacksEpochId;
use stacks::core::{
    CHAIN_ID_MAINNET, CHAIN_ID_TESTNET, PEER_VERSION_MAINNET, PEER_VERSION_TESTNET,
};
use stacks::cost_estimates::fee_medians::WeightedMedianFeeRateEstimator;
use stacks::cost_estimates::fee_rate_fuzzer::FeeRateFuzzer;
use stacks::cost_estimates::fee_scalar::ScalarFeeRateEstimator;
use stacks::cost_estimates::metrics::CostMetric;
use stacks::cost_estimates::metrics::ProportionalDotProduct;
use stacks::cost_estimates::CostEstimator;
use stacks::cost_estimates::FeeEstimator;
use stacks::cost_estimates::PessimisticEstimator;
use stacks::net::connection::ConnectionOptions;
use stacks::net::{Neighbor, NeighborKey, PeerAddress};
use stacks::util::get_epoch_time_ms;
use stacks::util::hash::hex_bytes;
use stacks::util::secp256k1::Secp256k1PrivateKey;
use stacks::util::secp256k1::Secp256k1PublicKey;
use stacks::vm::costs::ExecutionCost;
use stacks::vm::types::{AssetIdentifier, PrincipalData, QualifiedContractIdentifier};

const DEFAULT_SATS_PER_VB: u64 = 50;
const DEFAULT_MAX_RBF_RATE: u64 = 150; // 1.5x
const DEFAULT_RBF_FEE_RATE_INCREMENT: u64 = 5;
const LEADER_KEY_TX_ESTIM_SIZE: u64 = 290;
const BLOCK_COMMIT_TX_ESTIM_SIZE: u64 = 350;
const INV_REWARD_CYCLES_TESTNET: u64 = 6;

#[derive(Clone, Deserialize, Default, Debug)]
pub struct ConfigFile {
    pub burnchain: Option<BurnchainConfigFile>,
    pub node: Option<NodeConfigFile>,
    pub ustx_balance: Option<Vec<InitialBalanceFile>>,
    pub events_observer: Option<Vec<EventObserverConfigFile>>,
    pub connection_options: Option<ConnectionOptionsFile>,
    pub fee_estimation: Option<FeeEstimationConfigFile>,
    pub miner: Option<MinerConfigFile>,
}

#[derive(Clone, Deserialize, Default)]
pub struct LegacyMstxConfigFile {
    pub mstx_balance: Option<Vec<InitialBalanceFile>>,
}

#[cfg(test)]
mod tests {
    use super::*;

    #[test]
    fn test_config_file() {
        assert_eq!(
            format!("Invalid path: No such file or directory (os error 2)"),
            ConfigFile::from_path("some_path").unwrap_err()
        );
        assert_eq!(
            format!("Invalid toml: unexpected character found: `/` at line 1 column 1"),
            ConfigFile::from_str("//[node]").unwrap_err()
        );
        assert!(ConfigFile::from_str("").is_ok());
    }

    #[test]
    fn test_config() {
        assert_eq!(
            format!("node.seed should be a hex encoded string"),
            Config::from_config_file(
                ConfigFile::from_str(
                    r#"
                    [node]
                    seed = "invalid-hex-value"
                    "#,
                )
                .unwrap()
            )
            .unwrap_err()
        );

        assert_eq!(
            format!("node.local_peer_seed should be a hex encoded string"),
            Config::from_config_file(
                ConfigFile::from_str(
                    r#"
                    [node]
                    local_peer_seed = "invalid-hex-value"
                    "#,
                )
                .unwrap()
            )
            .unwrap_err()
        );

        let expected_err_prefix =
            "Invalid burnchain.peer_host: failed to lookup address information:";
        let actual_err_msg = Config::from_config_file(
            ConfigFile::from_str(
                r#"
                [burnchain]
                peer_host = "bitcoin2.blockstack.com"
                "#,
            )
            .unwrap(),
        )
        .unwrap_err();
        assert_eq!(
            expected_err_prefix,
            &actual_err_msg[..expected_err_prefix.len()]
        );

        assert!(Config::from_config_file(ConfigFile::from_str("").unwrap()).is_ok());
    }

    #[test]
    fn should_load_legacy_mstx_balances_toml() {
        let config = ConfigFile::from_str(
            r#"
            [[ustx_balance]]
            address = "ST2QKZ4FKHAH1NQKYKYAYZPY440FEPK7GZ1R5HBP2"
            amount = 10000000000000000

            [[ustx_balance]]
            address = "ST319CF5WV77KYR1H3GT0GZ7B8Q4AQPY42ETP1VPF"
            amount = 10000000000000000

            [[mstx_balance]] # legacy property name
            address = "ST221Z6TDTC5E0BYR2V624Q2ST6R0Q71T78WTAX6H"
            amount = 10000000000000000

            [[mstx_balance]] # legacy property name
            address = "ST2TFVBMRPS5SSNP98DQKQ5JNB2B6NZM91C4K3P7B"
            amount = 10000000000000000
            "#,
        );
        let config = config.unwrap();
        assert!(config.ustx_balance.is_some());
        let balances = config
            .ustx_balance
            .expect("Failed to parse stx balances from toml");
        assert_eq!(balances.len(), 4);
        assert_eq!(
            balances[0].address,
            "ST2QKZ4FKHAH1NQKYKYAYZPY440FEPK7GZ1R5HBP2"
        );
        assert_eq!(
            balances[1].address,
            "ST319CF5WV77KYR1H3GT0GZ7B8Q4AQPY42ETP1VPF"
        );
        assert_eq!(
            balances[2].address,
            "ST221Z6TDTC5E0BYR2V624Q2ST6R0Q71T78WTAX6H"
        );
        assert_eq!(
            balances[3].address,
            "ST2TFVBMRPS5SSNP98DQKQ5JNB2B6NZM91C4K3P7B"
        );
    }
}

impl ConfigFile {
    pub fn from_path(path: &str) -> Result<ConfigFile, String> {
        let content = fs::read_to_string(path).map_err(|e| format!("Invalid path: {}", &e))?;
        Self::from_str(&content)
    }

    pub fn from_str(content: &str) -> Result<ConfigFile, String> {
        let mut config: ConfigFile =
            toml::from_str(content).map_err(|e| format!("Invalid toml: {}", e))?;
        let legacy_config: LegacyMstxConfigFile = toml::from_str(content).unwrap();
        if let Some(mstx_balance) = legacy_config.mstx_balance {
            warn!("'mstx_balance' inside toml config is deprecated, replace with 'ustx_balance'");
            config.ustx_balance = match config.ustx_balance {
                Some(balance) => Some([balance, mstx_balance].concat()),
                None => Some(mstx_balance),
            };
        }
        Ok(config)
    }

    pub fn xenon() -> ConfigFile {
        let burnchain = BurnchainConfigFile {
            mode: Some("xenon".to_string()),
            rpc_port: Some(18332),
            peer_port: Some(18333),
            peer_host: Some("bitcoind.xenon.blockstack.org".to_string()),
            magic_bytes: Some("T2".into()),
            ..BurnchainConfigFile::default()
        };

        let node = NodeConfigFile {
            bootstrap_node: Some("047435c194e9b01b3d7f7a2802d6684a3af68d05bbf4ec8f17021980d777691f1d51651f7f1d566532c804da506c117bbf79ad62eea81213ba58f8808b4d9504ad@xenon.blockstack.org:20444".to_string()),
            miner: Some(false),
            ..NodeConfigFile::default()
        };

        let balances = vec![
            InitialBalanceFile {
                address: "ST2QKZ4FKHAH1NQKYKYAYZPY440FEPK7GZ1R5HBP2".to_string(),
                amount: 10000000000000000,
            },
            InitialBalanceFile {
                address: "ST319CF5WV77KYR1H3GT0GZ7B8Q4AQPY42ETP1VPF".to_string(),
                amount: 10000000000000000,
            },
            InitialBalanceFile {
                address: "ST221Z6TDTC5E0BYR2V624Q2ST6R0Q71T78WTAX6H".to_string(),
                amount: 10000000000000000,
            },
            InitialBalanceFile {
                address: "ST2TFVBMRPS5SSNP98DQKQ5JNB2B6NZM91C4K3P7B".to_string(),
                amount: 10000000000000000,
            },
        ];

        ConfigFile {
            burnchain: Some(burnchain),
            node: Some(node),
            ustx_balance: Some(balances),
            ..ConfigFile::default()
        }
    }

    pub fn mainnet() -> ConfigFile {
        let burnchain = BurnchainConfigFile {
            mode: Some("mainnet".to_string()),
            rpc_port: Some(8332),
            peer_port: Some(8333),
            peer_host: Some("bitcoin.blockstack.com".to_string()),
            username: Some("blockstack".to_string()),
            password: Some("blockstacksystem".to_string()),
            magic_bytes: Some("X2".to_string()),
            ..BurnchainConfigFile::default()
        };

        let bootstrap_nodes = [
            "02da7a464ac770ae8337a343670778b93410f2f3fef6bea98dd1c3e9224459d36b@seed-0.mainnet.stacks.co:20444",
            "02afeae522aab5f8c99a00ddf75fbcb4a641e052dd48836408d9cf437344b63516@seed-1.mainnet.stacks.co:20444",
            "03652212ea76be0ed4cd83a25c06e57819993029a7b9999f7d63c36340b34a4e62@seed-2.mainnet.stacks.co:20444"].join(",");

        let node = NodeConfigFile {
            bootstrap_node: Some(bootstrap_nodes),
            miner: Some(false),
            ..NodeConfigFile::default()
        };

        ConfigFile {
            burnchain: Some(burnchain),
            node: Some(node),
            ustx_balance: None,
            ..ConfigFile::default()
        }
    }

    pub fn helium() -> ConfigFile {
        // ## Settings for local testnet, relying on a local bitcoind server
        // ## running with the following bitcoin.conf:
        // ##
        // ##    chain=regtest
        // ##    disablewallet=0
        // ##    txindex=1
        // ##    server=1
        // ##    rpcuser=helium
        // ##    rpcpassword=helium
        // ##
        let burnchain = BurnchainConfigFile {
            mode: Some("helium".to_string()),
            commit_anchor_block_within: Some(10_000),
            rpc_port: Some(18443),
            peer_port: Some(18444),
            peer_host: Some("0.0.0.0".to_string()),
            username: Some("helium".to_string()),
            password: Some("helium".to_string()),
            local_mining_public_key: Some("04ee0b1602eb18fef7986887a7e8769a30c9df981d33c8380d255edef003abdcd243a0eb74afdf6740e6c423e62aec631519a24cf5b1d62bf8a3e06ddc695dcb77".to_string()),
            ..BurnchainConfigFile::default()
        };

        let node = NodeConfigFile {
            miner: Some(false),
            ..NodeConfigFile::default()
        };

        ConfigFile {
            burnchain: Some(burnchain),
            node: Some(node),
            ..ConfigFile::default()
        }
    }

    pub fn mocknet() -> ConfigFile {
        let burnchain = BurnchainConfigFile {
            mode: Some("mocknet".to_string()),
            commit_anchor_block_within: Some(10_000),
            ..BurnchainConfigFile::default()
        };

        let node = NodeConfigFile {
            miner: Some(false),
            ..NodeConfigFile::default()
        };

        let balances = vec![
            InitialBalanceFile {
                // "mnemonic": "point approve language letter cargo rough similar wrap focus edge polar task olympic tobacco cinnamon drop lawn boring sort trade senior screen tiger climb",
                // "privateKey": "539e35c740079b79f931036651ad01f76d8fe1496dbd840ba9e62c7e7b355db001",
                // "btcAddress": "n1htkoYKuLXzPbkn9avC2DJxt7X85qVNCK",
                address: "ST3EQ88S02BXXD0T5ZVT3KW947CRMQ1C6DMQY8H19".to_string(),
                amount: 10000000000000000,
            },
            InitialBalanceFile {
                // "mnemonic": "laugh capital express view pull vehicle cluster embark service clerk roast glance lumber glove purity project layer lyrics limb junior reduce apple method pear",
                // "privateKey": "075754fb099a55e351fe87c68a73951836343865cd52c78ae4c0f6f48e234f3601",
                // "btcAddress": "n2ZGZ7Zau2Ca8CLHGh11YRnLw93b4ufsDR",
                address: "ST3KCNDSWZSFZCC6BE4VA9AXWXC9KEB16FBTRK36T".to_string(),
                amount: 10000000000000000,
            },
            InitialBalanceFile {
                // "mnemonic": "level garlic bean design maximum inhale daring alert case worry gift frequent floor utility crowd twenty burger place time fashion slow produce column prepare",
                // "privateKey": "374b6734eaff979818c5f1367331c685459b03b1a2053310906d1408dc928a0001",
                // "btcAddress": "mhY4cbHAFoXNYvXdt82yobvVuvR6PHeghf",
                address: "STB2BWB0K5XZGS3FXVTG3TKS46CQVV66NAK3YVN8".to_string(),
                amount: 10000000000000000,
            },
            InitialBalanceFile {
                // "mnemonic": "drop guess similar uphold alarm remove fossil riot leaf badge lobster ability mesh parent lawn today student olympic model assault syrup end scorpion lab",
                // "privateKey": "26f235698d02803955b7418842affbee600fc308936a7ca48bf5778d1ceef9df01",
                // "btcAddress": "mkEDDqbELrKYGUmUbTAyQnmBAEz4V1MAro",
                address: "STSTW15D618BSZQB85R058DS46THH86YQQY6XCB7".to_string(),
                amount: 10000000000000000,
            },
        ];

        ConfigFile {
            burnchain: Some(burnchain),
            node: Some(node),
            ustx_balance: Some(balances),
            ..ConfigFile::default()
        }
    }
}

#[derive(Clone, Debug)]
pub struct Config {
    pub burnchain: BurnchainConfig,
    pub node: NodeConfig,
    pub initial_balances: Vec<InitialBalance>,
    pub events_observers: Vec<EventObserverConfig>,
    pub connection_options: ConnectionOptions,
    pub miner: MinerConfig,
    pub estimation: FeeEstimationConfig,
}

lazy_static! {
    static ref HELIUM_DEFAULT_CONNECTION_OPTIONS: ConnectionOptions = ConnectionOptions {
        inbox_maxlen: 100,
        outbox_maxlen: 100,
        timeout: 15,
        idle_timeout: 15,               // how long a HTTP connection can be idle before it's closed
        heartbeat: 3600,
        // can't use u64::max, because sqlite stores as i64.
        private_key_lifetime: 9223372036854775807,
        num_neighbors: 16,              // number of neighbors whose inventories we track
        num_clients: 750,               // number of inbound p2p connections
        soft_num_neighbors: 16,         // soft-limit on the number of neighbors whose inventories we track
        soft_num_clients: 750,          // soft limit on the number of inbound p2p connections
        max_neighbors_per_host: 1,      // maximum number of neighbors per host we permit
        max_clients_per_host: 4,        // maximum number of inbound p2p connections per host we permit
        soft_max_neighbors_per_host: 1, // soft limit on the number of neighbors per host we permit
        soft_max_neighbors_per_org: 32, // soft limit on the number of neighbors per AS we permit (TODO: for now it must be greater than num_neighbors)
        soft_max_clients_per_host: 4,   // soft limit on how many inbound p2p connections per host we permit
        max_http_clients: 1000,         // maximum number of HTTP connections
        max_neighbors_of_neighbor: 10,  // maximum number of neighbors we'll handshake with when doing a neighbor walk (I/O for this can be expensive, so keep small-ish)
        walk_interval: 60,              // how often, in seconds, we do a neighbor walk
        inv_sync_interval: 45,          // how often, in seconds, we refresh block inventories
        inv_reward_cycles: 3,           // how many reward cycles to look back on, for mainnet
        download_interval: 10,          // how often, in seconds, we do a block download scan (should be less than inv_sync_interval)
        dns_timeout: 15_000,
        max_inflight_blocks: 6,
        max_inflight_attachments: 6,
        .. std::default::Default::default()
    };
}

impl Config {
    /// This method applies any of this Config's configured PoX constants to the supplied
    /// `PoxConstants` struct.
    pub fn update_pox_constants(&self, pox_consts: &mut PoxConstants) {
        if self.is_mainnet() {
            return;
        }
        if let Some(pox_2_activation_height) = self.burnchain.pox_2_activation {
            pox_consts.v1_unlock_height = pox_2_activation_height;
        }
    }

    fn make_epochs(
        conf_epochs: &[StacksEpochConfigFile],
        burn_mode: &str,
        bitcoin_network: BitcoinNetworkType,
        pox_2_activation: Option<u32>,
    ) -> Result<Vec<StacksEpoch>, String> {
        let default_epochs = match bitcoin_network {
            BitcoinNetworkType::Mainnet => {
                Err("Cannot configure epochs in mainnet mode".to_string())
            }
            BitcoinNetworkType::Testnet => Ok(stacks::core::STACKS_EPOCHS_TESTNET.to_vec()),
            BitcoinNetworkType::Regtest => Ok(stacks::core::STACKS_EPOCHS_REGTEST.to_vec()),
        }?;
        let mut matched_epochs = vec![];
        for configured_epoch in conf_epochs.iter() {
            let epoch_name = &configured_epoch.epoch_name;
            let epoch_id = if epoch_name == EPOCH_CONFIG_1_0_0 {
                Ok(StacksEpochId::Epoch10)
            } else if epoch_name == EPOCH_CONFIG_2_0_0 {
                Ok(StacksEpochId::Epoch20)
            } else if epoch_name == EPOCH_CONFIG_2_0_5 {
                Ok(StacksEpochId::Epoch2_05)
            } else if epoch_name == EPOCH_CONFIG_2_1_0 {
                Ok(StacksEpochId::Epoch21)
            } else {
                Err(format!("Unknown epoch name specified: {}", epoch_name))
            }?;
            matched_epochs.push((epoch_id, configured_epoch.start_height));
        }

        matched_epochs.sort_by_key(|(epoch_id, _)| *epoch_id);
        // epochs must be sorted the same both by start height and by epoch
        let mut check_sort = matched_epochs.clone();
        check_sort.sort_by_key(|(_, start)| *start);
        if matched_epochs != check_sort {
            return Err(
                "Configured epochs must have start heights in the correct epoch order".to_string(),
            );
        }

        // epochs must be a prefix of [1.0, 2.0, 2.05, 2.1]
        let expected_list = [
            StacksEpochId::Epoch10,
            StacksEpochId::Epoch20,
            StacksEpochId::Epoch2_05,
            StacksEpochId::Epoch21,
        ];
        for (expected_epoch, configured_epoch) in expected_list
            .iter()
            .zip(matched_epochs.iter().map(|(epoch_id, _)| epoch_id))
        {
            if expected_epoch != configured_epoch {
                return Err(format!(
                                "Configured epochs may not skip an epoch. Expected epoch = {}, Found epoch = {}",
                                expected_epoch, configured_epoch));
            }
        }

        // Stacks 1.0 must start at 0
        if matched_epochs[0].1 != 0 {
            return Err("Stacks 1.0 must start at height = 0".into());
        }

        if matched_epochs.len() > default_epochs.len() {
            return Err(format!(
                "Cannot configure more epochs than support by this node. Supported epoch count: {}",
                default_epochs.len()
            ));
        }
        let mut out_epochs = default_epochs[..matched_epochs.len()].to_vec();

        for (i, (epoch_id, start_height)) in matched_epochs.iter().enumerate() {
            if epoch_id != &out_epochs[i].epoch_id {
                return Err(
                                format!("Unmatched epochs in configuration and node implementation. Implemented = {}, Configured = {}",
                                   epoch_id, &out_epochs[i].epoch_id));
            }
            // end_height = next epoch's start height || i64::max if last epoch
            let end_height = if i + 1 < matched_epochs.len() {
                matched_epochs[i + 1].1
            } else {
                i64::MAX
            };
            out_epochs[i].start_height = u64::try_from(*start_height)
                .map_err(|_| "Start height must be a non-negative integer")?;
            out_epochs[i].end_height = u64::try_from(end_height)
                .map_err(|_| "End height must be a non-negative integer")?;
        }

        if burn_mode == "mocknet" {
            for epoch in out_epochs.iter_mut() {
                epoch.block_limit = ExecutionCost::max_value();
            }
        }

        if let Some(pox_2_activation) = pox_2_activation {
            let last_epoch = out_epochs
                .iter()
                .find(|&e| e.epoch_id == StacksEpochId::Epoch21)
                .ok_or("Cannot configure pox_2_activation if epoch 2.1 is not configured")?;
            if last_epoch.start_height > pox_2_activation as u64 {
                Err(format!("Cannot configure pox_2_activation at a lower height than the Epoch 2.1 start height. pox_2_activation = {}, epoch 2.1 start height = {}", pox_2_activation, last_epoch.start_height))?;
            }
        }

        Ok(out_epochs)
    }

    pub fn from_config_file(config_file: ConfigFile) -> Result<Config, String> {
        let default_node_config = NodeConfig::default();
        let (mut node, bootstrap_node, deny_nodes) = match config_file.node {
            Some(node) => {
                let rpc_bind = node.rpc_bind.unwrap_or(default_node_config.rpc_bind);
                let node_config = NodeConfig {
                    name: node.name.unwrap_or(default_node_config.name),
                    seed: match node.seed {
                        Some(seed) => hex_bytes(&seed)
                            .map_err(|_e| format!("node.seed should be a hex encoded string"))?,
                        None => default_node_config.seed,
                    },
                    working_dir: node.working_dir.unwrap_or(default_node_config.working_dir),
                    rpc_bind: rpc_bind.clone(),
                    p2p_bind: node.p2p_bind.unwrap_or(default_node_config.p2p_bind),
                    p2p_address: node.p2p_address.unwrap_or(rpc_bind.clone()),
                    bootstrap_node: vec![],
                    deny_nodes: vec![],
                    data_url: match node.data_url {
                        Some(data_url) => data_url,
                        None => format!("http://{}", rpc_bind),
                    },
                    local_peer_seed: match node.local_peer_seed {
                        Some(seed) => hex_bytes(&seed).map_err(|_e| {
                            format!("node.local_peer_seed should be a hex encoded string")
                        })?,
                        None => default_node_config.local_peer_seed,
                    },
                    miner: node.miner.unwrap_or(default_node_config.miner),
                    mock_mining: node.mock_mining.unwrap_or(default_node_config.mock_mining),
                    mine_microblocks: node
                        .mine_microblocks
                        .unwrap_or(default_node_config.mine_microblocks),
                    microblock_frequency: node
                        .microblock_frequency
                        .unwrap_or(default_node_config.microblock_frequency),
                    max_microblocks: node
                        .max_microblocks
                        .unwrap_or(default_node_config.max_microblocks),
                    wait_time_for_microblocks: node
                        .wait_time_for_microblocks
                        .unwrap_or(default_node_config.wait_time_for_microblocks),
                    wait_time_for_blocks: node
                        .wait_time_for_blocks
                        .unwrap_or(default_node_config.wait_time_for_blocks),
                    prometheus_bind: node.prometheus_bind,
                    marf_cache_strategy: node.marf_cache_strategy,
                    marf_defer_hashing: node
                        .marf_defer_hashing
                        .unwrap_or(default_node_config.marf_defer_hashing),
                    pox_sync_sample_secs: node
                        .pox_sync_sample_secs
                        .unwrap_or(default_node_config.pox_sync_sample_secs),
                    use_test_genesis_chainstate: node.use_test_genesis_chainstate,
                };
                (node_config, node.bootstrap_node, node.deny_nodes)
            }
            None => (default_node_config, None, None),
        };

        let default_burnchain_config = BurnchainConfig::default();

        let burnchain = match config_file.burnchain {
            Some(mut burnchain) => {
                if burnchain.mode.as_deref() == Some("xenon") {
                    if burnchain.magic_bytes.is_none() {
                        burnchain.magic_bytes = ConfigFile::xenon().burnchain.unwrap().magic_bytes;
                    }
                }

                let burnchain_mode = burnchain.mode.unwrap_or(default_burnchain_config.mode);

                if &burnchain_mode == "mainnet" {
                    // check magic bytes and set if not defined
                    let mainnet_magic = ConfigFile::mainnet().burnchain.unwrap().magic_bytes;
                    if burnchain.magic_bytes.is_none() {
                        burnchain.magic_bytes = mainnet_magic.clone();
                    }
                    if burnchain.magic_bytes != mainnet_magic {
                        return Err(format!(
                            "Attempted to run mainnet node with bad magic bytes '{}'",
                            burnchain.magic_bytes.as_ref().unwrap()
                        ));
                    }
                    if node.use_test_genesis_chainstate == Some(true) {
                        return Err(format!(
                            "Attempted to run mainnet node with `use_test_genesis_chainstate`"
                        ));
                    }
                    if let Some(ref balances) = config_file.ustx_balance {
                        if balances.len() > 0 {
                            return Err(format!(
                                "Attempted to run mainnet node with specified `initial_balances`"
                            ));
                        }
                    }
                }

                let mut result = BurnchainConfig {
                    chain: burnchain.chain.unwrap_or(default_burnchain_config.chain),
                    chain_id: if &burnchain_mode == "mainnet" {
                        CHAIN_ID_MAINNET
                    } else {
                        CHAIN_ID_TESTNET
                    },
                    peer_version: if &burnchain_mode == "mainnet" {
                        PEER_VERSION_MAINNET
                    } else {
                        PEER_VERSION_TESTNET
                    },
                    mode: burnchain_mode,
                    burn_fee_cap: burnchain
                        .burn_fee_cap
                        .unwrap_or(default_burnchain_config.burn_fee_cap),
                    commit_anchor_block_within: burnchain
                        .commit_anchor_block_within
                        .unwrap_or(default_burnchain_config.commit_anchor_block_within),
                    peer_host: match burnchain.peer_host {
                        Some(peer_host) => {
                            // Using std::net::LookupHost would be preferable, but it's
                            // unfortunately unstable at this point.
                            // https://doc.rust-lang.org/1.6.0/std/net/struct.LookupHost.html
                            let mut sock_addrs = format!("{}:1", &peer_host)
                                .to_socket_addrs()
                                .map_err(|e| format!("Invalid burnchain.peer_host: {}", &e))?;
                            let sock_addr = match sock_addrs.next() {
                                Some(addr) => addr,
                                None => {
                                    return Err(format!(
                                        "No IP address could be queried for '{}'",
                                        &peer_host
                                    ));
                                }
                            };
                            format!("{}", sock_addr.ip())
                        }
                        None => default_burnchain_config.peer_host,
                    },
                    peer_port: burnchain
                        .peer_port
                        .unwrap_or(default_burnchain_config.peer_port),
                    rpc_port: burnchain
                        .rpc_port
                        .unwrap_or(default_burnchain_config.rpc_port),
                    rpc_ssl: burnchain
                        .rpc_ssl
                        .unwrap_or(default_burnchain_config.rpc_ssl),
                    username: burnchain.username,
                    password: burnchain.password,
                    timeout: burnchain
                        .timeout
                        .unwrap_or(default_burnchain_config.timeout),
                    magic_bytes: burnchain
                        .magic_bytes
                        .map(|magic_ascii| {
                            assert_eq!(magic_ascii.len(), 2, "Magic bytes must be length-2");
                            assert!(magic_ascii.is_ascii(), "Magic bytes must be ASCII");
                            MagicBytes::from(magic_ascii.as_bytes())
                        })
                        .unwrap_or(default_burnchain_config.magic_bytes),
                    local_mining_public_key: burnchain.local_mining_public_key,
                    process_exit_at_block_height: burnchain.process_exit_at_block_height,
                    poll_time_secs: burnchain
                        .poll_time_secs
                        .unwrap_or(default_burnchain_config.poll_time_secs),
                    satoshis_per_byte: burnchain
                        .satoshis_per_byte
                        .unwrap_or(default_burnchain_config.satoshis_per_byte),
                    max_rbf: burnchain
                        .max_rbf
                        .unwrap_or(default_burnchain_config.max_rbf),
                    leader_key_tx_estimated_size: burnchain
                        .leader_key_tx_estimated_size
                        .unwrap_or(default_burnchain_config.leader_key_tx_estimated_size),
                    block_commit_tx_estimated_size: burnchain
                        .block_commit_tx_estimated_size
                        .unwrap_or(default_burnchain_config.block_commit_tx_estimated_size),
                    rbf_fee_increment: burnchain
                        .rbf_fee_increment
                        .unwrap_or(default_burnchain_config.rbf_fee_increment),
                    // will be overwritten below
                    epochs: default_burnchain_config.epochs,
                    ast_precheck_size_height: burnchain.ast_precheck_size_height,
                    pox_2_activation: burnchain
                        .pox_2_activation
                        .or(default_burnchain_config.pox_2_activation),
                };

                // check that pox_2_activation hasn't been set in mainnet
                if result.pox_2_activation.is_some() {
                    if let BitcoinNetworkType::Mainnet = result.get_bitcoin_network().1 {
                        return Err("PoX-2 Activation height is not configurable in mainnet".into());
                    }
                }

                if let Some(ref conf_epochs) = burnchain.epochs {
                    result.epochs = Some(Self::make_epochs(
                        conf_epochs,
                        &result.mode,
                        result.get_bitcoin_network().1,
                        burnchain.pox_2_activation,
                    )?);
                }

                result
            }
            None => default_burnchain_config,
        };

        let miner_default_config = MinerConfig::default();
        let miner = match config_file.miner {
            Some(ref miner) => MinerConfig {
                min_tx_fee: miner.min_tx_fee.unwrap_or(miner_default_config.min_tx_fee),
                first_attempt_time_ms: miner
                    .first_attempt_time_ms
                    .unwrap_or(miner_default_config.first_attempt_time_ms),
                subsequent_attempt_time_ms: miner
                    .subsequent_attempt_time_ms
                    .unwrap_or(miner_default_config.subsequent_attempt_time_ms),
                microblock_attempt_time_ms: miner
                    .microblock_attempt_time_ms
                    .unwrap_or(miner_default_config.microblock_attempt_time_ms),
                probability_pick_no_estimate_tx: miner
                    .probability_pick_no_estimate_tx
                    .unwrap_or(miner_default_config.probability_pick_no_estimate_tx),
                block_reward_recipient: miner.block_reward_recipient.as_ref().map(|c| {
                    PrincipalData::parse(&c)
                        .expect(&format!("FATAL: not a valid principal identifier: {}", c))
                }),
<<<<<<< HEAD
                segwit: miner.segwit.unwrap_or(miner_default_config.segwit),
=======
                wait_for_block_download: miner_default_config.wait_for_block_download,
                nonce_cache_size: miner
                    .nonce_cache_size
                    .unwrap_or(miner_default_config.nonce_cache_size),
                candidate_retry_cache_size: miner
                    .candidate_retry_cache_size
                    .unwrap_or(miner_default_config.candidate_retry_cache_size),
>>>>>>> b3723ca0
            },
            None => miner_default_config,
        };

        let supported_modes = vec![
            "mocknet", "helium", "neon", "argon", "krypton", "xenon", "mainnet",
        ];

        if !supported_modes.contains(&burnchain.mode.as_str()) {
            return Err(format!(
                "Setting burnchain.network not supported (should be: {})",
                supported_modes.join(", ")
            ));
        }

        if burnchain.mode == "helium" && burnchain.local_mining_public_key.is_none() {
            return Err(format!("Config is missing the setting `burnchain.local_mining_public_key` (mandatory for helium)"));
        }

        if let Some(bootstrap_node) = bootstrap_node {
            node.set_bootstrap_nodes(bootstrap_node, burnchain.chain_id, burnchain.peer_version);
        } else {
            if burnchain.mode == "mainnet" {
                let bootstrap_node = ConfigFile::mainnet().node.unwrap().bootstrap_node.unwrap();
                node.set_bootstrap_nodes(
                    bootstrap_node,
                    burnchain.chain_id,
                    burnchain.peer_version,
                );
            }
        }
        if let Some(deny_nodes) = deny_nodes {
            node.set_deny_nodes(deny_nodes, burnchain.chain_id, burnchain.peer_version);
        }

        let initial_balances: Vec<InitialBalance> = match config_file.ustx_balance {
            Some(balances) => balances
                .iter()
                .map(|balance| {
                    let address: PrincipalData =
                        PrincipalData::parse_standard_principal(&balance.address)
                            .unwrap()
                            .into();
                    InitialBalance {
                        address,
                        amount: balance.amount,
                    }
                })
                .collect(),
            None => vec![],
        };

        let mut events_observers = match config_file.events_observer {
            Some(raw_observers) => {
                let mut observers = vec![];
                for observer in raw_observers {
                    let events_keys: Vec<EventKeyType> = observer
                        .events_keys
                        .iter()
                        .map(|e| EventKeyType::from_string(e).unwrap())
                        .collect();

                    let endpoint = format!("{}", observer.endpoint);

                    observers.push(EventObserverConfig {
                        endpoint,
                        events_keys,
                    });
                }
                observers
            }
            None => vec![],
        };

        // check for observer config in env vars
        match std::env::var("STACKS_EVENT_OBSERVER") {
            Ok(val) => events_observers.push(EventObserverConfig {
                endpoint: val,
                events_keys: vec![EventKeyType::AnyEvent],
            }),
            _ => (),
        };

        let connection_options = match config_file.connection_options {
            Some(opts) => {
                let ip_addr = match opts.public_ip_address {
                    Some(public_ip_address) => {
                        let addr = public_ip_address.parse::<SocketAddr>().unwrap();
                        debug!("addr.parse {:?}", addr);
                        Some((PeerAddress::from_socketaddr(&addr), addr.port()))
                    }
                    None => None,
                };
                let mut read_only_call_limit = HELIUM_DEFAULT_CONNECTION_OPTIONS
                    .read_only_call_limit
                    .clone();
                opts.read_only_call_limit_write_length.map(|x| {
                    read_only_call_limit.write_length = x;
                });
                opts.read_only_call_limit_write_count.map(|x| {
                    read_only_call_limit.write_count = x;
                });
                opts.read_only_call_limit_read_length.map(|x| {
                    read_only_call_limit.read_length = x;
                });
                opts.read_only_call_limit_read_count.map(|x| {
                    read_only_call_limit.read_count = x;
                });
                opts.read_only_call_limit_runtime.map(|x| {
                    read_only_call_limit.runtime = x;
                });
                ConnectionOptions {
                    read_only_call_limit,
                    inbox_maxlen: opts
                        .inbox_maxlen
                        .unwrap_or_else(|| HELIUM_DEFAULT_CONNECTION_OPTIONS.inbox_maxlen.clone()),
                    outbox_maxlen: opts
                        .outbox_maxlen
                        .unwrap_or_else(|| HELIUM_DEFAULT_CONNECTION_OPTIONS.outbox_maxlen.clone()),
                    timeout: opts
                        .timeout
                        .unwrap_or_else(|| HELIUM_DEFAULT_CONNECTION_OPTIONS.timeout.clone()),
                    idle_timeout: opts
                        .idle_timeout
                        .unwrap_or_else(|| HELIUM_DEFAULT_CONNECTION_OPTIONS.idle_timeout.clone()),
                    heartbeat: opts
                        .heartbeat
                        .unwrap_or_else(|| HELIUM_DEFAULT_CONNECTION_OPTIONS.heartbeat.clone()),
                    private_key_lifetime: opts.private_key_lifetime.unwrap_or_else(|| {
                        HELIUM_DEFAULT_CONNECTION_OPTIONS
                            .private_key_lifetime
                            .clone()
                    }),
                    num_neighbors: opts
                        .num_neighbors
                        .unwrap_or_else(|| HELIUM_DEFAULT_CONNECTION_OPTIONS.num_neighbors.clone()),
                    num_clients: opts
                        .num_clients
                        .unwrap_or_else(|| HELIUM_DEFAULT_CONNECTION_OPTIONS.num_clients.clone()),
                    soft_num_neighbors: opts.soft_num_neighbors.unwrap_or_else(|| {
                        HELIUM_DEFAULT_CONNECTION_OPTIONS.soft_num_neighbors.clone()
                    }),
                    soft_num_clients: opts.soft_num_clients.unwrap_or_else(|| {
                        HELIUM_DEFAULT_CONNECTION_OPTIONS.soft_num_clients.clone()
                    }),
                    max_neighbors_per_host: opts.max_neighbors_per_host.unwrap_or_else(|| {
                        HELIUM_DEFAULT_CONNECTION_OPTIONS
                            .max_neighbors_per_host
                            .clone()
                    }),
                    max_clients_per_host: opts.max_clients_per_host.unwrap_or_else(|| {
                        HELIUM_DEFAULT_CONNECTION_OPTIONS
                            .max_clients_per_host
                            .clone()
                    }),
                    soft_max_neighbors_per_host: opts.soft_max_neighbors_per_host.unwrap_or_else(
                        || {
                            HELIUM_DEFAULT_CONNECTION_OPTIONS
                                .soft_max_neighbors_per_host
                                .clone()
                        },
                    ),
                    soft_max_neighbors_per_org: opts.soft_max_neighbors_per_org.unwrap_or_else(
                        || {
                            HELIUM_DEFAULT_CONNECTION_OPTIONS
                                .soft_max_neighbors_per_org
                                .clone()
                        },
                    ),
                    soft_max_clients_per_host: opts.soft_max_clients_per_host.unwrap_or_else(
                        || {
                            HELIUM_DEFAULT_CONNECTION_OPTIONS
                                .soft_max_clients_per_host
                                .clone()
                        },
                    ),
                    walk_interval: opts
                        .walk_interval
                        .unwrap_or_else(|| HELIUM_DEFAULT_CONNECTION_OPTIONS.walk_interval.clone()),
                    dns_timeout: opts.dns_timeout.unwrap_or_else(|| {
                        HELIUM_DEFAULT_CONNECTION_OPTIONS.dns_timeout.clone() as u64
                    }) as u128,
                    max_inflight_blocks: opts.max_inflight_blocks.unwrap_or_else(|| {
                        HELIUM_DEFAULT_CONNECTION_OPTIONS
                            .max_inflight_blocks
                            .clone()
                    }),
                    max_inflight_attachments: opts.max_inflight_attachments.unwrap_or_else(|| {
                        HELIUM_DEFAULT_CONNECTION_OPTIONS
                            .max_inflight_attachments
                            .clone()
                    }),
                    maximum_call_argument_size: opts.maximum_call_argument_size.unwrap_or_else(
                        || {
                            HELIUM_DEFAULT_CONNECTION_OPTIONS
                                .maximum_call_argument_size
                                .clone()
                        },
                    ),
                    download_interval: opts.download_interval.unwrap_or_else(|| {
                        HELIUM_DEFAULT_CONNECTION_OPTIONS.download_interval.clone()
                    }),
                    inv_sync_interval: opts
                        .inv_sync_interval
                        .unwrap_or_else(|| HELIUM_DEFAULT_CONNECTION_OPTIONS.inv_sync_interval),
                    inv_reward_cycles: opts.inv_reward_cycles.unwrap_or_else(|| {
                        if burnchain.mode == "mainnet" {
                            HELIUM_DEFAULT_CONNECTION_OPTIONS.inv_reward_cycles
                        } else {
                            // testnet reward cycles are a bit smaller (and blocks can go by
                            // faster), so make our inventory
                            // reward cycle depth a bit longer to compensate
                            INV_REWARD_CYCLES_TESTNET
                        }
                    }),
                    public_ip_address: ip_addr,
                    disable_inbound_walks: opts.disable_inbound_walks.unwrap_or(false),
                    disable_inbound_handshakes: opts.disable_inbound_handshakes.unwrap_or(false),
                    disable_block_download: opts.disable_block_download.unwrap_or(false),
                    force_disconnect_interval: opts.force_disconnect_interval,
                    max_http_clients: opts.max_http_clients.unwrap_or_else(|| {
                        HELIUM_DEFAULT_CONNECTION_OPTIONS.max_http_clients.clone()
                    }),
                    connect_timeout: opts.connect_timeout.unwrap_or(10),
                    handshake_timeout: opts.connect_timeout.unwrap_or(5),
                    max_sockets: opts.max_sockets.unwrap_or(800) as usize,
                    antientropy_public: opts.antientropy_public.unwrap_or(true),
                    ..ConnectionOptions::default()
                }
            }
            None => HELIUM_DEFAULT_CONNECTION_OPTIONS.clone(),
        };

        let estimation = match config_file.fee_estimation {
            Some(f) => FeeEstimationConfig::from(f),
            None => FeeEstimationConfig::default(),
        };

        Ok(Config {
            node,
            burnchain,
            initial_balances,
            events_observers,
            connection_options,
            estimation,
            miner,
        })
    }

    fn get_burnchain_path(&self) -> PathBuf {
        let mut path = PathBuf::from(&self.node.working_dir);
        path.push(&self.burnchain.mode);
        path.push("burnchain");
        path
    }

    pub fn get_chainstate_path(&self) -> PathBuf {
        let mut path = PathBuf::from(&self.node.working_dir);
        path.push(&self.burnchain.mode);
        path.push("chainstate");
        path
    }

    /// Returns the path `{get_chainstate_path()}/estimates`, and ensures it exists.
    pub fn get_estimates_path(&self) -> PathBuf {
        let mut path = self.get_chainstate_path();
        path.push("estimates");
        fs::create_dir_all(&path).expect(&format!(
            "Failed to create `estimates` directory at {}",
            path.to_string_lossy()
        ));
        path
    }

    pub fn get_chainstate_path_str(&self) -> String {
        self.get_chainstate_path()
            .to_str()
            .expect("Unable to produce path")
            .to_string()
    }

    pub fn get_burnchain_path_str(&self) -> String {
        self.get_burnchain_path()
            .to_str()
            .expect("Unable to produce path")
            .to_string()
    }

    pub fn get_burn_db_path(&self) -> String {
        self.get_burnchain_path()
            .to_str()
            .expect("Unable to produce path")
            .to_string()
    }

    pub fn get_burn_db_file_path(&self) -> String {
        let mut path = self.get_burnchain_path();
        path.push("sortition");
        path.to_str().expect("Unable to produce path").to_string()
    }

    pub fn get_spv_headers_file_path(&self) -> String {
        let mut path = self.get_burnchain_path();
        path.set_file_name("headers.sqlite");
        path.to_str().expect("Unable to produce path").to_string()
    }

    pub fn get_peer_db_file_path(&self) -> String {
        let mut path = self.get_chainstate_path();
        path.set_file_name("peer.sqlite");
        path.to_str().expect("Unable to produce path").to_string()
    }

    pub fn get_atlas_db_file_path(&self) -> String {
        let mut path = self.get_chainstate_path();
        path.set_file_name("atlas.sqlite");
        path.to_str().expect("Unable to produce path").to_string()
    }

    pub fn add_initial_balance(&mut self, address: String, amount: u64) {
        let new_balance = InitialBalance {
            address: PrincipalData::parse_standard_principal(&address)
                .unwrap()
                .into(),
            amount,
        };
        self.initial_balances.push(new_balance);
    }

    pub fn get_initial_liquid_ustx(&self) -> u128 {
        let mut total = 0;
        for ib in self.initial_balances.iter() {
            total += ib.amount as u128
        }
        total
    }

    pub fn is_mainnet(&self) -> bool {
        match self.burnchain.mode.as_str() {
            "mainnet" => true,
            _ => false,
        }
    }

    pub fn is_node_event_driven(&self) -> bool {
        self.events_observers.len() > 0
    }

    pub fn make_block_builder_settings(
        &self,
        attempt: u64,
        microblocks: bool,
        miner_status: Arc<Mutex<MinerStatus>>,
    ) -> BlockBuilderSettings {
        BlockBuilderSettings {
            max_miner_time_ms: if microblocks {
                self.miner.microblock_attempt_time_ms
            } else if attempt <= 1 {
                // first attempt to mine a block -- do so right away
                self.miner.first_attempt_time_ms
            } else {
                // second or later attempt to mine a block -- give it some time
                self.miner.subsequent_attempt_time_ms
            },
            mempool_settings: MemPoolWalkSettings {
                min_tx_fee: self.miner.min_tx_fee,
                max_walk_time_ms: if microblocks {
                    self.miner.microblock_attempt_time_ms
                } else if attempt <= 1 {
                    // first attempt to mine a block -- do so right away
                    self.miner.first_attempt_time_ms
                } else {
                    // second or later attempt to mine a block -- give it some time
                    self.miner.subsequent_attempt_time_ms
                },
                consider_no_estimate_tx_prob: self.miner.probability_pick_no_estimate_tx,
                nonce_cache_size: self.miner.nonce_cache_size,
                candidate_retry_cache_size: self.miner.candidate_retry_cache_size,
            },
            miner_status,
        }
    }
}

impl std::default::Default for Config {
    fn default() -> Config {
        // Testnet's name
        let node = NodeConfig {
            ..NodeConfig::default()
        };

        let burnchain = BurnchainConfig {
            ..BurnchainConfig::default()
        };

        let connection_options = HELIUM_DEFAULT_CONNECTION_OPTIONS.clone();
        let estimation = FeeEstimationConfig::default();

        Config {
            burnchain,
            node,
            initial_balances: vec![],
            events_observers: vec![],
            connection_options,
            estimation,
            miner: MinerConfig::default(),
        }
    }
}

#[derive(Clone, Debug, Default, Deserialize)]
pub struct BurnchainConfig {
    pub chain: String,
    pub mode: String,
    pub chain_id: u32,
    pub peer_version: u32,
    pub commit_anchor_block_within: u64,
    pub burn_fee_cap: u64,
    pub peer_host: String,
    pub peer_port: u16,
    pub rpc_port: u16,
    pub rpc_ssl: bool,
    pub username: Option<String>,
    pub password: Option<String>,
    pub timeout: u32,
    pub magic_bytes: MagicBytes,
    pub local_mining_public_key: Option<String>,
    pub process_exit_at_block_height: Option<u64>,
    pub poll_time_secs: u64,
    pub satoshis_per_byte: u64,
    pub max_rbf: u64,
    pub leader_key_tx_estimated_size: u64,
    pub block_commit_tx_estimated_size: u64,
    pub rbf_fee_increment: u64,
    /// Custom override for the definitions of the epochs. This will only be applied for testnet and
    /// regtest nodes.
    pub epochs: Option<Vec<StacksEpoch>>,
    pub pox_2_activation: Option<u32>,
    pub ast_precheck_size_height: Option<u64>,
}

impl BurnchainConfig {
    fn default() -> BurnchainConfig {
        BurnchainConfig {
            chain: "bitcoin".to_string(),
            mode: "mocknet".to_string(),
            chain_id: CHAIN_ID_TESTNET,
            peer_version: PEER_VERSION_TESTNET,
            burn_fee_cap: 20000,
            commit_anchor_block_within: 5000,
            peer_host: "0.0.0.0".to_string(),
            peer_port: 8333,
            rpc_port: 8332,
            rpc_ssl: false,
            username: None,
            password: None,
            timeout: 300,
            magic_bytes: BLOCKSTACK_MAGIC_MAINNET.clone(),
            local_mining_public_key: None,
            process_exit_at_block_height: None,
            poll_time_secs: 10, // TODO: this is a testnet specific value.
            satoshis_per_byte: DEFAULT_SATS_PER_VB,
            max_rbf: DEFAULT_MAX_RBF_RATE,
            leader_key_tx_estimated_size: LEADER_KEY_TX_ESTIM_SIZE,
            block_commit_tx_estimated_size: BLOCK_COMMIT_TX_ESTIM_SIZE,
            rbf_fee_increment: DEFAULT_RBF_FEE_RATE_INCREMENT,
            epochs: None,
            pox_2_activation: None,
            ast_precheck_size_height: None,
        }
    }

    pub fn get_rpc_url(&self) -> String {
        let scheme = match self.rpc_ssl {
            true => "https://",
            false => "http://",
        };
        format!("{}{}:{}", scheme, self.peer_host, self.rpc_port)
    }

    pub fn get_rpc_socket_addr(&self) -> SocketAddr {
        let mut addrs_iter = format!("{}:{}", self.peer_host, self.rpc_port)
            .to_socket_addrs()
            .unwrap();
        let sock_addr = addrs_iter.next().unwrap();
        sock_addr
    }

    pub fn get_bitcoin_network(&self) -> (String, BitcoinNetworkType) {
        match self.mode.as_str() {
            "mainnet" => ("mainnet".to_string(), BitcoinNetworkType::Mainnet),
            "xenon" => ("testnet".to_string(), BitcoinNetworkType::Testnet),
            "helium" | "neon" | "argon" | "krypton" | "mocknet" => {
                ("regtest".to_string(), BitcoinNetworkType::Regtest)
            }
            _ => panic!("Invalid bitcoin mode -- expected mainnet, testnet, or regtest"),
        }
    }
}

#[derive(Clone, Deserialize, Default, Debug)]
pub struct StacksEpochConfigFile {
    epoch_name: String,
    start_height: i64,
}

pub const EPOCH_CONFIG_1_0_0: &'static str = "1.0";
pub const EPOCH_CONFIG_2_0_0: &'static str = "2.0";
pub const EPOCH_CONFIG_2_0_5: &'static str = "2.05";
pub const EPOCH_CONFIG_2_1_0: &'static str = "2.1";

#[derive(Clone, Deserialize, Default, Debug)]
pub struct BurnchainConfigFile {
    pub chain: Option<String>,
    pub burn_fee_cap: Option<u64>,
    pub mode: Option<String>,
    pub commit_anchor_block_within: Option<u64>,
    pub peer_host: Option<String>,
    pub peer_port: Option<u16>,
    pub rpc_port: Option<u16>,
    pub rpc_ssl: Option<bool>,
    pub username: Option<String>,
    pub password: Option<String>,
    pub timeout: Option<u32>,
    pub magic_bytes: Option<String>,
    pub local_mining_public_key: Option<String>,
    pub process_exit_at_block_height: Option<u64>,
    pub poll_time_secs: Option<u64>,
    pub satoshis_per_byte: Option<u64>,
    pub leader_key_tx_estimated_size: Option<u64>,
    pub block_commit_tx_estimated_size: Option<u64>,
    pub rbf_fee_increment: Option<u64>,
    pub max_rbf: Option<u64>,
    pub epochs: Option<Vec<StacksEpochConfigFile>>,
    pub pox_2_activation: Option<u32>,
    pub ast_precheck_size_height: Option<u64>,
}

#[derive(Clone, Debug, Default)]
pub struct NodeConfig {
    pub name: String,
    pub seed: Vec<u8>,
    pub working_dir: String,
    pub rpc_bind: String,
    pub p2p_bind: String,
    pub data_url: String,
    pub p2p_address: String,
    pub local_peer_seed: Vec<u8>,
    pub bootstrap_node: Vec<Neighbor>,
    pub deny_nodes: Vec<Neighbor>,
    pub miner: bool,
    pub mock_mining: bool,
    pub mine_microblocks: bool,
    pub microblock_frequency: u64,
    pub max_microblocks: u64,
    pub wait_time_for_microblocks: u64,
    pub wait_time_for_blocks: u64,
    pub prometheus_bind: Option<String>,
    pub marf_cache_strategy: Option<String>,
    pub marf_defer_hashing: bool,
    pub pox_sync_sample_secs: u64,
    pub use_test_genesis_chainstate: Option<bool>,
}

#[derive(Clone, Debug)]
pub enum CostEstimatorName {
    NaivePessimistic,
}

#[derive(Clone, Debug)]
pub enum FeeEstimatorName {
    ScalarFeeRate,
    FuzzedWeightedMedianFeeRate,
}

#[derive(Clone, Debug)]
pub enum CostMetricName {
    ProportionDotProduct,
}

impl Default for CostEstimatorName {
    fn default() -> Self {
        CostEstimatorName::NaivePessimistic
    }
}

impl Default for FeeEstimatorName {
    fn default() -> Self {
        FeeEstimatorName::ScalarFeeRate
    }
}

impl Default for CostMetricName {
    fn default() -> Self {
        CostMetricName::ProportionDotProduct
    }
}

impl CostEstimatorName {
    fn panic_parse(s: String) -> CostEstimatorName {
        if &s.to_lowercase() == "naive_pessimistic" {
            CostEstimatorName::NaivePessimistic
        } else {
            panic!(
                "Bad cost estimator name supplied in configuration file: {}",
                s
            );
        }
    }
}

impl FeeEstimatorName {
    fn panic_parse(s: String) -> FeeEstimatorName {
        if &s.to_lowercase() == "scalar_fee_rate" {
            FeeEstimatorName::ScalarFeeRate
        } else if &s.to_lowercase() == "fuzzed_weighted_median_fee_rate" {
            FeeEstimatorName::FuzzedWeightedMedianFeeRate
        } else {
            panic!(
                "Bad fee estimator name supplied in configuration file: {}",
                s
            );
        }
    }
}

impl CostMetricName {
    fn panic_parse(s: String) -> CostMetricName {
        if &s.to_lowercase() == "proportion_dot_product" {
            CostMetricName::ProportionDotProduct
        } else {
            panic!("Bad cost metric name supplied in configuration file: {}", s);
        }
    }
}

#[derive(Clone, Debug)]
pub struct FeeEstimationConfig {
    pub cost_estimator: Option<CostEstimatorName>,
    pub fee_estimator: Option<FeeEstimatorName>,
    pub cost_metric: Option<CostMetricName>,
    pub log_error: bool,
    /// If using FeeRateFuzzer, the amount of random noise, as a percentage of the base value (in
    /// [0, 1]) to add for fuzz. See comments on FeeRateFuzzer.
    pub fee_rate_fuzzer_fraction: f64,
    /// If using WeightedMedianFeeRateEstimator, the window size to use. See comments on
    /// WeightedMedianFeeRateEstimator.
    pub fee_rate_window_size: u64,
}

impl Default for FeeEstimationConfig {
    fn default() -> Self {
        Self {
            cost_estimator: Some(CostEstimatorName::default()),
            fee_estimator: Some(FeeEstimatorName::default()),
            cost_metric: Some(CostMetricName::default()),
            log_error: false,
            fee_rate_fuzzer_fraction: 0.1f64,
            fee_rate_window_size: 5u64,
        }
    }
}

impl From<FeeEstimationConfigFile> for FeeEstimationConfig {
    fn from(f: FeeEstimationConfigFile) -> Self {
        if let Some(true) = f.disabled {
            return Self {
                cost_estimator: None,
                fee_estimator: None,
                cost_metric: None,
                log_error: false,
                fee_rate_fuzzer_fraction: 0f64,
                fee_rate_window_size: 0u64,
            };
        }
        let cost_estimator = f
            .cost_estimator
            .map(CostEstimatorName::panic_parse)
            .unwrap_or_default();
        let fee_estimator = f
            .fee_estimator
            .map(FeeEstimatorName::panic_parse)
            .unwrap_or_default();
        let cost_metric = f
            .cost_metric
            .map(CostMetricName::panic_parse)
            .unwrap_or_default();
        let log_error = f.log_error.unwrap_or(false);
        Self {
            cost_estimator: Some(cost_estimator),
            fee_estimator: Some(fee_estimator),
            cost_metric: Some(cost_metric),
            log_error,
            fee_rate_fuzzer_fraction: f.fee_rate_fuzzer_fraction.unwrap_or(0.1f64),
            fee_rate_window_size: f.fee_rate_window_size.unwrap_or(5u64),
        }
    }
}

impl Config {
    pub fn make_cost_estimator(&self) -> Option<Box<dyn CostEstimator>> {
        let cost_estimator: Box<dyn CostEstimator> =
            match self.estimation.cost_estimator.as_ref()? {
                CostEstimatorName::NaivePessimistic => Box::new(
                    self.estimation
                        .make_pessimistic_cost_estimator(self.get_estimates_path()),
                ),
            };

        Some(cost_estimator)
    }

    pub fn make_cost_metric(&self) -> Option<Box<dyn CostMetric>> {
        let metric: Box<dyn CostMetric> = match self.estimation.cost_metric.as_ref()? {
            CostMetricName::ProportionDotProduct => {
                Box::new(ProportionalDotProduct::new(MAX_BLOCK_LEN as u64))
            }
        };

        Some(metric)
    }

    pub fn make_fee_estimator(&self) -> Option<Box<dyn FeeEstimator>> {
        let metric = self.make_cost_metric()?;
        let fee_estimator: Box<dyn FeeEstimator> = match self.estimation.fee_estimator.as_ref()? {
            FeeEstimatorName::ScalarFeeRate => self
                .estimation
                .make_scalar_fee_estimator(self.get_estimates_path(), metric),
            FeeEstimatorName::FuzzedWeightedMedianFeeRate => self
                .estimation
                .make_fuzzed_weighted_median_fee_estimator(self.get_estimates_path(), metric),
        };

        Some(fee_estimator)
    }
}

impl FeeEstimationConfig {
    pub fn make_pessimistic_cost_estimator(
        &self,
        mut estimates_path: PathBuf,
    ) -> PessimisticEstimator {
        if let Some(CostEstimatorName::NaivePessimistic) = self.cost_estimator.as_ref() {
            estimates_path.push("cost_estimator_pessimistic.sqlite");
            PessimisticEstimator::open(&estimates_path, self.log_error)
                .expect("Error opening cost estimator")
        } else {
            panic!("BUG: Expected to configure a naive pessimistic cost estimator");
        }
    }

    pub fn make_scalar_fee_estimator<CM: CostMetric + 'static>(
        &self,
        mut estimates_path: PathBuf,
        metric: CM,
    ) -> Box<dyn FeeEstimator> {
        if let Some(FeeEstimatorName::ScalarFeeRate) = self.fee_estimator.as_ref() {
            estimates_path.push("fee_estimator_scalar_rate.sqlite");
            Box::new(
                ScalarFeeRateEstimator::open(&estimates_path, metric)
                    .expect("Error opening fee estimator"),
            )
        } else {
            panic!("BUG: Expected to configure a scalar fee estimator");
        }
    }

    // Creates a fuzzed WeightedMedianFeeRateEstimator with window_size 5. The fuzz
    // is uniform with bounds [+/- 0.5].
    pub fn make_fuzzed_weighted_median_fee_estimator<CM: CostMetric + 'static>(
        &self,
        mut estimates_path: PathBuf,
        metric: CM,
    ) -> Box<dyn FeeEstimator> {
        if let Some(FeeEstimatorName::FuzzedWeightedMedianFeeRate) = self.fee_estimator.as_ref() {
            estimates_path.push("fee_fuzzed_weighted_median.sqlite");
            let underlying_estimator = WeightedMedianFeeRateEstimator::open(
                &estimates_path,
                metric,
                self.fee_rate_window_size
                    .try_into()
                    .expect("Configured fee rate window size out of bounds."),
            )
            .expect("Error opening fee estimator");
            Box::new(FeeRateFuzzer::new(
                underlying_estimator,
                self.fee_rate_fuzzer_fraction,
            ))
        } else {
            panic!("BUG: Expected to configure a weighted median fee estimator");
        }
    }
}

impl NodeConfig {
    fn default() -> NodeConfig {
        let mut rng = rand::thread_rng();
        let mut buf = [0u8; 8];
        rng.fill_bytes(&mut buf);

        let now = get_epoch_time_ms();
        let testnet_id = format!("stacks-node-{}", now);

        let rpc_port = 20443;
        let p2p_port = 20444;

        let mut local_peer_seed = [0u8; 32];
        rng.fill_bytes(&mut local_peer_seed);

        let mut seed = [0u8; 32];
        rng.fill_bytes(&mut seed);

        let name = "helium-node";
        NodeConfig {
            name: name.to_string(),
            seed: seed.to_vec(),
            working_dir: format!("/tmp/{}", testnet_id),
            rpc_bind: format!("0.0.0.0:{}", rpc_port),
            p2p_bind: format!("0.0.0.0:{}", p2p_port),
            data_url: format!("http://127.0.0.1:{}", rpc_port),
            p2p_address: format!("127.0.0.1:{}", rpc_port),
            bootstrap_node: vec![],
            deny_nodes: vec![],
            local_peer_seed: local_peer_seed.to_vec(),
            miner: false,
            mock_mining: false,
            mine_microblocks: true,
            microblock_frequency: 30_000,
            max_microblocks: u16::MAX as u64,
            wait_time_for_microblocks: 30_000,
            wait_time_for_blocks: 30_000,
            prometheus_bind: None,
            marf_cache_strategy: None,
            marf_defer_hashing: true,
            pox_sync_sample_secs: 30,
            use_test_genesis_chainstate: None,
        }
    }

    fn default_neighbor(
        addr: SocketAddr,
        pubk: Secp256k1PublicKey,
        chain_id: u32,
        peer_version: u32,
    ) -> Neighbor {
        Neighbor {
            addr: NeighborKey {
                peer_version: peer_version,
                network_id: chain_id,
                addrbytes: PeerAddress::from_socketaddr(&addr),
                port: addr.port(),
            },
            public_key: pubk,
            expire_block: 9999999,
            last_contact_time: 0,
            allowed: 0,
            denied: 0,
            asn: 0,
            org: 0,
            in_degree: 0,
            out_degree: 0,
        }
    }

    pub fn add_bootstrap_node(&mut self, bootstrap_node: &str, chain_id: u32, peer_version: u32) {
        let parts: Vec<&str> = bootstrap_node.split("@").collect();
        if parts.len() != 2 {
            panic!(
                "Invalid bootstrap node '{}': expected PUBKEY@IP:PORT",
                bootstrap_node
            );
        }
        let (pubkey_str, hostport) = (parts[0], parts[1]);
        let pubkey = Secp256k1PublicKey::from_hex(pubkey_str)
            .expect(&format!("Invalid public key '{}'", pubkey_str));
        debug!("Resolve '{}'", &hostport);
        let sockaddr = hostport.to_socket_addrs().unwrap().next().unwrap();
        let neighbor = NodeConfig::default_neighbor(sockaddr, pubkey, chain_id, peer_version);
        self.bootstrap_node.push(neighbor);
    }

    pub fn set_bootstrap_nodes(
        &mut self,
        bootstrap_nodes: String,
        chain_id: u32,
        peer_version: u32,
    ) {
        let parts: Vec<&str> = bootstrap_nodes.split(",").collect();
        for part in parts.into_iter() {
            if part.len() > 0 {
                self.add_bootstrap_node(&part, chain_id, peer_version);
            }
        }
    }

    pub fn add_deny_node(&mut self, deny_node: &str, chain_id: u32, peer_version: u32) {
        let sockaddr = deny_node.to_socket_addrs().unwrap().next().unwrap();
        let neighbor = NodeConfig::default_neighbor(
            sockaddr,
            Secp256k1PublicKey::from_private(&Secp256k1PrivateKey::new()),
            chain_id,
            peer_version,
        );
        self.deny_nodes.push(neighbor);
    }

    pub fn set_deny_nodes(&mut self, deny_nodes: String, chain_id: u32, peer_version: u32) {
        let parts: Vec<&str> = deny_nodes.split(",").collect();
        for part in parts.into_iter() {
            if part.len() > 0 {
                self.add_deny_node(&part, chain_id, peer_version);
            }
        }
    }

    pub fn get_marf_opts(&self) -> MARFOpenOpts {
        let hash_mode = if self.marf_defer_hashing {
            TrieHashCalculationMode::Deferred
        } else {
            TrieHashCalculationMode::Immediate
        };

        MARFOpenOpts::new(
            hash_mode,
            &self
                .marf_cache_strategy
                .as_ref()
                .unwrap_or(&"noop".to_string()),
            false,
        )
    }
}

#[derive(Clone, Debug, Default)]
pub struct MinerConfig {
    pub min_tx_fee: u64,
    pub first_attempt_time_ms: u64,
    pub subsequent_attempt_time_ms: u64,
    pub microblock_attempt_time_ms: u64,
    pub probability_pick_no_estimate_tx: u8,
    pub block_reward_recipient: Option<PrincipalData>,
<<<<<<< HEAD
    pub segwit: bool,
=======
    /// Wait for a downloader pass before mining.
    /// This can only be disabled in testing; it can't be changed in the config file.
    pub wait_for_block_download: bool,
    pub nonce_cache_size: u64,
    pub candidate_retry_cache_size: u64,
>>>>>>> b3723ca0
}

impl MinerConfig {
    pub fn default() -> MinerConfig {
        MinerConfig {
            min_tx_fee: 1,
            first_attempt_time_ms: 5_000,
            subsequent_attempt_time_ms: 30_000,
            microblock_attempt_time_ms: 30_000,
            probability_pick_no_estimate_tx: 5,
            block_reward_recipient: None,
<<<<<<< HEAD
            segwit: false,
=======
            wait_for_block_download: true,
            nonce_cache_size: 10_000,
            candidate_retry_cache_size: 10_000,
>>>>>>> b3723ca0
        }
    }
}

#[derive(Clone, Default, Deserialize, Debug)]
pub struct ConnectionOptionsFile {
    pub inbox_maxlen: Option<usize>,
    pub outbox_maxlen: Option<usize>,
    pub connect_timeout: Option<u64>,
    pub handshake_timeout: Option<u64>,
    pub timeout: Option<u64>,
    pub idle_timeout: Option<u64>,
    pub heartbeat: Option<u32>,
    pub private_key_lifetime: Option<u64>,
    pub num_neighbors: Option<u64>,
    pub num_clients: Option<u64>,
    pub max_http_clients: Option<u64>,
    pub soft_num_neighbors: Option<u64>,
    pub soft_num_clients: Option<u64>,
    pub max_neighbors_per_host: Option<u64>,
    pub max_clients_per_host: Option<u64>,
    pub soft_max_neighbors_per_host: Option<u64>,
    pub soft_max_neighbors_per_org: Option<u64>,
    pub soft_max_clients_per_host: Option<u64>,
    pub max_sockets: Option<u64>,
    pub walk_interval: Option<u64>,
    pub dns_timeout: Option<u64>,
    pub max_inflight_blocks: Option<u64>,
    pub max_inflight_attachments: Option<u64>,
    pub read_only_call_limit_write_length: Option<u64>,
    pub read_only_call_limit_read_length: Option<u64>,

    pub read_only_call_limit_write_count: Option<u64>,
    pub read_only_call_limit_read_count: Option<u64>,
    pub read_only_call_limit_runtime: Option<u64>,
    pub maximum_call_argument_size: Option<u32>,
    pub download_interval: Option<u64>,
    pub inv_sync_interval: Option<u64>,
    pub full_inv_sync_interval: Option<u64>,
    pub inv_reward_cycles: Option<u64>,
    pub public_ip_address: Option<String>,
    pub disable_inbound_walks: Option<bool>,
    pub disable_inbound_handshakes: Option<bool>,
    pub disable_block_download: Option<bool>,
    pub force_disconnect_interval: Option<u64>,
    pub antientropy_public: Option<bool>,
}

#[derive(Clone, Deserialize, Default, Debug)]
pub struct NodeConfigFile {
    pub name: Option<String>,
    pub seed: Option<String>,
    pub deny_nodes: Option<String>,
    pub working_dir: Option<String>,
    pub rpc_bind: Option<String>,
    pub p2p_bind: Option<String>,
    pub p2p_address: Option<String>,
    pub data_url: Option<String>,
    pub bootstrap_node: Option<String>,
    pub local_peer_seed: Option<String>,
    pub miner: Option<bool>,
    pub mock_mining: Option<bool>,
    pub mine_microblocks: Option<bool>,
    pub microblock_frequency: Option<u64>,
    pub max_microblocks: Option<u64>,
    pub wait_time_for_microblocks: Option<u64>,
    pub wait_time_for_blocks: Option<u64>,
    pub prometheus_bind: Option<String>,
    pub marf_cache_strategy: Option<String>,
    pub marf_defer_hashing: Option<bool>,
    pub pox_sync_sample_secs: Option<u64>,
    pub use_test_genesis_chainstate: Option<bool>,
}

#[derive(Clone, Deserialize, Debug)]
pub struct FeeEstimationConfigFile {
    pub cost_estimator: Option<String>,
    pub fee_estimator: Option<String>,
    pub cost_metric: Option<String>,
    pub disabled: Option<bool>,
    pub log_error: Option<bool>,
    pub fee_rate_fuzzer_fraction: Option<f64>,
    pub fee_rate_window_size: Option<u64>,
}

impl Default for FeeEstimationConfigFile {
    fn default() -> Self {
        Self {
            cost_estimator: None,
            fee_estimator: None,
            cost_metric: None,
            disabled: None,
            log_error: None,
            fee_rate_fuzzer_fraction: None,
            fee_rate_window_size: None,
        }
    }
}

#[derive(Clone, Deserialize, Default, Debug)]
pub struct MinerConfigFile {
    pub min_tx_fee: Option<u64>,
    pub first_attempt_time_ms: Option<u64>,
    pub subsequent_attempt_time_ms: Option<u64>,
    pub microblock_attempt_time_ms: Option<u64>,
    pub probability_pick_no_estimate_tx: Option<u8>,
    pub block_reward_recipient: Option<String>,
<<<<<<< HEAD
    pub segwit: Option<bool>,
=======
    pub nonce_cache_size: Option<u64>,
    pub candidate_retry_cache_size: Option<u64>,
>>>>>>> b3723ca0
}

#[derive(Clone, Deserialize, Default, Debug)]
pub struct EventObserverConfigFile {
    pub endpoint: String,
    pub events_keys: Vec<String>,
}

#[derive(Clone, Default, Debug)]
pub struct EventObserverConfig {
    pub endpoint: String,
    pub events_keys: Vec<EventKeyType>,
}

#[derive(Clone, Debug)]
pub enum EventKeyType {
    SmartContractEvent((QualifiedContractIdentifier, String)),
    AssetEvent(AssetIdentifier),
    STXEvent,
    MemPoolTransactions,
    Microblocks,
    AnyEvent,
    BurnchainBlocks,
    MinedBlocks,
    MinedMicroblocks,
}

impl EventKeyType {
    fn from_string(raw_key: &str) -> Option<EventKeyType> {
        if raw_key == "*" {
            return Some(EventKeyType::AnyEvent);
        }

        if raw_key == "stx" {
            return Some(EventKeyType::STXEvent);
        }

        if raw_key == "memtx" {
            return Some(EventKeyType::MemPoolTransactions);
        }

        if raw_key == "burn_blocks" {
            return Some(EventKeyType::BurnchainBlocks);
        }

        if raw_key == "microblocks" {
            return Some(EventKeyType::Microblocks);
        }

        let comps: Vec<_> = raw_key.split("::").collect();
        if comps.len() == 1 {
            let split: Vec<_> = comps[0].split(".").collect();
            if split.len() != 3 {
                return None;
            }
            let components = (
                PrincipalData::parse_standard_principal(split[0]),
                split[1].to_string().try_into(),
                split[2].to_string().try_into(),
            );
            match components {
                (Ok(address), Ok(name), Ok(asset_name)) => {
                    let contract_identifier = QualifiedContractIdentifier::new(address, name);
                    let asset_identifier = AssetIdentifier {
                        contract_identifier,
                        asset_name,
                    };
                    Some(EventKeyType::AssetEvent(asset_identifier))
                }
                (_, _, _) => None,
            }
        } else if comps.len() == 2 {
            if let Ok(contract_identifier) = QualifiedContractIdentifier::parse(comps[0]) {
                Some(EventKeyType::SmartContractEvent((
                    contract_identifier,
                    comps[1].to_string(),
                )))
            } else {
                None
            }
        } else {
            None
        }
    }
}

#[derive(Debug, Clone, Deserialize)]
pub struct InitialBalance {
    pub address: PrincipalData,
    pub amount: u64,
}

#[derive(Clone, Deserialize, Default, Debug)]
pub struct InitialBalanceFile {
    pub address: String,
    pub amount: u64,
}<|MERGE_RESOLUTION|>--- conflicted
+++ resolved
@@ -746,9 +746,7 @@
                     PrincipalData::parse(&c)
                         .expect(&format!("FATAL: not a valid principal identifier: {}", c))
                 }),
-<<<<<<< HEAD
                 segwit: miner.segwit.unwrap_or(miner_default_config.segwit),
-=======
                 wait_for_block_download: miner_default_config.wait_for_block_download,
                 nonce_cache_size: miner
                     .nonce_cache_size
@@ -756,7 +754,6 @@
                 candidate_retry_cache_size: miner
                     .candidate_retry_cache_size
                     .unwrap_or(miner_default_config.candidate_retry_cache_size),
->>>>>>> b3723ca0
             },
             None => miner_default_config,
         };
@@ -1698,15 +1695,13 @@
     pub microblock_attempt_time_ms: u64,
     pub probability_pick_no_estimate_tx: u8,
     pub block_reward_recipient: Option<PrincipalData>,
-<<<<<<< HEAD
+    /// If possible, mine with a p2wpkh address
     pub segwit: bool,
-=======
     /// Wait for a downloader pass before mining.
     /// This can only be disabled in testing; it can't be changed in the config file.
     pub wait_for_block_download: bool,
     pub nonce_cache_size: u64,
     pub candidate_retry_cache_size: u64,
->>>>>>> b3723ca0
 }
 
 impl MinerConfig {
@@ -1718,13 +1713,10 @@
             microblock_attempt_time_ms: 30_000,
             probability_pick_no_estimate_tx: 5,
             block_reward_recipient: None,
-<<<<<<< HEAD
             segwit: false,
-=======
             wait_for_block_download: true,
             nonce_cache_size: 10_000,
             candidate_retry_cache_size: 10_000,
->>>>>>> b3723ca0
         }
     }
 }
@@ -1832,12 +1824,9 @@
     pub microblock_attempt_time_ms: Option<u64>,
     pub probability_pick_no_estimate_tx: Option<u8>,
     pub block_reward_recipient: Option<String>,
-<<<<<<< HEAD
     pub segwit: Option<bool>,
-=======
     pub nonce_cache_size: Option<u64>,
     pub candidate_retry_cache_size: Option<u64>,
->>>>>>> b3723ca0
 }
 
 #[derive(Clone, Deserialize, Default, Debug)]
