--- conflicted
+++ resolved
@@ -2,17 +2,11 @@
 use stacks::chainstate::stacks::{
     StacksPrivateKey, StacksPublicKey, StacksTransactionSigner, TransactionAuth,
 };
-<<<<<<< HEAD
-use stacks::types::chainstate::StacksAddress;
-use stacks::util::hash::{Hash160, Sha256Sum};
-use stacks::util::vrf::{VRFPrivateKey, VRFProof, VRFPublicKey, VRF};
-=======
 use stacks_common::address::AddressHashMode;
 use stacks_common::types::chainstate::StacksAddress;
 use stacks_common::util::hash::{Hash160, Sha256Sum};
 use stacks_common::util::vrf::{VRFPrivateKey, VRFProof, VRFPublicKey, VRF};
 
->>>>>>> 3e0ba615
 use stacks_common::address::{
     C32_ADDRESS_VERSION_MAINNET_SINGLESIG, C32_ADDRESS_VERSION_TESTNET_SINGLESIG,
 };
@@ -211,16 +205,10 @@
     use stacks::chainstate::stacks::{
         StacksPrivateKey, StacksPublicKey, StacksTransactionSigner, TransactionAuth,
     };
-<<<<<<< HEAD
-    use stacks::types::chainstate::StacksAddress;
-    use stacks::util::hash::{Hash160, Sha256Sum};
-    use stacks::util::vrf::{VRFPrivateKey, VRFProof, VRFPublicKey, VRF};
-=======
     use stacks_common::address::AddressHashMode;
     use stacks_common::types::chainstate::StacksAddress;
     use stacks_common::util::hash::{Hash160, Sha256Sum};
     use stacks_common::util::vrf::{VRFPrivateKey, VRFProof, VRFPublicKey, VRF};
->>>>>>> 3e0ba615
 
     use super::Keychain;
     use crate::operations::BurnchainOpSigner;
