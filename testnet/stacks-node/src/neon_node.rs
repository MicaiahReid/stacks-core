--- conflicted
+++ resolved
@@ -23,14 +23,8 @@
 use stacks::chainstate::stacks::Error as ChainstateError;
 use stacks::chainstate::stacks::StacksPublicKey;
 use stacks::chainstate::stacks::{
-<<<<<<< HEAD
     events::StacksTransactionReceipt, CoinbasePayload, StacksBlock, StacksMicroblock,
-    StacksTransaction, StacksTransactionSigner, TransactionAnchorMode, TransactionPayload,
-    TransactionVersion,
-=======
-    miner::BlockBuilderSettings, miner::StacksMicroblockBuilder, StacksBlockBuilder,
     StacksBlockHeader,
->>>>>>> f6c78b02
 };
 use stacks::chainstate::stacks::{
     miner::BlockBuilderSettings, miner::StacksMicroblockBuilder, StacksBlockBuilder,
@@ -63,12 +57,9 @@
 use stacks::vm::costs::ExecutionCost;
 use stacks::{burnchains::BurnchainSigner, chainstate::stacks::db::StacksHeaderInfo};
 
-<<<<<<< HEAD
-=======
 use crate::burnchains::bitcoin_regtest_controller::BitcoinRegtestController;
 use crate::run_loop::neon::Counters;
 use crate::run_loop::neon::RunLoop;
->>>>>>> f6c78b02
 use crate::run_loop::RegisteredKey;
 use crate::ChainTip;
 
@@ -1143,13 +1134,9 @@
                     );
                     if let Some((last_mined_block, microblock_privkey)) = last_mined_block_opt {
                         if last_mined_blocks_vec.len() == 0 {
-<<<<<<< HEAD
                             // (for testing) only bump once per epoch
                             debug!("Relayer: bump processed counter");
-                            bump_processed_counter(&blocks_processed);
-=======
                             counters.bump_blocks_processed();
->>>>>>> f6c78b02
                         }
                         last_mined_blocks_vec.push((last_mined_block, microblock_privkey));
                     }
@@ -1234,7 +1221,6 @@
     Active(RegisteredKey),
 }
 
-<<<<<<< HEAD
 /// Get the chain tip the miner should mine off of from the environment.
 /// The environs to look for are STX_MINER_CONSENSUS_HASH_xxx and STX_MINER_BLOCK_HASH_xxx, where
 /// xxx is the burn block height at which these environs are valid.
@@ -1262,17 +1248,9 @@
     }
 }
 
-/// This node is used for both neon testnet and for mainnet
-impl InitializedNeonNode {
-    fn new(
-        config: Config,
-        mut keychain: Keychain,
-        event_dispatcher: EventDispatcher,
-=======
 impl StacksNode {
     pub fn spawn(
         runloop: &RunLoop,
->>>>>>> f6c78b02
         last_burn_block: Option<BurnchainTip>,
         coord_comms: CoordinatorChannels,
         attachments_rx: Receiver<HashSet<AttachmentInstance>>,
@@ -1710,7 +1688,6 @@
             parent_block_total_burn,
             parent_winning_vtxindex,
             coinbase_nonce,
-<<<<<<< HEAD
         } = if let Some((env_stacks_tip_consensus_hash, env_stacks_tip_anchored_block_hash)) =
             get_miner_tip_from_environment(burn_chain_tip.block_height)
         {
@@ -1735,13 +1712,7 @@
                 &env_stacks_tip_anchored_block_hash,
             )
             .ok()?
-        } else if let Some(stacks_tip) = chain_state.get_stacks_chain_tip(burn_db).unwrap() {
-=======
-        } = if let Some(stacks_tip) = chain_state
-            .get_stacks_chain_tip(burn_db)
-            .expect("FATAL: could not query chain tip")
-        {
->>>>>>> f6c78b02
+        } else if let Some(stacks_tip) = chain_state.get_stacks_chain_tip(burn_db).expect("FATAL: could not query chain tip") {
             let miner_address = keychain.origin_address(config.is_mainnet()).unwrap();
             Self::get_mining_tenure_information(
                 chain_state,
@@ -2310,43 +2281,6 @@
         set_last_sortition(&mut self.last_sortition, block_snapshot);
         last_sortitioned_block.map(|x| x.0)
     }
-<<<<<<< HEAD
-}
-
-impl NeonGenesisNode {
-    /// Instantiate and initialize a new node, given a config
-    pub fn new(
-        config: Config,
-        mut event_dispatcher: EventDispatcher,
-        burnchain: Burnchain,
-        boot_block_exec: Box<dyn FnOnce(&mut ClarityTx) -> Vec<StacksTransactionReceipt>>,
-    ) -> Self {
-        let keychain = Keychain::default(config.node.seed.clone());
-        let initial_balances = config
-            .initial_balances
-            .iter()
-            .map(|e| (e.address.clone(), e.amount))
-            .collect();
-
-        let mut boot_data =
-            ChainStateBootData::new(&burnchain, initial_balances, Some(boot_block_exec));
-
-        // do the initial open!
-        let (_chain_state, receipts) = match StacksChainState::open_and_exec(
-            config.is_mainnet(),
-            config.burnchain.chain_id,
-            &config.get_chainstate_path_str(),
-            Some(&mut boot_data),
-        ) {
-            Ok(res) => res,
-            Err(err) => panic!(
-                "Error while opening chain state at path {}: {:?}",
-                config.get_chainstate_path_str(),
-                err
-            ),
-        };
-=======
->>>>>>> f6c78b02
 
     pub fn join(self) {
         self.relayer_thread_handle.join().unwrap();
